!::::::::::::::::::::::::::::::::::::::::::::::::::::::::::::::::::::::::::::::
!
!    This file is part of ICTP RegCM.
!
!    ICTP RegCM is free software: you can redistribute it and/or modify
!    it under the terms of the GNU General Public License as published by
!    the Free Software Foundation, either version 3 of the License, or
!    (at your option) any later version.
!
!    ICTP RegCM is distributed in the hope that it will be useful,
!    but WITHOUT ANY WARRANTY; without even the implied warranty of
!    MERCHANTABILITY or FITNESS FOR A PARTICULAR PURPOSE.  See the
!    GNU General Public License for more details.
!
!    You should have received a copy of the GNU General Public License
!    along with ICTP RegCM.  If not, see <http://www.gnu.org/licenses/>.
!
!::::::::::::::::::::::::::::::::::::::::::::::::::::::::::::::::::::::::::::::

module mod_slice
  !
  ! Fill 3D spaces for calculations
  !
  use mod_intkinds
  use mod_realkinds
  use mod_dynparam
  use mod_constants
  use mod_runparams
  use mod_memutil
  use mod_atm_interface
  use mod_che_interface
  use mod_pbl_interface
  use mod_rad_interface

  implicit none

  private

  public :: mkslice , init_slice

  integer(ik4) :: ix1 , ix2 , jx1 , jx2
  integer(ik4) :: id1 , id2 , jd1 , jd2
  real(rkx) , dimension(:,:) , pointer :: rpsb
  real(rkx) , dimension(:,:) , pointer :: rpsdotb
  contains

  subroutine init_slice
    implicit none
    if ( idynamic /= 3 ) then
      if ( idiffu == 1 ) then
        ix1 = ice1gb
        ix2 = ice2gb
        jx1 = jce1gb
        jx2 = jce2gb
        id1 = ide1gb
        id2 = ide2gb
        jd1 = jde1gb
        jd2 = jde2gb
      else if ( idiffu == 2 ) then
        ix1 = ice1ga
        ix2 = ice2ga
        jx1 = jce1ga
        jx2 = jce2ga
        id1 = ide1ga
        id2 = ide2ga
        jd1 = jde1ga
        jd2 = jde2ga
      else if ( idiffu == 3 ) then
        ix1 = ice1gc
        ix2 = ice2gc
        jx1 = jce1gc
        jx2 = jce2gc
        id1 = ide1gc
        id2 = ide2gc
        jd1 = jde1gc
        jd2 = jde2gc
      end if
      call getmem2d(rpsb,jx1,jx2,ix1,ix2,'slice:rpsb')
      call getmem2d(rpsdotb,jd1,jd2,id1,id2,'slice:rpsdotb')
      if ( idynamic == 2 ) then
        call assignpnt(omega,atms%wpx3d)
      end if
    else
      call assignpnt(mo_atm%u,atms%ubd3d)
      call assignpnt(mo_atm%v,atms%vbd3d)
      call assignpnt(mo_atm%ux,atms%ubx3d)
      call assignpnt(mo_atm%vx,atms%vbx3d)
      call assignpnt(mo_atm%t,atms%tb3d)
      call assignpnt(mo_atm%rho,atms%rhob3d)
      call assignpnt(mo_atm%qx,atms%qxb3d)
      call assignpnt(mo_atm%qs,atms%qsb3d)
      call assignpnt(mo_atm%trac,atms%chib3d)
      call assignpnt(mo_atm%tvirt,atms%tv3d)
      call assignpnt(mo_atm%p,atms%pb3d)
      call assignpnt(mo_atm%zeta,atms%za)
      call assignpnt(mo_atm%w,atms%wb3d)
      call assignpnt(mo_atm%pf,atms%pf3d)
      call assignpnt(mo_atm%zetaf,atms%zq)
      call assignpnt(mo_atm%dz,atms%dzq)
      call assignpnt(sfs%psb,atms%ps2d)
      call assignpnt(omega,atms%wpx3d)
    end if
  end subroutine init_slice

  subroutine mkslice
    implicit none
    integer(ik4) :: i , j , k , n
    real(rkx) :: w1 , w2 , cell

    if ( idynamic == 3 ) then
      do concurrent ( j = jce1:jce2, i = ice1:ice2 )
        atms%pf3d(j,i,kzp1) = atms%ps2d(j,i)
      end do
      do concurrent ( j = jce1:jce2, i = ice1:ice2, k = 2:kz )
        atms%pf3d(j,i,k) = p00 * &
                (d_half*(mo_atm%pai(j,i,k)+mo_atm%pai(j,i,k-1)))**cpovr
      end do
      do concurrent ( j = jce1:jce2, i = ice1:ice2 )
        atms%pf3d(j,i,1) = atms%pf3d(j,i,2) - egrav * atms%rhob3d(j,i,1) * &
                      (atms%zq(j,i,1)-atms%zq(j,i,2))
      end do
      do concurrent ( j = jci1:jci2, i = ici1:ici2 )
        atms%rhox2d(j,i) = atms%ps2d(j,i)/(rgas*atms%tb3d(j,i,kz))
        atms%tp2d(j,i) = atms%tb3d(j,i,kz) * &
                            (atms%ps2d(j,i)/atms%pb3d(j,i,kz))**rovcp
      end do
      do concurrent ( j = jce1:jce2, i = ice1:ice2, k = 1:kz )
        atms%th3d(j,i,k) = atms%tb3d(j,i,k) * &
                            (p00/atms%pb3d(j,i,k))**rovcp
      end do
      do concurrent ( j = jci1:jci2, i = ici1:ici2, k = 1:kz )
        atms%qxb3d(j,i,k,iqv) = max(atms%qxb3d(j,i,k,iqv),minqq)
      end do
      do concurrent ( j = jci1:jci2, i = ici1:ici2, &
                      k = 1:kz, n = iqfrst:iqlst )
        if ( atms%qxb3d(j,i,k,n) < 1.0e-16_rkx ) then
          atms%qxb3d(j,i,k,n) = d_zero
        end if
      end do
      if ( ichem == 1 ) then
        do concurrent ( j = jci1:jci2, i = ici1:ici2, k = 1:kz, n = 1:ntr )
          if ( atms%chib3d(j,i,k,n) < 1.0e-50_rkx ) then
            atms%chib3d(j,i,k,n) = d_zero
          end if
        end do
      end if
      do concurrent ( j = jci1:jci2, i = ici1:ici2, k = 1:kz )
        atms%rhb3d(j,i,k) = min(max(atms%qxb3d(j,i,k,iqv) / &
                           atms%qsb3d(j,i,k),rhmin),rhmax)
      end do
      do concurrent ( j = jci1:jci2, i = ici1:ici2, k = 1:kz )
        atms%wpx3d(j,i,k) = -egrav*atms%rhob3d(j,i,k) * &
                  d_half*(mo_atm%w(j,i,k+1)+mo_atm%w(j,i,k))
      end do
      !
      ! Find 700 mb theta
      !
      if ( icldmstrat == 1 ) then
#ifdef STDPAR
        do concurrent ( j = jci1:jci2, i = ici1:ici2 ) local(w1,w2,k)
#else
        do i = ici1 , ici2
          do j = jci1 , jci2
#endif
            atms%th700(j,i) = atms%th3d(j,i,kz)
            do k = 2 , kz-1
              if ( atms%pb3d(j,i,k) > 70000.0_rkx ) then
                w1 = (atms%pb3d(j,i,k) - 70000.0_rkx) / &
                     (atms%pb3d(j,i,k) - atms%pb3d(j,i,k-1))
                w2 = d_one - w1
                atms%th700(j,i) = atms%th3d(j,i,k-1) * w1 + &
                                  atms%th3d(j,i,k) * w2
                exit
              end if
            end do
#ifndef STDPAR
          end do
#endif
        end do
      end if

    else

      do concurrent ( j = jx1:jx2, i = ix1:ix2 )
        rpsb(j,i) = d_one/sfs%psb(j,i)
      end do
      do concurrent ( j = jd1:jd2, i = id1:id2 )
        rpsdotb(j,i) = d_one/sfs%psdotb(j,i)
      end do

      do concurrent ( j = jd1:jd2, i = id1:id2, k = 1:kz )
        atms%ubd3d(j,i,k) = atm2%u(j,i,k)*rpsdotb(j,i)
        atms%vbd3d(j,i,k) = atm2%v(j,i,k)*rpsdotb(j,i)
      end do

      do concurrent ( j = jce1:jce2, i = ice1:ice2, k = 1:kz )
        atms%ubx3d(j,i,k) = d_rfour *                        &
                (atms%ubd3d(j,i,k)   + atms%ubd3d(j,i+1,k) + &
                 atms%ubd3d(j+1,i,k) + atms%ubd3d(j+1,i+1,k))
        atms%vbx3d(j,i,k) = d_rfour *                        &
                (atms%vbd3d(j,i,k)   + atms%vbd3d(j,i+1,k) + &
                 atms%vbd3d(j+1,i,k) + atms%vbd3d(j+1,i+1,k))
      end do
      do concurrent ( j = jx1:jx2, i = ix1:ix2, k = 1:kz )
        atms%tb3d(j,i,k) = atm2%t(j,i,k)*rpsb(j,i)
        atms%qxb3d(j,i,k,iqv) = max(atm2%qx(j,i,k,iqv)*rpsb(j,i),minqq)
      end do
      do concurrent ( j = jx1:jx2, i = ix1:ix2, k = 1:kz, n = iqfrst:iqlst )
        atms%qxb3d(j,i,k,n) = max(atm2%qx(j,i,k,n)*rpsb(j,i),d_zero)
      end do
      if ( ipptls == 5 ) then
        do concurrent ( j = jx1:jx2, i = ix1:ix2, k = 1:kz, n = iqlst+1:nqx )
          atms%qxb3d(j,i,k,n) = max(atm2%qx(j,i,k,n)*rpsb(j,i),d_zero)
        end do
      end if
      if ( ichem == 1 ) then
        do concurrent ( j = jx1:jx2, i = ix1:ix2, k = 1:kz, n = 1:ntr )
          atms%chib3d(j,i,k,n) = max(atm2%chi(j,i,k,n)*rpsb(j,i),d_zero)
        end do
      end if

      if ( ipptls == 1 ) then
        do concurrent ( j = jce1ga:jce2ga, i = ice1ga:ice2ga, k = 1:kz )
          atms%tv3d(j,i,k) = atms%tb3d(j,i,k) * &
                  (d_one + ep1*atms%qxb3d(j,i,k,iqv) - atms%qxb3d(j,i,k,iqc))
        end do
      else if ( ipptls > 1 ) then
        do concurrent ( j = jce1ga:jce2ga, i = ice1ga:ice2ga, k = 1:kz )
          atms%tv3d(j,i,k) = atms%tb3d(j,i,k) * &
                  (d_one + ep1*atms%qxb3d(j,i,k,iqv) - &
                  atms%qxb3d(j,i,k,iqc) - atms%qxb3d(j,i,k,iqi) - &
                  atms%qxb3d(j,i,k,iqr) - atms%qxb3d(j,i,k,iqs))
        end do
      else
        do concurrent ( j = jce1ga:jce2ga, i = ice1ga:ice2ga, k = 1:kz )
          atms%tv3d(j,i,k) = atms%tb3d(j,i,k) * &
                  (d_one + ep1*atms%qxb3d(j,i,k,iqv))
        end do
      end if

      if ( idynamic == 2 ) then
        do concurrent ( j = jx1:jx2, i = ix1:ix2, k = 1:kz )
          atms%ppb3d(j,i,k) = atm2%pp(j,i,k)*rpsb(j,i)
        end do
        do concurrent ( j = jce1:jce2, i = ice1:ice2, k = 1:kz )
          atms%pb3d(j,i,k) = atm0%pr(j,i,k) + atms%ppb3d(j,i,k)
        end do
        do concurrent ( j = jce1:jce2, i = ice1:ice2 )
          atms%ps2d(j,i) = atm0%ps(j,i) + ptop*d_1000 + atms%ppb3d(j,i,kz)
        end do
        do concurrent ( j = jce1:jce2, i = ice1:ice2 )
          atms%pf3d(j,i,1) = ptop*d_1000
        end do
        do concurrent ( j = jce1:jce2, i = ice1:ice2 )
          atms%pf3d(j,i,kzp1) = atms%ps2d(j,i)
        end do
        do concurrent ( j = jce1:jce2, i = ice1:ice2, k = 2:kz )
          atms%pf3d(j,i,k) = atm0%pf(j,i,k) + &
                     d_half*(atms%ppb3d(j,i,k-1)+atms%ppb3d(j,i,k))
        end do
      else
        do concurrent ( j = jce1:jce2, i = ice1:ice2, k = 1:kz )
          atms%pb3d(j,i,k) = (hsigma(k)*sfs%psb(j,i) + ptop)*d_1000
        end do
        do concurrent ( j = jce1:jce2, i = ice1:ice2 )
          atms%ps2d(j,i) = (sfs%psb(j,i)+ptop)*d_1000
        end do
        do concurrent ( j = jce1:jce2, i = ice1:ice2, k = 1:kzp1 )
          atms%pf3d(j,i,k) = (sigma(k)*sfs%psb(j,i) + ptop)*d_1000
        end do
      end if

      do concurrent ( j = jci1:jci2, i = ici1:ici2 )
        atms%rhox2d(j,i) = atms%ps2d(j,i)/(rgas*atms%tb3d(j,i,kz))
        atms%tp2d(j,i) = atms%tb3d(j,i,kz) * &
                            (atms%ps2d(j,i)/atms%pb3d(j,i,kz))**rovcp
      end do

      do concurrent ( j = jce1:jce2, i = ice1:ice2, k = 1:kz )
        atms%th3d(j,i,k) = atms%tb3d(j,i,k) * &
                            (p00/atms%pb3d(j,i,k))**rovcp
      end do
      do concurrent ( j = jci1:jci2, i = ici1:ici2, k = 1:kz )
        atms%rhob3d(j,i,k) = atms%pb3d(j,i,k)/(rgas*atms%tb3d(j,i,k))
      end do

      if ( idynamic == 2 ) then
        do concurrent ( j = jx1:jx2, i = ix1:ix2, k = 1:kzp1 )
          atms%wb3d(j,i,k) = atm2%w(j,i,k)*rpsb(j,i)
        end do
        do concurrent ( j = jci1:jci2, i = ici1:ici2, k = 1:kz)
          atms%wpx3d(j,i,k) = -d_half*egrav*atms%rhob3d(j,i,k) * &
                         (atms%wb3d(j,i,k) + atms%wb3d(j,i,k+1))
        end do
      else
        ! Omega in the hydrostatic model is in cb/s
        do concurrent ( j = jci1:jci2, i = ici1:ici2, k = 1:kz )
          atms%wpx3d(j,i,k) = omega(j,i,k) * d_1000 ! Pa/s
        end do
        atms%wb3d(:,:,1) = d_zero
        atms%wb3d(:,:,kzp1) = d_zero
        do concurrent ( j = jci1:jci2, i = ici1:ici2, k = 2:kz )
          atms%wb3d(j,i,k) = -d_half*regrav * &
                     (atms%wpx3d(j,i,k-1)/atms%rhob3d(j,i,k-1) + &
                      atms%wpx3d(j,i,k)/atms%rhob3d(j,i,k))
        end do
      end if
      if ( idynamic == 1 ) then
        !
        ! compute the height at full (za) and half (zq) sigma levels:
        ! CONSTANT FOR NON-HYDROSTATIC
        !
        do concurrent ( j = jce1ga:jce2ga, i = ice1ga:ice2ga )
          atms%zq(j,i,kzp1) = d_zero
        end do
        do k = kz , 1, -1
#ifdef STDPAR
          do concurrent ( j = jce1ga:jce2ga, i = ice1ga:ice2ga ) local(cell)
#else
          do i = ice1ga , ice2ga
            do j = jce1ga , jce2ga
#endif
              cell = ptop * rpsb(j,i)
              atms%zq(j,i,k) = atms%zq(j,i,k+1) + rovg * atms%tv3d(j,i,k) *  &
                        log((sigma(k+1)+cell)/(sigma(k)+cell))
#ifndef STDPAR
            end do
#endif
          end do
        end do
        do concurrent ( j = jce1ga:jce2ga, i = ice1ga:ice2ga, k = 1:kz )
          atms%za(j,i,k) = d_half*(atms%zq(j,i,k) + atms%zq(j,i,k+1))
        end do
        do concurrent ( j = jce1:jce2, i = ice1:ice2, k = 1:kz )
          atms%dzq(j,i,k) = atms%zq(j,i,k) - atms%zq(j,i,k+1)
        end do
      end if

      do concurrent ( j = jce1:jce2, i = ice1:ice2, k = 1:kz )
        atms%qsb3d(j,i,k) = pfwsat(atms%tb3d(j,i,k),atms%pb3d(j,i,k))
      end do
      do concurrent ( j = jci1:jci2, i = ici1:ici2, k = 1:kz )
        atms%rhb3d(j,i,k) = min(max(atms%qxb3d(j,i,k,iqv) / &
                     atms%qsb3d(j,i,k),rhmin),rhmax)
      end do
      !
      ! Find 700 mb theta
      !
      if ( icldmstrat == 1 ) then
<<<<<<< HEAD
        do concurrent ( j = jci1:jci2, i = ici1:ici2 )
          atms%th700(j,i) = atms%th3d(j,i,kz)
          do k = 1 , kz-1
            if ( atms%pb3d(j,i,k) > 70000.0 ) then
              atms%th700(j,i) = twt(k,1) * atms%th3d(j,i,k+1) + &
                                twt(k,2) * atms%th3d(j,i,k)
              exit
            end if
=======
#ifdef STDPAR
        do concurrent ( j = jci1:jci2, i = ici1:ici2 ) local(k)
#else
        do i = ici1 , ici2
          do j = jci1 , jci2
#endif
            atms%th700(j,i) = atms%th3d(j,i,kz)
            do k = 1 , kz-1
              if ( atms%pb3d(j,i,k) > 70000.0 ) then
                atms%th700(j,i) = twt(k,1) * atms%th3d(j,i,k+1) + &
                                  twt(k,2) * atms%th3d(j,i,k)
                exit
              end if
            end do
#ifndef STDPAR
>>>>>>> 8527a575
          end do
#endif
        end do
      end if
    end if
    !
    ! Find tropopause hgt.
    !
    ktrop(:,:) = kz
<<<<<<< HEAD
    do concurrent ( j = jci1:jci2, i = ici1:ici2 )
      do k = kzm1 , 2 , -1
        ktrop(j,i) = k
        if ( atms%pb3d(j,i,k) < ptrop(j,i) ) exit
=======
#ifdef STDPAR
    do concurrent ( j = jci1:jci2, i = ici1:ici2 ) local(k)
#else
    do i = ici1 , ici2
      do j = jci1 , jci2
#endif
        do k = kzm1 , 2 , -1
          ktrop(j,i) = k
          if ( atms%pb3d(j,i,k) < ptrop(j,i) ) exit
        end do
#ifndef STDPAR
>>>>>>> 8527a575
      end do
#endif
    end do
    if ( ibltyp == 1 ) then
      kmxpbl(:,:) = kz
<<<<<<< HEAD
      do concurrent ( j = jci1:jci2, i = ici1:ici2 )
        do k = kzm1 , 2 , -1
          if ( atms%za(j,i,k) > 4000.0 ) exit
          kmxpbl(j,i) = k
=======
#ifdef STDPAR
      do concurrent ( j = jci1:jci2, i = ici1:ici2 ) local(k)
#else
      do i = ici1 , ici2
        do j = jci1 , jci2
#endif
          do k = kzm1 , 2 , -1
            if ( atms%za(j,i,k) > 4000.0 ) exit
            kmxpbl(j,i) = k
          end do
#ifndef STDPAR
>>>>>>> 8527a575
        end do
#endif
      end do
    end if

    contains

#include <pfesat.inc>
#include <pfwsat.inc>

  end subroutine mkslice

end module mod_slice

! vim: tabstop=8 expandtab shiftwidth=2 softtabstop=2<|MERGE_RESOLUTION|>--- conflicted
+++ resolved
@@ -347,16 +347,6 @@
       ! Find 700 mb theta
       !
       if ( icldmstrat == 1 ) then
-<<<<<<< HEAD
-        do concurrent ( j = jci1:jci2, i = ici1:ici2 )
-          atms%th700(j,i) = atms%th3d(j,i,kz)
-          do k = 1 , kz-1
-            if ( atms%pb3d(j,i,k) > 70000.0 ) then
-              atms%th700(j,i) = twt(k,1) * atms%th3d(j,i,k+1) + &
-                                twt(k,2) * atms%th3d(j,i,k)
-              exit
-            end if
-=======
 #ifdef STDPAR
         do concurrent ( j = jci1:jci2, i = ici1:ici2 ) local(k)
 #else
@@ -372,7 +362,6 @@
               end if
             end do
 #ifndef STDPAR
->>>>>>> 8527a575
           end do
 #endif
         end do
@@ -382,12 +371,6 @@
     ! Find tropopause hgt.
     !
     ktrop(:,:) = kz
-<<<<<<< HEAD
-    do concurrent ( j = jci1:jci2, i = ici1:ici2 )
-      do k = kzm1 , 2 , -1
-        ktrop(j,i) = k
-        if ( atms%pb3d(j,i,k) < ptrop(j,i) ) exit
-=======
 #ifdef STDPAR
     do concurrent ( j = jci1:jci2, i = ici1:ici2 ) local(k)
 #else
@@ -399,18 +382,11 @@
           if ( atms%pb3d(j,i,k) < ptrop(j,i) ) exit
         end do
 #ifndef STDPAR
->>>>>>> 8527a575
       end do
 #endif
     end do
     if ( ibltyp == 1 ) then
       kmxpbl(:,:) = kz
-<<<<<<< HEAD
-      do concurrent ( j = jci1:jci2, i = ici1:ici2 )
-        do k = kzm1 , 2 , -1
-          if ( atms%za(j,i,k) > 4000.0 ) exit
-          kmxpbl(j,i) = k
-=======
 #ifdef STDPAR
       do concurrent ( j = jci1:jci2, i = ici1:ici2 ) local(k)
 #else
@@ -422,7 +398,6 @@
             kmxpbl(j,i) = k
           end do
 #ifndef STDPAR
->>>>>>> 8527a575
         end do
 #endif
       end do
