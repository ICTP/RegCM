!::::::::::::::::::::::::::::::::::::::::::::::::::::::::::::::::::::::::::::::
!
!    This file is part of ICTP RegCM.
!
!    ICTP RegCM is free software: you can redistribute it and/or modify
!    it under the terms of the GNU General Public License as published by
!    the Free Software Foundation, either version 3 of the License, or
!    (at your option) any later version.
!
!    ICTP RegCM is distributed in the hope that it will be useful,
!    but WITHOUT ANY WARRANTY; without even the implied warranty of
!    MERCHANTABILITY or FITNESS FOR A PARTICULAR PURPOSE.  See the
!    GNU General Public License for more details.
!
!    You should have received a copy of the GNU General Public License
!    along with ICTP RegCM.  If not, see <http://www.gnu.org/licenses/>
!
!::::::::::::::::::::::::::::::::::::::::::::::::::::::::::::::::::::::::::::::

module mod_moloch

  use mod_intkinds
  use mod_realkinds
  use mod_dynparam
  use mod_constants
  use mod_runparams
  use mod_mppparam
  use mod_mpmessage
  use mod_stdio
  use mod_service
  use mod_memutil
  use mod_atm_interface
  use mod_che_interface
  use mod_cu_interface
  use mod_lm_interface
  use mod_rad_interface
  use mod_pbl_interface
  use mod_micro_interface
  use mod_bdycod
  use mod_slice
  use mod_sun
  use mod_slabocean
  use mod_massck
  use mod_stdatm
  use mod_zita

  implicit none

  private

  ! generalized vertical velocity
  real(rkx) , pointer , dimension(:,:,:) :: s
  ! nonhydrostatic term in pressure gradient force
  real(rkx) , pointer , dimension(:,:,:) :: deltaw
  ! tridiagonal inversion
  real(rkx) , pointer , dimension(:,:,:) :: wwkw
  real(rkx) , pointer , dimension(:,:,:) :: wx
  real(rkx) , pointer , dimension(:,:,:) :: tkex
  real(rkx) , pointer , dimension(:,:,:) :: wz
  real(rkx) , pointer , dimension(:,:) :: wfw
  real(rkx) , pointer , dimension(:,:) :: mx2
  real(rkx) , pointer , dimension(:,:) :: rmu
  real(rkx) , pointer , dimension(:,:) :: rmv
  real(rkx) , pointer , dimension(:,:,:) :: p0
  real(rkx) , pointer , dimension(:,:,:) :: zdiv2
  real(rkx) , pointer , dimension(:,:) :: zpby
  real(rkx) , pointer , dimension(:,:) :: zpbw

  real(rkx) , pointer , dimension(:,:,:) :: ten0
  real(rkx) , pointer , dimension(:,:,:) :: qen0
  real(rkx) , pointer , dimension(:,:,:,:) :: chiten0

  real(rkx) , dimension(:) , pointer :: gzitak
  real(rkx) , dimension(:) , pointer :: gzitakh
  real(rkx) , dimension(:) , pointer :: xknu , zprof
  real(rkx) , dimension(:,:) , pointer :: p2d
  real(rkx) , dimension(:,:) , pointer :: xlat , xlon , coru , corv
  real(rkx) , dimension(:,:) , pointer :: mu , hx , mx
  real(rkx) , dimension(:,:) , pointer :: mv , hy
  real(rkx) , dimension(:,:) , pointer :: ps , ts , ht
  real(rkx) , dimension(:,:,:) , pointer :: fmz
  real(rkx) , dimension(:,:,:) , pointer :: fmzf
  real(rkx) , dimension(:,:,:) , pointer :: pai , pf
  real(rkx) , dimension(:,:,:) , pointer :: tetav , tf , tvirt
  real(rkx) , dimension(:,:,:) , pointer :: zeta , zetau , zetav
  real(rkx) , dimension(:,:,:) , pointer :: u , v , w
  real(rkx) , dimension(:,:,:) , pointer :: ux , vx
  real(rkx) , dimension(:,:,:) , pointer :: ud , vd
  real(rkx) , dimension(:,:,:) , pointer :: p , t , rho
  real(rkx) , dimension(:,:,:) , pointer :: qv , qf , qc , qi , qr , qs , qsat
  real(rkx) , dimension(:,:,:) , pointer :: qwltot , qwitot
  real(rkx) , dimension(:,:,:) , pointer :: tke
  real(rkx) , dimension(:,:,:,:) , pointer :: qx , trac

  public :: allocate_moloch , init_moloch , moloch
  public :: uvstagtox , xtouvstag , wstagtox

  real(rkx) , parameter :: minden = 1.0e-30_rkx

  logical , parameter :: do_phys         = .true.
  logical , parameter :: do_fulleq       = .true.
  logical , parameter :: do_vadvtwice    = .true.
  logical , parameter :: do_bdy          = .true.
  logical , parameter :: do_divdamp      = .true.
  logical , parameter :: do_filterpai    = .false.
  logical , parameter :: do_filterqv     = .false.
  logical , parameter :: do_filterdiv    = .true.
  logical , parameter :: do_filtertheta  = .false.
<<<<<<< HEAD
#ifdef RCEMIP
  logical , parameter :: do_diffutend    = .false.
#endif

=======
>>>>>>> 7e18f55d

  logical :: moloch_realcase = (.not. moloch_do_test_1) .and. &
                               (.not. moloch_do_test_2)
  logical :: lrotllr

  real(rkx) , parameter :: nupaitq = 0.05_rkx
  real(rkx) , parameter :: ddamp = 0.25_rkx

  real(rkx) :: dzita
  integer(ik4) :: jmin , jmax , imin , imax

  contains

#include <pfesat.inc>
#include <pfwsat.inc>

  subroutine allocate_moloch
    implicit none
    integer(ik4) :: k
    call getmem1d(gzitak,1,kzp1,'moloch:gzitak')
    call getmem1d(gzitakh,1,kz,'moloch:gzitakh')
    call getmem2d(p2d,jdi1,jdi2,idi1,idi2,'moloch:p2d')
    call getmem3d(deltaw,jce1ga,jce2ga,ice1ga,ice2ga,1,kzp1,'moloch:deltaw')
    call getmem3d(s,jci1,jci2,ici1,ici2,1,kzp1,'moloch:s')
    call getmem3d(wx,jce1,jce2,ice1,ice2,1,kz,'moloch:wx')
    call getmem3d(zdiv2,jce1ga,jce2ga,ice1ga,ice2ga,1,kz,'moloch:zdiv2')
    call getmem3d(wwkw,jci1,jci2,ici1,ici2,1,kzp1,'moloch:wwkw')
    call getmem3d(wz,jci1,jci2,ice1gb,ice2gb,1,kz,'moloch:wz')
    call getmem2d(wfw,jci1,jci2,1,kzp1,'moloch:wfw')
    call getmem3d(p0,jce1gb,jce2gb,ici1,ici2,1,kz,'moloch:p0')
    call getmem2d(zpby,jci1,jci2,ici1,ice2ga,'moloch:zpby')
    call getmem2d(zpbw,jci1,jce2ga,ici1,ici2,'moloch:zpbw')
    call getmem2d(mx2,jde1,jde2,ide1,ide2,'moloch:mx2')
    call getmem2d(rmu,jde1ga,jde2ga,ide1,ide2,'moloch:rmu')
    call getmem2d(rmv,jde1,jde2,ide1ga,ide2ga,'moloch:rmv')
    call getmem2d(coru,jde1,jde2,ice1,ice2,'moloch:coru')
    call getmem2d(corv,jce1,jce2,ide1,ide2,'moloch:corv')
    if ( ibltyp == 2 ) then
      call getmem3d(tkex,jce1,jce2,ice1,ice2,1,kz,'moloch:tkex')
    end if
    if ( idiag > 0 ) then
      call getmem3d(ten0,jci1,jci2,ici1,ici2,1,kz,'moloch:ten0')
      call getmem3d(qen0,jci1,jci2,ici1,ici2,1,kz,'moloch:qen0')
    end if
    if ( ichem == 1 ) then
      if ( ichdiag > 0 ) then
        call getmem4d(chiten0,jci1,jci2,ici1,ici2,1,kz,1,ntr,'moloch:chiten0')
      end if
    end if
    call getmem3d(ud,jde1ga,jde2ga,ice1ga,ice2ga,1,kz,'moloch:ud')
    call getmem3d(vd,jce1ga,jce2ga,ide1ga,ide2ga,1,kz,'moloch:vd')
    if ( ifrayd == 1 ) then
      call getmem3d(zetau,jdi1,jdi2,ici1,ici2,1,kz,'moloch:zetau')
      call getmem3d(zetav,jci1,jci2,idi1,idi2,1,kz,'moloch:zetav')
    end if
    if ( do_fulleq ) then
      call getmem3d(qwltot,jci1,jci2,ici1,ici2,1,kz,'moloch:qwltot')
      call getmem3d(qwitot,jci1,jci2,ici1,ici2,1,kz,'moloch:qwitot')
    end if
    call getmem1d(xknu,1,kz,'moloch:xknu')
    call getmem1d(zprof,1,kz,'moloch:zprof')
    do k = 1 , kz
      xknu(k) = sin(d_half*mathpi*(1.0_rkx-real((k-1),rkx)/kz))*mo_anu2
    end do
    if ( do_filterpai ) then
      call getmem3d(pf,jce1,jce2,ice1,ice2,1,kz,'moloch:pf')
    end if
    if ( do_filtertheta ) then
      call getmem3d(tf,jce1,jce2,ice1,ice2,1,kz,'moloch:tf')
    end if
    if ( do_filterqv ) then
      call getmem3d(qf,jce1,jce2,ice1,ice2,1,kz,'moloch:qf')
    end if
  end subroutine allocate_moloch

  subroutine init_moloch
    implicit none
    call assignpnt(mddom%msfu,mu)
    call assignpnt(mddom%msfv,mv)
    call assignpnt(mddom%msfx,mx)
    call assignpnt(mddom%hx,hx)
    call assignpnt(mddom%hy,hy)
    call assignpnt(mddom%xlat,xlat)
    call assignpnt(mddom%xlon,xlon)
    call assignpnt(mddom%ht,ht)
    call assignpnt(sfs%psa,ps)
    call assignpnt(sfs%tg,ts)
    call assignpnt(mo_atm%fmz,fmz)
    call assignpnt(mo_atm%fmzf,fmzf)
    call assignpnt(mo_atm%pai,pai)
    call assignpnt(mo_atm%tetav,tetav)
    call assignpnt(mo_atm%u,u)
    call assignpnt(mo_atm%ux,ux)
    call assignpnt(mo_atm%v,v)
    call assignpnt(mo_atm%vx,vx)
    call assignpnt(mo_atm%w,w)
    call assignpnt(mo_atm%tvirt,tvirt)
    call assignpnt(mo_atm%zeta,zeta)
    call assignpnt(mo_atm%p,p)
    call assignpnt(mo_atm%t,t)
    call assignpnt(mo_atm%rho,rho)
    call assignpnt(mo_atm%qx,qx)
    call assignpnt(mo_atm%qs,qsat)
    call assignpnt(mo_atm%qx,qv,iqv)
    if ( ipptls > 0 ) then
      call assignpnt(mo_atm%qx,qc,iqc)
      if ( ipptls > 1 ) then
        call assignpnt(mo_atm%qx,qi,iqi)
        call assignpnt(mo_atm%qx,qr,iqr)
        call assignpnt(mo_atm%qx,qs,iqs)
      end if
    end if
    if ( ibltyp == 2 ) then
      call assignpnt(mo_atm%tke,tke)
    end if
    if ( ichem == 1 ) then
      call assignpnt(mo_atm%trac,trac)
    end if
    if ( ifrayd == 1 ) then
      call xtoustag(zeta,zetau)
      call xtovstag(zeta,zetav)
    end if
#ifdef RCEMIP
    coru = 0.0_rkx
    corv = 0.0_rkx
#else
    coru = eomeg2*sin(mddom%ulat(jde1:jde2,ice1:ice2)*degrad)
    corv = eomeg2*sin(mddom%vlat(jce1:jce2,ide1:ide2)*degrad)
#endif
    mx2 = mx * mx
    rmu = d_one/mu
    rmv = d_one/mv
    gzitak = gzita(zita)
    gzitakh = gzita(zitah)
    dzita = mo_dzita
    wwkw(:,:,kzp1) = d_zero
    w(:,:,1) = d_zero
    lrotllr = (iproj == 'ROTLLR')

    jmin = jcross1
    jmax = jcross2
    imin = icross1
    imax = icross2
    if ( ma%bandflag ) then
      jmin = jcross1 - 2
      jmax = jcross2 + 2
    end if
    if ( ma%crmflag ) then
      jmin = jcross1 - 2
      jmax = jcross2 + 2
      imin = icross1 - 2
      imax = icross2 + 2
    end if

  end subroutine init_moloch
  !
  ! Moloch dynamical integration engine
  !
  subroutine moloch
    implicit none
    real(rkx) :: dtsound , dtstepa
    real(rkx) :: maxps , minps , pmax , pmin , zdgz
    real(rkx) :: tv , lrt , fice
    !real(rk8) :: jday
    integer(ik4) :: i , j , k , nadv
    integer(ik4) :: iconvec
#ifdef DEBUG
    character(len=dbgslen) :: subroutine_name = 'moloch'
    integer(ik4) , save :: idindx = 0
    call time_begin(subroutine_name,idindx)
#endif

    dtstepa = dtsec / real(mo_nadv,rkx)
    dtsound = dtstepa / real(mo_nsound,rkx)
    iconvec = 0

    call reset_tendencies

    do k = 1 , kz
      do i = ice1 , ice2
        do j = jce1 , jce2
          p(j,i,k) = (pai(j,i,k)**cpovr) * p00
          qsat(j,i,k) = pfwsat(t(j,i,k),p(j,i,k))
        end do
      end do
    end do

    if ( ipptls > 0 ) then
      if ( ipptls > 1 ) then
        do k = 1 , kz
          do i = ice1 , ice2
            do j = jce1 , jce2
              tvirt(j,i,k) = t(j,i,k) * (d_one + ep1*qv(j,i,k) - &
                                         qc(j,i,k) - qi(j,i,k) - &
                                         qr(j,i,k) - qs(j,i,k))
            end do
          end do
        end do
        if ( do_fulleq ) then
          do k = 1 , kz
            do i = ici1 , ici2
              do j = jci1 , jci2
                qwltot(j,i,k) = qc(j,i,k) + qr(j,i,k)
                qwitot(j,i,k) = qi(j,i,k)
              end do
            end do
          end do
        end if
      else
        do k = 1 , kz
          do i = ice1 , ice2
            do j = jce1 , jce2
              tvirt(j,i,k) = t(j,i,k) * (d_one + ep1*qv(j,i,k) - qc(j,i,k))
            end do
          end do
        end do
        if ( do_fulleq ) then
          do k = 1 , kz
            do i = ici1 , ici2
              do j = jci1 , jci2
                if ( t(j,i,k) >= tzero ) then
                  qwltot(j,i,k) = qc(j,i,k)
                else if ( t(j,i,k) <= -20.0_rkx+tzero ) then
                  qwitot(j,i,k) = qc(j,i,k)
                else
                  fice = (tzero-t(j,i,k))/20.0_rkx
                  qwltot(j,i,k) = qc(j,i,k) * (1.0_rkx-fice)
                  qwitot(j,i,k) = qc(j,i,k) * fice
                end if
              end do
            end do
          end do
        end if
      end if
    else
      do k = 1 , kz
        do i = ice1 , ice2
          do j = jce1 , jce2
            tvirt(j,i,k) = t(j,i,k) * (d_one + ep1*qv(j,i,k))
          end do
        end do
      end do
      if ( do_fulleq ) then
        qwltot(:,:,:) = d_zero
        qwitot(:,:,:) = d_zero
      end if
    end if

    do k = 1 , kz
      do i = ice1 , ice2
        do j = jce1 , jce2
          tetav(j,i,k) = tvirt(j,i,k)/pai(j,i,k)
        end do
      end do
    end do

    if ( idiag > 0 ) then
      ten0 = t(jci1:jci2,ici1:ici2,:)
      qen0 = qv(jci1:jci2,ici1:ici2,:)
    end if
    if ( ichem == 1 ) then
      if ( ichdiag > 0 ) then
        chiten0 = trac(jci1:jci2,ici1:ici2,:,:)
      end if
    end if

    if ( do_filterpai ) then
      pf = pai(jce1:jce2,ice1:ice2,:)
    end if
    if ( do_fulleq ) then
      if ( do_filtertheta ) then
        tf = tetav(jce1:jce2,ice1:ice2,:)
      end if
    end if
    if ( do_filterqv ) then
      qf = qv(jce1:jce2,ice1:ice2,:)
    end if

    do nadv = 1 , mo_nadv

      call sound(dtsound)

      call advection(dtstepa)

    end do ! Advection loop

    if ( do_filterpai ) then
      pai(jce1:jce2,ice1:ice2,:) = pai(jce1:jce2,ice1:ice2,:) - pf
      call filtpai
      pai(jce1:jce2,ice1:ice2,:) = pai(jce1:jce2,ice1:ice2,:) + pf
    end if

    if ( do_fulleq ) then
      if ( do_filtertheta ) then
        tetav(jce1:jce2,ice1:ice2,:) = tetav(jce1:jce2,ice1:ice2,:) - tf
        call filttheta
        tetav(jce1:jce2,ice1:ice2,:) = tetav(jce1:jce2,ice1:ice2,:) + tf
      end if
    end if

    do k = 1 , kz
      do i = ici1 , ici2
        do j = jci1 , jci2
          tvirt(j,i,k) = tetav(j,i,k)*pai(j,i,k)
        end do
      end do
    end do

    if ( ipptls > 0 ) then
      if ( ipptls > 1 ) then
        do k = 1 , kz
          do i = ici1 , ici2
            do j = jci1 , jci2
              t(j,i,k) = tvirt(j,i,k) / (d_one + ep1*qv(j,i,k) - &
                             qc(j,i,k) - qi(j,i,k) - qr(j,i,k) - qs(j,i,k))
            end do
          end do
        end do
      else
        do k = 1 , kz
          do i = ici1 , ici2
            do j = jci1 , jci2
              t(j,i,k) = tvirt(j,i,k) / (d_one + ep1*qv(j,i,k) - qc(j,i,k))
            end do
          end do
        end do
      end if
    else
      do k = 1 , kz
        do i = ici1 , ici2
          do j = jci1 , jci2
            t(j,i,k) = tvirt(j,i,k) / (d_one + ep1*qv(j,i,k))
          end do
        end do
      end do
    end if

    if ( idiag > 0 ) then
      tdiag%adh = (t(jci1:jci2,ici1:ici2,:) - ten0) * rdt
      qdiag%adh = (qv(jci1:jci2,ici1:ici2,:) - qen0) * rdt
    end if

    if ( ichem == 1 ) then
      if ( ichdiag > 0 ) then
        cadvhdiag = (trac(jci1:jci2,ici1:ici2,:,:) - chiten0) * rdt
      end if
    end if

    do k = 1 , kz
      do i = ice1 , ice2
        do j = jce1 , jce2
          p(j,i,k) = (pai(j,i,k)**cpovr) * p00
          rho(j,i,k) = p(j,i,k)/(rgas*t(j,i,k))
        end do
      end do
    end do

    !jday = yeardayfrac(rcmtimer%idate)
    do i = ice1 , ice2
      do j = jce1 , jce2
        zdgz = zeta(j,i,kz)*egrav
        lrt = (tvirt(j,i,kz)-tvirt(j,i,kz-1))/(zeta(j,i,kz-1)-zeta(j,i,kz))
        ! lrt = 0.65_rkx*lrt + 0.35_rkx*stdlrate(jday,xlat(j,i))
        ! lrt = 0.65_rkx*lrt + 0.35_rkx*lrate
        tv = tvirt(j,i,kz) + 0.5_rkx*zeta(j,i,kz)*lrt ! Mean temperature
        ps(j,i) = p(j,i,kz) * exp(zdgz/(rgas*tv))
      end do
    end do
    !
    ! Recompute saturation
    !
    do k = 1 , kz
      do i = ice1 , ice2
        do j = jce1 , jce2
          qsat(j,i,k) = pfwsat(t(j,i,k),p(j,i,k))
        end do
      end do
    end do
    !
    ! Lateral/damping boundary condition
    !
    if ( do_bdy .and. moloch_realcase .and. irceideal == 0 ) then
      call boundary
      if ( i_crm /= 1 ) then
        if ( ifrayd == 1 ) then
          call raydamp(zetau,u,xub,jdi1,jdi2,ici1,ici2,1,kz)
          call raydamp(zetav,v,xvb,jci1,jci2,idi1,idi2,1,kz)
          call raydamp(zeta,t,xtb,jci1,jci2,ici1,ici2,1,kz)
          call raydamp(zeta,pai,xpaib,jci1,jci2,ici1,ici2,1,kz)
        end if
      end if
    else
      if ( debug_level > 1 ) then
        if ( myid == italk .and. irceideal == 0 ) then
          write(stdout,*) 'WARNING: Physical boundary package disabled!!!'
        end if
      end if
    end if
    !
    ! Prepare fields to be used in physical parametrizations.
    !
    call uvstagtox(u,v,ux,vx)
    call mkslice
    !
    ! PHYSICS
    !
    if ( do_phys .and. moloch_realcase ) then
      call physical_parametrizations
    else
      if ( debug_level > 1 ) then
        if ( myid == italk ) then
          write(stdout,*) 'WARNING: Physical package disabled!!!'
        end if
      end if
    end if

    if ( do_filterqv ) then
      qv(jce1:jce2,ice1:ice2,:) = qv(jce1:jce2,ice1:ice2,:) - qf
      call filtqv
      qv(jce1:jce2,ice1:ice2,:) = max(qv(jce1:jce2,ice1:ice2,:) + qf,minqq)
    end if

    !
    ! Mass check
    !
    if ( debug_level > 0 ) call massck
    !
    ! Diagnostic and end timestep
    !
    if ( syncro_rep%act( ) .and. rcmtimer%integrating( ) ) then
      maxps = maxval(ps(jci1:jci2,ici1:ici2))
      minps = minval(ps(jci1:jci2,ici1:ici2))
      call maxall(maxps,pmax)
      call minall(minps,pmin)
      call sumall(total_precip_points,iconvec)
      if ( is_nan(pmax) .or. is_nan(pmin) .or. &
           is_inf(pmax) .or. is_inf(pmin) ) then
        write (stderr,*) 'WHUUUUBBBASAAAGASDDWD!!!!!!!!!!!!!!!!'
        write (stderr,*) 'No more atmosphere here....'
        write (stderr,*) 'CFL violation detected, so model STOP'
        write (stderr,*) '#####################################'
        write (stderr,*) '#            DECREASE DT !!!!       #'
        write (stderr,*) '#####################################'
        call fatal(__FILE__,__LINE__,'CFL VIOLATION')
      end if
      if ( myid == 0 ) then
        write(stdout,*) '$$$ ', rcmtimer%str( )
        write(stdout,'(a,2f8.2)') &
            ' $$$ max, min of ps (mb) = ', pmax*d_r100 , pmin*d_r100
        if ( any(icup > 0) ) then
          write(stdout,'(a,i7)') &
            ' $$$ no. of points with active convection = ', iconvec
        end if
      end if
    end if
    !
    ! Next timestep ready : increment elapsed forecast time
    !
    call rcmtimer%advance( )
    if ( islab_ocean == 1 ) xslabtime = xslabtime + dtsec
    !
    ! calculate new solar zenith angle
    !
    call zenitm(xlat,xlon,coszrs)

#ifdef DEBUG
    call time_end(subroutine_name,idindx)
#endif

    contains

      subroutine boundary
        implicit none
#ifdef USE_MPI3
        type(commdata_real) :: comm1 , comm2 , comm3
#else
        logical :: do_nudge
        do_nudge = ( iboudy == 1 .or. iboudy >= 5 .or. iboudy == 4)
        call exchange_lrbt(ps,1,jce1,jce2,ice1,ice2)
        call exchange_lrbt(u,1,jde1,jde2,ice1,ice2,1,kz)
        call exchange_lrbt(v,1,jce1,jce2,ide1,ide2,1,kz)
        call exchange_lrbt(t,1,jce1,jce2,ice1,ice2,1,kz)
        call exchange_lrbt(qv,1,jce1,jce2,ice1,ice2,1,kz)
        call exchange_lrbt(pai,1,jce1,jce2,ice1,ice2,1,kz)
        if ( is_present_qc( ) ) then
          call exchange_lrbt(qc,1,jce1,jce2,ice1,ice2,1,kz)
        end if
        if ( is_present_qi( ) ) then
          call exchange_lrbt(qi,1,jce1,jce2,ice1,ice2,1,kz)
        end if
        if ( (iboudy == 1 .or. iboudy >= 5) .and. ichem == 1 ) then
          call exchange_lrbt(trac,1,jce1,jce2,ice1,ice2,1,kz,1,ntr)
        end if
#endif
        if ( idiag > 0 ) then
          ten0 = t(jci1:jci2,ici1:ici2,:)
          qen0 = qv(jci1:jci2,ici1:ici2,:)
        end if
        if ( ichem == 1 ) then
          if ( ichdiag > 0 ) then
            chiten0 = trac(jci1:jci2,ici1:ici2,:,:)
          end if
        end if

        if ( iboudy == 1 .or. iboudy >= 5 ) then
#ifdef USE_MPI3
          call exchange_lrbt_pre(ps,1,jce1,jce2,ice1,ice2,comm1)
          call exchange_lrbt_pre(u,1,jde1,jde2,ice1,ice2,1,kz,comm2)
          call exchange_lrbt_pre(v,1,jce1,jce2,ide1,ide2,1,kz,comm3)
          call exchange_lrbt_post(ps,1,jce1,jce2,ice1,ice2,comm1)
          call nudge(iboudy,ps,xpsb)
          call exchange_lrbt_pre(t,1,jce1,jce2,ice1,ice2,1,kz,comm1)
          call exchange_lrbt_post(u,1,jde1,jde2,ice1,ice2,1,kz,comm2)
          call exchange_lrbt_post(v,1,jce1,jce2,ide1,ide2,1,kz,comm3)
          call nudge(iboudy,u,v,xub,xvb)
          call exchange_lrbt_pre(qv,1,jce1,jce2,ice1,ice2,1,kz,comm2)
          call exchange_lrbt_post(t,1,jce1,jce2,ice1,ice2,1,kz,comm1)
          call nudge(iboudy,t,xtb)
          call exchange_lrbt_pre(pai,1,jce1,jce2,ice1,ice2,1,kz,comm3)
          call exchange_lrbt_post(qv,1,jce1,jce2,ice1,ice2,1,kz,comm2)
          call nudge(iboudy,qv,xqb)
          call exchange_lrbt_post(pai,1,jce1,jce2,ice1,ice2,1,kz,comm3)
          call nudge(iboudy,pai,xpaib)

          if ( ichem == 1 ) then
            call exchange_lrbt_pre(trac,1,jce1,jce2,ice1,ice2,1,kz,1,ntr,comm1)
          end if
          if ( is_present_qc( ) ) then
            call exchange_lrbt_pre(qc,1,jce1,jce2,ice1,ice2,1,kz,comm2)
          end if
          if ( is_present_qi( ) ) then
            call exchange_lrbt_pre(qi,1,jce1,jce2,ice1,ice2,1,kz,comm3)
          end if
          if ( ichem == 1 ) then
            call exchange_lrbt_post(trac,1,jce1,jce2,ice1,ice2,1,kz,1,ntr,comm1)
            call nudge_chi(trac)
            if ( ichdiag > 0 ) then
              cbdydiag = trac(jci1:jci2,ici1:ici2,:,:) - chiten0
            end if
          end if
          if ( is_present_qc( ) ) then
            call exchange_lrbt_post(qc,1,jce1,jce2,ice1,ice2,1,kz,comm2)
            call nudge(iboudy,qc,xlb)
          end if
          if ( is_present_qi( ) ) then
            call exchange_lrbt_post(qi,1,jce1,jce2,ice1,ice2,1,kz,comm3)
            call nudge(iboudy,qi,xib)
          end if
#else
          call nudge(iboudy,ps,xpsb)
          call nudge(iboudy,u,v,xub,xvb)
          call nudge(iboudy,t,xtb)
          call nudge(iboudy,qv,xqb)
          call nudge(iboudy,pai,xpaib)
          if ( idiag > 0 ) then
            tdiag%bdy = t(jci1:jci2,ici1:ici2,:) - ten0
            qdiag%bdy = qv(jci1:jci2,ici1:ici2,:) - qen0
          end if
          if ( is_present_qc( ) ) then
            call nudge(iboudy,qc,xlb)
          end if
          if ( is_present_qi( ) ) then
            call nudge(iboudy,qi,xib)
          end if
          if ( ichem == 1 ) then
            call nudge_chi(trac)
            if ( ichdiag > 0 ) then
              cbdydiag = trac(jci1:jci2,ici1:ici2,:,:) - chiten0
            end if
          end if
#endif
        else if ( iboudy == 4 ) then
#ifdef USE_MPI3
          call exchange_lrbt_pre(ps,1,jce1,jce2,ice1,ice2,comm1)
          call exchange_lrbt_pre(u,1,jde1,jde2,ice1,ice2,1,kz,comm2)
          call exchange_lrbt_pre(v,1,jce1,jce2,ide1,ide2,1,kz,comm3)
          call exchange_lrbt_post(ps,1,jce1,jce2,ice1,ice2,comm1)
          call sponge(ps,xpsb)
          call exchange_lrbt_pre(t,1,jce1,jce2,ice1,ice2,1,kz,comm1)
          call exchange_lrbt_post(u,1,jde1,jde2,ice1,ice2,1,kz,comm2)
          call exchange_lrbt_post(v,1,jce1,jce2,ide1,ide2,1,kz,comm3)
          call sponge(u,v,xub,xvb)
          call exchange_lrbt_pre(qv,1,jce1,jce2,ice1,ice2,1,kz,comm2)
          call exchange_lrbt_post(t,1,jce1,jce2,ice1,ice2,1,kz,comm1)
          call sponge(t,xtb)
          call exchange_lrbt_pre(pai,1,jce1,jce2,ice1,ice2,1,kz,comm3)
          call exchange_lrbt_post(qv,1,jce1,jce2,ice1,ice2,1,kz,comm2)
          call sponge(qv,xqb)
          call exchange_lrbt_post(pai,1,jce1,jce2,ice1,ice2,1,kz,comm3)
          call sponge(pai,xpaib)

          if ( is_present_qc( ) ) then
            call exchange_lrbt_pre(qc,1,jce1,jce2,ice1,ice2,1,kz,comm2)
          end if
          if ( is_present_qi( ) ) then
            call exchange_lrbt_pre(qi,1,jce1,jce2,ice1,ice2,1,kz,comm3)
          end if
          if ( is_present_qc( ) ) then
            call exchange_lrbt_post(qc,1,jce1,jce2,ice1,ice2,1,kz,comm2)
            call sponge(qc,xlb)
          end if
          if ( is_present_qi( ) ) then
            call exchange_lrbt_post(qi,1,jce1,jce2,ice1,ice2,1,kz,comm3)
            call sponge(qi,xib)
          end if
#else
          call sponge(ps,xpsb)
          call sponge(u,v,xub,xvb)
          call sponge(t,xtb)
          call sponge(qv,xqb)
          call sponge(pai,xpaib)
          if ( is_present_qc( ) ) then
            call sponge(qc,xlb)
          end if
          if ( is_present_qi( ) ) then
            call sponge(qi,xib)
          end if
#endif
          if ( idiag > 0 ) then
            tdiag%bdy = t(jci1:jci2,ici1:ici2,:) - ten0
            qdiag%bdy = qv(jci1:jci2,ici1:ici2,:) - qen0
          end if
        end if
      end subroutine boundary

#ifdef RCEMIP
      subroutine filt3d(p,nu)
        implicit none
        real(rkx) , pointer , dimension(:,:,:) , intent(inout) :: p
        real(rkx) , intent(in) :: nu
        integer(ik4) :: j , i , k

        do k = 1 , kz
          do i = icii1 , icii2
            do j = jcii1 , jcii2
              p2d(j,i) = 0.125_rkx * (p(j-1,i,k) + p(j+1,i,k) + &
                                      p(j,i-1,k) + p(j,i+1,k)) - &
                         d_half   * p(j,i,k)
            end do
          end do
          do i = icii1 , icii2
            do j = jcii1 , jcii2
              p(j,i,k) = p(j,i,k) + nu * p2d(j,i)
            end do
          end do
        end do
      end subroutine filt3d

      subroutine filtuv(u,v,nu)
        implicit none
        real(rkx) , pointer , dimension(:,:,:) , intent(inout) :: u , v
        real(rkx) , intent(in) :: nu
        integer(ik4) :: j , i , k

        do k = 1 , kz
          do i = icii1 , icii2
            do j = jdii1 , jdii2
              p2d(j,i) = 0.125_rkx * (u(j-1,i,k) + u(j+1,i,k) + &
                                      u(j,i-1,k) + u(j,i+1,k)) - &
                         d_half   * u(j,i,k)
            end do
          end do
          do i = icii1 , icii2
            do j = jdii1 , jdii2
              u(j,i,k) = u(j,i,k) + nu * p2d(j,i)
            end do
          end do
        end do
        do k = 1 , kz
          do i = idii1 , idii2
            do j = jcii1 , jcii2
              p2d(j,i) = 0.125_rkx * (v(j-1,i,k) + v(j+1,i,k) + &
                                      v(j,i-1,k) + v(j,i+1,k)) - &
                         d_half   * v(j,i,k)
            end do
          end do
          do i = idii1 , idii2
            do j = jcii1 , jcii2
              v(j,i,k) = v(j,i,k) + nu * p2d(j,i)
            end do
          end do
        end do
      end subroutine filtuv

      subroutine filt4d(p,nu,n1,n2)
        implicit none
        real(rkx) , pointer , dimension(:,:,:,:) , intent(inout) :: p
        real(rkx) , intent(in) :: nu
        integer(ik4) , intent(in) :: n1 , n2
        integer(ik4) :: j , i , k , n

        do n = n1 , n2
          do k = 1 , kz
            do i = icii1 , icii2
              do j = jcii1 , jcii2
                p2d(j,i) = 0.125_rkx * (p(j-1,i,k,n) + p(j+1,i,k,n) + &
                                        p(j,i-1,k,n) + p(j,i+1,k,n)) - &
                           d_half * p(j,i,k,n)
              end do
            end do
                                                                                            do i = icii1 , icii2
              do j = jcii1 , jcii2
                p(j,i,k,n) = p(j,i,k,n) + nu * p2d(j,i)
              end do
            end do
          end do
        end do
      end subroutine filt4d
#endif

      subroutine divergence_filter( )
        implicit none
        integer(ik4) :: j , i , k
#ifdef USE_MPI3
        type(commdata_real) :: comm

        call exchange_lrbt_pre(zdiv2,1,jce1,jce2,ice1,ice2,1,kz,comm)

        do k = 1 , kz
          do i = ici1+1 , ici2-1
            do j = jci1+1 , jci2-1
              p2d(j,i) = 0.125_rkx * (zdiv2(j-1,i,k) + zdiv2(j+1,i,k) + &
                                      zdiv2(j,i-1,k) + zdiv2(j,i+1,k)) - &
                         d_half   * zdiv2(j,i,k)
            end do
          end do
          do i = ici1+1 , ici2-1
            do j = jci1+1 , jci2-1
              zdiv2(j,i,k) = zdiv2(j,i,k) + xknu(k) * p2d(j,i)
            end do
          end do
        end do

        call exchange_lrbt_post(zdiv2,1,jce1,jce2,ice1,ice2,1,kz,comm)

        do k = 1 , kz
          do i = ici1 , ici2
            p2d(jci1,i) = 0.125_rkx * (zdiv2(jci1-1,i,k) + zdiv2(jci1+1,i,k) + &
                                       zdiv2(jci1,i-1,k) + zdiv2(jci1,i+1,k)) -&
                         d_half   * zdiv2(jci1,i,k)
          end do
          do i = ici1 , ici2
            zdiv2(jci1,i,k) = zdiv2(jci1,i,k) + xknu(k) * p2d(jci1,i)
          end do
          do i = ici1 , ici2
            p2d(jci2,i) = 0.125_rkx * (zdiv2(jci2-1,i,k) + zdiv2(jci2+1,i,k) + &
                                       zdiv2(jci2,i-1,k) + zdiv2(jci2,i+1,k)) -&
                         d_half   * zdiv2(jci2,i,k)
          end do
          do i = ici1 , ici2
            zdiv2(jci2,i,k) = zdiv2(jci2,i,k) + xknu(k) * p2d(jci2,i)
          end do
          do j = jci1+1 , jci2-1
            p2d(j,ici1) = 0.125_rkx * (zdiv2(j-1,ici1,k) + zdiv2(j+1,ici1,k) + &
                                       zdiv2(j,ici1-1,k) + zdiv2(j,ici1+1,k)) -&
                       d_half   * zdiv2(j,ici1,k)
          end do
          do j = jci1+1 , jci2-1
            zdiv2(j,ici1,k) = zdiv2(j,ici1,k) + xknu(k) * p2d(j,ici1)
          end do
          do j = jci1+1 , jci2-1
            p2d(j,ici2) = 0.125_rkx * (zdiv2(j-1,ici2,k) + zdiv2(j+1,ici2,k) + &
                                       zdiv2(j,ici2-1,k) + zdiv2(j,ici2+1,k)) -&
                       d_half   * zdiv2(j,ici2,k)
          end do
          do j = jci1+1 , jci2-1
            zdiv2(j,ici2,k) = zdiv2(j,ici2,k) + xknu(k) * p2d(j,ici2)
          end do
        end do
#else
        call exchange_lrbt(zdiv2,1,jce1,jce2,ice1,ice2,1,kz)

        do k = 1 , kz
          do i = ici1 , ici2
            do j = jci1 , jci2
              p2d(j,i) = 0.125_rkx * (zdiv2(j-1,i,k) + zdiv2(j+1,i,k) + &
                                      zdiv2(j,i-1,k) + zdiv2(j,i+1,k)) - &
                         d_half   * zdiv2(j,i,k)
            end do
          end do
          do i = ici1 , ici2
            do j = jci1 , jci2
              zdiv2(j,i,k) = zdiv2(j,i,k) + xknu(k) * p2d(j,i)
            end do
          end do
        end do
#endif
      end subroutine divergence_filter

      subroutine filtpai
        implicit none
        integer(ik4) :: j , i , k

        call exchange_lrbt(pai,1,jce1,jce2,ice1,ice2,1,kz)

        do k = 1 , kz
          do i = ici1 , ici2
            do j = jci1 , jci2
              p2d(j,i) = 0.125_rkx * (pai(j-1,i,k) + pai(j+1,i,k) + &
                                      pai(j,i-1,k) + pai(j,i+1,k)) - &
                         d_half   * pai(j,i,k)
            end do
          end do
          do i = ici1 , ici2
            do j = jci1 , jci2
              pai(j,i,k) = pai(j,i,k) + nupaitq * p2d(j,i)
            end do
          end do
        end do
      end subroutine filtpai

      subroutine filttheta
        implicit none
        integer(ik4) :: j , i , k

        call exchange_lrbt(tetav,1,jce1,jce2,ice1,ice2,1,kz)

        do k = 1 , kz
          do i = ici1 , ici2
            do j = jci1 , jci2
              p2d(j,i) = 0.125_rkx * (tetav(j-1,i,k) + tetav(j+1,i,k) + &
                                      tetav(j,i-1,k) + tetav(j,i+1,k)) - &
                         d_half   * tetav(j,i,k)
            end do
          end do
          do i = ici1 , ici2
            do j = jci1 , jci2
              tetav(j,i,k) = tetav(j,i,k) + nupaitq * p2d(j,i)
            end do
          end do
        end do
      end subroutine filttheta

      subroutine filtqv
        implicit none
        integer(ik4) :: j , i , k

        call exchange_lrbt(qv,1,jce1,jce2,ice1,ice2,1,kz)

        do k = 1 , kz
          do i = ici1 , ici2
            do j = jci1 , jci2
              p2d(j,i) = 0.125_rkx * (qv(j-1,i,k) + qv(j+1,i,k) + &
                                      qv(j,i-1,k) + qv(j,i+1,k)) - &
                         d_half   * qv(j,i,k)
            end do
          end do
          do i = ici1 , ici2
            do j = jci1 , jci2
              qv(j,i,k) = qv(j,i,k) + nupaitq * p2d(j,i)
            end do
          end do
        end do
      end subroutine filtqv

      subroutine sound(dts)
        implicit none
        real(rkx) , intent(in) :: dts
        integer(ik4) :: i , j , k , nsound
        real(rkx) :: zuh , zvh , zcx , zcy
        real(rkx) :: zrfmzum , zrfmzup , zrfmzvm , zrfmzvp
        real(rkx) :: zup , zum , zvp , zvm , zqs , zdth
        real(rkx) :: zrom1w , zwexpl , zu , zd , zrapp
        real(rkx) :: zfz , zcor1u , zcor1v
        real(rkx) :: zrom1u , zrom1v
        real(rkx) :: zdtrdx , zdtrdy , zdtrdz , zcs2
#ifdef USE_MPI3
        type(commdata_real) :: comm1, comm2 , comm3
#endif

        zdtrdx = dts/dx
        zdtrdy = dts/dx
        zdtrdz = dts/dzita
        zcs2 = zdtrdz**2*rdrcv

        !  sound waves

#ifndef USE_MPI3
        if ( .not. do_fulleq ) then
          call exchange_lrbt(tetav,1,jce1,jce2,ice1,ice2,1,kz)
        end if
#endif

        do nsound = 1 , mo_nsound

#ifdef USE_MPI3
          if ( nsound == 1 .and. .not. do_fulleq ) then
            call exchange_lrbt_pre(tetav,1,jce1,jce2,ice1,ice2,1,kz,comm3)
          end if
          call exchange_lrbt_pre(u,1,jde1,jde2,ice1,ice2,1,kz,comm1)
          call exchange_lrbt_pre(v,1,jce1,jce2,ide1,ide2,1,kz,comm2)

          ! partial definition of the generalized vertical velocity

          do i = ici1 , ici2-1
            do j = jci1 , jci2-1
              zuh = u(j,i,kz) * hx(j,i) + u(j+1,i,kz) * hx(j+1,i)
              zvh = v(j,i,kz) * hy(j,i) + v(j,i+1,kz) * hy(j,i+1)
              w(j,i,kzp1) = d_half * (zuh+zvh)
            end do
          end do
          do i = ici1 , ici2-1
            do j = jci1 , jci2-1
              s(j,i,kzp1) = -w(j,i,kzp1)
            end do
          end do

          ! Equation 10, generalized vertical velocity

          do k = kz , 2 , -1
            do i = ici1 , ici2-1
              do j = jci1 , jci2-1
                zuh = (u(j,i,k)   + u(j,i,k-1))   * hx(j,i) + &
                      (u(j+1,i,k) + u(j+1,i,k-1)) * hx(j+1,i)
                zvh = (v(j,i,k)   + v(j,i,k-1))   * hy(j,i) + &
                      (v(j,i+1,k) + v(j,i+1,k-1)) * hy(j,i+1)
                s(j,i,k) = -0.25_rkx * (zuh+zvh) * gzitak(k)
              end do
            end do
          end do

          ! Part of divergence (except w contribution) put in zdiv2
          ! Equation 16

          if ( lrotllr ) then
            do k = 1 , kz
              do i = ici1 , ici2-1
                do j = jci1 , jci2-1
                  zrfmzum = d_two / (fmz(j,i,k) + fmz(j-1,i,k))
                  zrfmzvm = d_two / (fmz(j,i,k) + fmz(j,i-1,k))
                  zrfmzup = d_two / (fmz(j,i,k) + fmz(j+1,i,k))
                  zrfmzvp = d_two / (fmz(j,i,k) + fmz(j,i+1,k))
                  zum = zdtrdx * u(j,i,k) * zrfmzum
                  zup = zdtrdx * u(j+1,i,k) * zrfmzup
                  zvm = zdtrdy * v(j,i,k) * zrfmzvm * rmv(j,i)
                  zvp = zdtrdy * v(j,i+1,k) * zrfmzvp * rmv(j,i+1)
                  zdiv2(j,i,k) = fmz(j,i,k) * mx(j,i) * ((zup-zum) + (zvp-zvm))
                end do
              end do
            end do
          else
            do k = 1 , kz
              do i = ici1 , ici2-1
                do j = jci1 , jci2-1
                  zrfmzum = d_two / (fmz(j,i,k) + fmz(j-1,i,k))
                  zrfmzvm = d_two / (fmz(j,i,k) + fmz(j,i-1,k))
                  zrfmzup = d_two / (fmz(j,i,k) + fmz(j+1,i,k))
                  zrfmzvp = d_two / (fmz(j,i,k) + fmz(j,i+1,k))
                  zum = zdtrdx * u(j,i,k)   * rmu(j,i)   * zrfmzum
                  zup = zdtrdx * u(j+1,i,k) * rmu(j+1,i) * zrfmzup
                  zvm = zdtrdy * v(j,i,k)   * rmv(j,i)   * zrfmzvm
                  zvp = zdtrdy * v(j,i+1,k) * rmv(j,i+1) * zrfmzvp
                  zdiv2(j,i,k) = mx2(j,i) * fmz(j,i,k) * ((zup-zum)+(zvp-zvm))
                end do
              end do
            end do
          end if

          call exchange_lrbt_post(u,1,jde1,jde2,ice1,ice2,1,kz,comm1)
          call exchange_lrbt_post(v,1,jce1,jce2,ide1,ide2,1,kz,comm2)

          do i = ici1 , ici2-1
            zuh = u(jci2,i,kz) * hx(jci2,i) + u(jci2+1,i,kz) * hx(jci2+1,i)
            zvh = v(jci2,i,kz) * hy(jci2,i) + v(jci2,i+1,kz) * hy(jci2,i+1)
            w(jci2,i,kzp1) = d_half * (zuh+zvh)
          end do
          do i = ici1 , ici2-1
            s(jci2,i,kzp1) = -w(jci2,i,kzp1)
          end do
          do k = kz , 2 , -1
            do i = ici1 , ici2-1
              zuh = (u(jci2,i,k)   + u(jci2,i,k-1))   * hx(jci2,i) + &
                    (u(jci2+1,i,k) + u(jci2+1,i,k-1)) * hx(jci2+1,i)
              zvh = (v(jci2,i,k)   + v(jci2,i,k-1))   * hy(jci2,i) + &
                    (v(jci2,i+1,k) + v(jci2,i+1,k-1)) * hy(jci2,i+1)
              s(jci2,i,k) = -0.25_rkx * (zuh+zvh) * gzitak(k)
            end do
          end do
          if ( lrotllr ) then
            do k = 1 , kz
              do i = ici1 , ici2-1
                zrfmzum = d_two / (fmz(jci2,i,k) + fmz(jci2-1,i,k))
                zrfmzvm = d_two / (fmz(jci2,i,k) + fmz(jci2,i-1,k))
                zrfmzup = d_two / (fmz(jci2,i,k) + fmz(jci2+1,i,k))
                zrfmzvp = d_two / (fmz(jci2,i,k) + fmz(jci2,i+1,k))
                zum = zdtrdx * u(jci2,i,k) * zrfmzum
                zup = zdtrdx * u(jci2+1,i,k) * zrfmzup
                zvm = zdtrdy * v(jci2,i,k) * zrfmzvm * rmv(jci2,i)
                zvp = zdtrdy * v(jci2,i+1,k) * zrfmzvp * rmv(jci2,i+1)
                zdiv2(jci2,i,k) = fmz(jci2,i,k) * &
                  mx(jci2,i) * ((zup-zum) + (zvp-zvm))
              end do
            end do
          else
            do k = 1 , kz
              do i = ici1 , ici2-1
                zrfmzum = d_two / (fmz(jci2,i,k) + fmz(jci2-1,i,k))
                zrfmzvm = d_two / (fmz(jci2,i,k) + fmz(jci2,i-1,k))
                zrfmzup = d_two / (fmz(jci2,i,k) + fmz(jci2+1,i,k))
                zrfmzvp = d_two / (fmz(jci2,i,k) + fmz(jci2,i+1,k))
                zum = zdtrdx * u(jci2,i,k)   * rmu(jci2,i)   * zrfmzum
                zup = zdtrdx * u(jci2+1,i,k) * rmu(jci2+1,i) * zrfmzup
                zvm = zdtrdy * v(jci2,i,k)   * rmv(jci2,i)   * zrfmzvm
                zvp = zdtrdy * v(jci2,i+1,k) * rmv(jci2,i+1) * zrfmzvp
                zdiv2(jci2,i,k) = mx2(jci2,i) * &
                  fmz(jci2,i,k) * ((zup-zum)+(zvp-zvm))
              end do
            end do
          end if

          do j = jci1 , jci2
            zuh = u(j,ici2,kz) * hx(j,ici2) + u(j+1,ici2,kz) * hx(j+1,ici2)
            zvh = v(j,ici2,kz) * hy(j,ici2) + v(j,ici2+1,kz) * hy(j,ici2+1)
            w(j,ici2,kzp1) = d_half * (zuh+zvh)
          end do
          do j = jci1 , jci2
            s(j,ici2,kzp1) = -w(j,ici2,kzp1)
          end do
          do k = kz , 2 , -1
            do j = jci1 , jci2
              zuh = (u(j,ici2,k)   + u(j,ici2,k-1))   * hx(j,ici2) + &
                    (u(j+1,ici2,k) + u(j+1,ici2,k-1)) * hx(j+1,ici2)
              zvh = (v(j,ici2,k)   + v(j,ici2,k-1))   * hy(j,ici2) + &
                    (v(j,ici2+1,k) + v(j,ici2+1,k-1)) * hy(j,ici2+1)
              s(j,ici2,k) = -0.25_rkx * (zuh+zvh) * gzitak(k)
            end do
          end do
          if ( lrotllr ) then
            do k = 1 , kz
              do j = jci1 , jci2
                zrfmzum = d_two / (fmz(j,ici2,k) + fmz(j-1,ici2,k))
                zrfmzvm = d_two / (fmz(j,ici2,k) + fmz(j,ici2-1,k))
                zrfmzup = d_two / (fmz(j,ici2,k) + fmz(j+1,ici2,k))
                zrfmzvp = d_two / (fmz(j,ici2,k) + fmz(j,ici2+1,k))
                zum = zdtrdx * u(j,ici2,k) * zrfmzum
                zup = zdtrdx * u(j+1,ici2,k) * zrfmzup
                zvm = zdtrdy * v(j,ici2,k) * zrfmzvm * rmv(j,ici2)
                zvp = zdtrdy * v(j,ici2+1,k) * zrfmzvp * rmv(j,ici2+1)
                zdiv2(j,ici2,k) = fmz(j,ici2,k) * &
                  mx(j,ici2) * ((zup-zum) + (zvp-zvm))
              end do
            end do
          else
            do k = 1 , kz
              do j = jci1 , jci2
                zrfmzum = d_two / (fmz(j,ici2,k) + fmz(j-1,ici2,k))
                zrfmzvm = d_two / (fmz(j,ici2,k) + fmz(j,ici2-1,k))
                zrfmzup = d_two / (fmz(j,ici2,k) + fmz(j+1,ici2,k))
                zrfmzvp = d_two / (fmz(j,ici2,k) + fmz(j,ici2+1,k))
                zum = zdtrdx * u(j,ici2,k)   * rmu(j,ici2)   * zrfmzum
                zup = zdtrdx * u(j+1,ici2,k) * rmu(j+1,ici2) * zrfmzup
                zvm = zdtrdy * v(j,ici2,k)   * rmv(j,ici2)   * zrfmzvm
                zvp = zdtrdy * v(j,ici2+1,k) * rmv(j,ici2+1) * zrfmzvp
                zdiv2(j,ici2,k) = mx2(j,ici2) * &
                  fmz(j,ici2,k) * ((zup-zum)+(zvp-zvm))
              end do
            end do
          end if
#else
          call exchange_lrbt(u,1,jde1,jde2,ice1,ice2,1,kz)
          call exchange_lrbt(v,1,jce1,jce2,ide1,ide2,1,kz)

          ! partial definition of the generalized vertical velocity

          do i = ici1 , ici2
            do j = jci1 , jci2
              zuh = u(j,i,kz) * hx(j,i) + u(j+1,i,kz) * hx(j+1,i)
              zvh = v(j,i,kz) * hy(j,i) + v(j,i+1,kz) * hy(j,i+1)
              w(j,i,kzp1) = d_half * (zuh+zvh)
            end do
          end do

          do i = ici1 , ici2
            do j = jci1 , jci2
              s(j,i,kzp1) = -w(j,i,kzp1)
            end do
          end do

          ! Equation 10, generalized vertical velocity

          do k = kz , 2 , -1
            do i = ici1 , ici2
              do j = jci1 , jci2
                zuh = (u(j,i,k)   + u(j,i,k-1))   * hx(j,i) + &
                      (u(j+1,i,k) + u(j+1,i,k-1)) * hx(j+1,i)
                zvh = (v(j,i,k)   + v(j,i,k-1))   * hy(j,i) + &
                      (v(j,i+1,k) + v(j,i+1,k-1)) * hy(j,i+1)
                s(j,i,k) = -0.25_rkx * (zuh+zvh) * gzitak(k)
              end do
            end do
          end do

          ! Part of divergence (except w contribution) put in zdiv2
          ! Equation 16

          if ( lrotllr ) then
            do k = 1 , kz
              do i = ici1 , ici2
                do j = jci1 , jci2
                  zrfmzum = d_two / (fmz(j,i,k) + fmz(j-1,i,k))
                  zrfmzvm = d_two / (fmz(j,i,k) + fmz(j,i-1,k))
                  zrfmzup = d_two / (fmz(j,i,k) + fmz(j+1,i,k))
                  zrfmzvp = d_two / (fmz(j,i,k) + fmz(j,i+1,k))
                  zum = zdtrdx * u(j,i,k) * zrfmzum
                  zup = zdtrdx * u(j+1,i,k) * zrfmzup
                  zvm = zdtrdy * v(j,i,k) * zrfmzvm * rmv(j,i)
                  zvp = zdtrdy * v(j,i+1,k) * zrfmzvp * rmv(j,i+1)
                  zdiv2(j,i,k) = fmz(j,i,k) * mx(j,i) * ((zup-zum) + (zvp-zvm))
                end do
              end do
            end do
          else
            do k = 1 , kz
              do i = ici1 , ici2
                do j = jci1 , jci2
                  zrfmzum = d_two / (fmz(j,i,k) + fmz(j-1,i,k))
                  zrfmzvm = d_two / (fmz(j,i,k) + fmz(j,i-1,k))
                  zrfmzup = d_two / (fmz(j,i,k) + fmz(j+1,i,k))
                  zrfmzvp = d_two / (fmz(j,i,k) + fmz(j,i+1,k))
                  zum = zdtrdx * u(j,i,k)   * rmu(j,i)   * zrfmzum
                  zup = zdtrdx * u(j+1,i,k) * rmu(j+1,i) * zrfmzup
                  zvm = zdtrdy * v(j,i,k)   * rmv(j,i)   * zrfmzvm
                  zvp = zdtrdy * v(j,i+1,k) * rmv(j,i+1) * zrfmzvp
                  zdiv2(j,i,k) = mx2(j,i) * fmz(j,i,k) * ((zup-zum)+(zvp-zvm))
                end do
              end do
            end do
          end if

#endif

#ifdef USE_MPI3
          if ( nsound == 1 .and. .not. do_fulleq ) then
            call exchange_lrbt_post(tetav,1,jce1,jce2,ice1,ice2,1,kz,comm3)
          end if
#endif
          if ( do_divdamp ) then
            do k = 1 , kz
              zprof(k) = (ddamp + (1.0_rkx-ddamp)*xknu(k)) * &
                      0.125_rkx*(dx**2)/dtsound
            end do
            call divdamp
          end if

          do k = 1 , kz
            do i = ici1 , ici2
              do j = jci1 , jci2
                zdiv2(j,i,k) = zdiv2(j,i,k) + fmz(j,i,k) * &
                       zdtrdz * (s(j,i,k) - s(j,i,k+1))
              end do
            end do
          end do

          ! new w (implicit scheme) from Equation 19

          do k = kz , 2 , -1
            do i = ici1 , ici2
              do j = jci1 , jci2
                deltaw(j,i,k) = -w(j,i,k)
                ! explicit w:
                !    it must be consistent with the initialization of pai
                zrom1w = d_half * cpd * fmzf(j,i,k) * &
                        (tetav(j,i,k-1) + tetav(j,i,k))
                zrom1w = zrom1w - cpd * w(j,i,k) * &
                         fmzf(j,i,k)*fmzf(j,i,k) * &
                         real(nsound,rkx) * zdtrdz * &
                         (tetav(j,i,k-1) - tetav(j,i,k)) !! GW
                if ( qv(j,i,k) > 0.96_rkx*qsat(j,i,k) .and. &
                     w(j,i,k) > 0.1_rkx ) then
                  zqs = d_half*(qsat(j,i,k)+qsat(j,i,k-1))
                  zdth = egrav*w(j,i,k)*real(nsound-1,rkx)*dts*wlhv*wlhv* &
                    zqs/(cpd*pai(j,i,k-1)*rwat*t(j,i,k-1)*t(j,i,k-1))
                  zrom1w = zrom1w + zdth*fmzf(j,i,k)
                end if
                zwexpl = w(j,i,k) - zrom1w * zdtrdz * &
                         (pai(j,i,k-1) - pai(j,i,k)) - egrav*dts
                zwexpl = zwexpl + rdrcv * zrom1w * zdtrdz * &
                         (pai(j,i,k-1) * zdiv2(j,i,k-1) - &
                          pai(j,i,k)   * zdiv2(j,i,k))
                ! computation of the tridiagonal matrix coefficients
                ! -zu*w(k+1) + (1+zu+zd)*w(k) - zd*w(k-1) = zwexpl
                zu = zcs2 * fmz(j,i,k-1) * zrom1w * pai(j,i,k-1) + ffilt(k)
                zd = zcs2 * fmz(j,i,k)   * zrom1w * pai(j,i,k)   + ffilt(k)
                ! 1st loop for the tridiagonal inversion
                ! a = -zd ; b = (1+zu+zd) ; c = -zu
                zrapp = d_one / (d_one + zd + zu - zd*wwkw(j,i,k+1))
                w(j,i,k) = zrapp * (zwexpl + zd * w(j,i,k+1))
                wwkw(j,i,k) = zrapp * zu
              end do
            end do
          end do

          ! 2nd loop for the tridiagonal inversion
          do k = 2 , kz
            do i = ici1 , ici2
              do j = jci1 , jci2
                w(j,i,k) = w(j,i,k) + wwkw(j,i,k)*w(j,i,k-1)
                deltaw(j,i,k) = deltaw(j,i,k) + w(j,i,k)
              end do
            end do
          end do

          ! new Exner function (Equation 19)

          do k = 1 , kz
            do i = ici1 , ici2
              do j = jci1 , jci2
                zdiv2(j,i,k) = zdiv2(j,i,k) + zdtrdz * fmz(j,i,k) * &
                      (w(j,i,k) - w(j,i,k+1))
              end do
            end do
          end do

          if ( do_fulleq ) then
            if ( ipptls > 0 ) then
              do k = 1 , kz
                do i = ici1 , ici2
                  do j = jci1 , jci2
                    zdiv2(j,i,k) = zdiv2(j,i,k) * &
                       (d_one + 0.86_rkx * qv(j,i,k) + &
                                3.2_rkx * qc(j,i,k)) / &
                       (d_one + 0.96_rkx * qv(j,i,k) + &
                                4.8_rkx * qc(j,i,k))
                    tetav(j,i,k) = tetav(j,i,k) * &
                       (d_one + rdrcv*zdiv2(j,i,k) * &
                        (0.25_rkx * qv(j,i,k) +      &
                         4.2_rkx * qwltot(j,i,k) +   &
                         2.1_rkx * qwitot(j,i,k)))
                  end do
                end do
              end do
            end if
#ifdef USE_MPI3
            call exchange_lrbt_pre(tetav,1,jce1,jce2,ice1,ice2,1,kz,comm3)
#else
            call exchange_lrbt(tetav,1,jce1,jce2,ice1,ice2,1,kz)
#endif
          end if

          if ( do_filterdiv ) call divergence_filter( )

          ! horizontal momentum equations
          do k = 1 , kz
            do i = ici1 , ici2
              do j = jci1 , jci2
                pai(j,i,k) = pai(j,i,k) * (d_one - rdrcv*zdiv2(j,i,k))
              end do
            end do
          end do

          do k = 1 , kz
            do i = ice1ga, ice2ga
              do j = jde1ga , jde2ga
                ud(j,i,k) = u(j,i,k)
              end do
            end do
          end do
          do k = 1 , kz
            do i = ide1ga, ide2ga
              do j = jce1ga , jce2ga
                vd(j,i,k) = v(j,i,k)
              end do
            end do
          end do

#ifdef USE_MPI3
          call exchange_lrbt_pre(pai,1,jce1,jce2,ice1,ice2,1,kz,comm1)
          call exchange_lrbt_pre(deltaw,1,jce1,jce2,ice1,ice2,1,kzp1,comm2)

          if ( do_fulleq ) then
            call exchange_lrbt_post(tetav,1,jce1,jce2,ice1,ice2,1,kz,comm3)
          end if

          if ( lrotllr ) then
            do k = 1 , kz
              do i = ici1+1 , ici2
                do j = jdi1+1 , jdi2
                  zcx = zdtrdx * mu(j,i)
                  zfz = 0.25_rkx * &
                    (deltaw(j-1,i,k) + deltaw(j-1,i,k+1) + &
                     deltaw(j,i,k)   + deltaw(j,i,k+1)) + egrav * dts
                  zrom1u = d_half * cpd * (tetav(j-1,i,k) + tetav(j,i,k))
                  zcor1u = coru(j,i) * dts * 0.25_rkx * &
                       (vd(j,i,k) + vd(j-1,i,k) + &
                        vd(j-1,i+1,k) + vd(j,i+1,k))
                  ! Equation 17
                  u(j,i,k) = u(j,i,k) + zcor1u - &
                             zfz * hx(j,i) * gzitakh(k) - &
                             zcx * zrom1u * (pai(j,i,k) - pai(j-1,i,k))
                end do
              end do
            end do
            zcy = zdtrdy
            do k = 1 , kz
              do i = idi1+1 , idi2
                do j = jci1+1 , jci2
                  zfz = 0.25_rkx * &
                    (deltaw(j,i-1,k) + deltaw(j,i-1,k+1) + &
                     deltaw(j,i,k)   + deltaw(j,i,k+1)) + egrav * dts
                  zrom1v = d_half * cpd * (tetav(j,i-1,k) + tetav(j,i,k))
                  zcor1v = corv(j,i) * dts * 0.25_rkx * &
                       (ud(j,i,k) + ud(j,i-1,k) + &
                        ud(j+1,i,k) + ud(j+1,i-1,k))
                  ! Equation 18
                  v(j,i,k) = v(j,i,k) - zcor1v - &
                             zfz * hy(j,i) * gzitakh(k) -  &
                             zcy * zrom1v * (pai(j,i,k) - pai(j,i-1,k))
                end do
              end do
            end do
          else
            do k = 1 , kz
              do i = ici1+1 , ici2
                do j = jdi1+1 , jdi2
                  zcx = zdtrdx * mu(j,i)
                  zfz = 0.25_rkx * &
                    (deltaw(j-1,i,k) + deltaw(j-1,i,k+1) + &
                     deltaw(j,i,k)   + deltaw(j,i,k+1)) + egrav * dts
                  zrom1u = d_half * cpd * (tetav(j-1,i,k) + tetav(j,i,k))
                  zcor1u = coru(j,i) * dts * 0.25_rkx * &
                       (vd(j,i,k) + vd(j-1,i,k) + &
                        vd(j-1,i+1,k) + vd(j,i+1,k))
                  ! Equation 17
                  u(j,i,k) = u(j,i,k) + zcor1u - &
                             zfz * hx(j,i) * gzitakh(k) - &
                             zcx * zrom1u * (pai(j,i,k) - pai(j-1,i,k))
                end do
              end do
            end do
            do k = 1 , kz
              do i = idi1+1 , idi2
                do j = jci1+1 , jci2
                  zcy = zdtrdy * mv(j,i)
                  zfz = 0.25_rkx * &
                    (deltaw(j,i-1,k) + deltaw(j,i-1,k+1) + &
                     deltaw(j,i,k)   + deltaw(j,i,k+1)) + egrav * dts
                  zrom1v = d_half * cpd * (tetav(j,i-1,k) + tetav(j,i,k))
                  zcor1v = corv(j,i) * dts * 0.25_rkx * &
                       (ud(j,i,k) + ud(j,i-1,k) + &
                        ud(j+1,i,k) + ud(j+1,i-1,k))
                  ! Equation 18
                  v(j,i,k) = v(j,i,k) - zcor1v - &
                             zfz * hy(j,i) * gzitakh(k) -  &
                             zcy * zrom1v * (pai(j,i,k) - pai(j,i-1,k))
                end do
              end do
            end do
          end if

          call exchange_lrbt_post(pai,1,jce1,jce2,ice1,ice2,1,kz,comm1)
          call exchange_lrbt_post(deltaw,1,jce1,jce2,ice1,ice2,1,kzp1,comm2)

          if ( lrotllr ) then
            do k = 1 , kz
              do i = ici1+1 , ici2
                zcx = zdtrdx * mu(jdi1,i)
                zfz = 0.25_rkx * &
                  (deltaw(jdi1-1,i,k) + deltaw(jdi1-1,i,k+1) + &
                   deltaw(jdi1,i,k)   + deltaw(jdi1,i,k+1)) + egrav * dts
                zrom1u = d_half * cpd * (tetav(jdi1-1,i,k) + tetav(jdi1,i,k))
                zcor1u = coru(jdi1,i) * dts * 0.25_rkx * &
                     (vd(jdi1,i,k) + vd(jdi1-1,i,k) + &
                      vd(jdi1-1,i+1,k) + vd(jdi1,i+1,k))
                ! Equation 17
                u(jdi1,i,k) = u(jdi1,i,k) + zcor1u - &
                           zfz * hx(jdi1,i) * gzitakh(k) - &
                           zcx * zrom1u * (pai(jdi1,i,k) - pai(jdi1-1,i,k))
              end do
            end do
            zcy = zdtrdy
            do k = 1 , kz
              do i = idi1+1 , idi2
                zfz = 0.25_rkx * &
                  (deltaw(jci1,i-1,k) + deltaw(jci1,i-1,k+1) + &
                   deltaw(jci1,i,k)   + deltaw(jci1,i,k+1)) + egrav * dts
                zrom1v = d_half * cpd * (tetav(jci1,i-1,k) + tetav(jci1,i,k))
                zcor1v = corv(jci1,i) * dts * 0.25_rkx * &
                     (ud(jci1,i,k) + ud(jci1,i-1,k) + &
                      ud(jci1+1,i,k) + ud(jci1+1,i-1,k))
                ! Equation 18
                v(jci1,i,k) = v(jci1,i,k) - zcor1v - &
                           zfz * hy(jci1,i) * gzitakh(k) -  &
                           zcy * zrom1v * (pai(jci1,i,k) - pai(jci1,i-1,k))
              end do
            end do
          else
            do k = 1 , kz
              do i = ici1+1 , ici2
                zcx = zdtrdx * mu(jdi1,i)
                zfz = 0.25_rkx * &
                  (deltaw(jdi1-1,i,k) + deltaw(jdi1-1,i,k+1) + &
                   deltaw(jdi1,i,k)   + deltaw(jdi1,i,k+1)) + egrav * dts
                zrom1u = d_half * cpd * (tetav(jdi1-1,i,k) + tetav(jdi1,i,k))
                zcor1u = coru(jdi1,i) * dts * 0.25_rkx * &
                     (vd(jdi1,i,k) + vd(jdi1-1,i,k) + &
                      vd(jdi1-1,i+1,k) + vd(jdi1,i+1,k))
                ! Equation 17
                u(jdi1,i,k) = u(jdi1,i,k) + zcor1u - &
                           zfz * hx(jdi1,i) * gzitakh(k) - &
                           zcx * zrom1u * (pai(jdi1,i,k) - pai(jdi1-1,i,k))
              end do
            end do
            do k = 1 , kz
              do i = idi1+1 , idi2
                zcy = zdtrdy * mv(jci1,i)
                zfz = 0.25_rkx * &
                  (deltaw(jci1,i-1,k) + deltaw(jci1,i-1,k+1) + &
                   deltaw(jci1,i,k)   + deltaw(jci1,i,k+1)) + egrav * dts
                zrom1v = d_half * cpd * (tetav(jci1,i-1,k) + tetav(jci1,i,k))
                zcor1v = corv(jci1,i) * dts * 0.25_rkx * &
                     (ud(jci1,i,k) + ud(jci1,i-1,k) + &
                      ud(jci1+1,i,k) + ud(jci1+1,i-1,k))
                ! Equation 18
                v(jci1,i,k) = v(jci1,i,k) - zcor1v - &
                           zfz * hy(jci1,i) * gzitakh(k) -  &
                           zcy * zrom1v * (pai(jci1,i,k) - pai(jci1,i-1,k))
              end do
            end do
          end if

          if ( lrotllr ) then
            do k = 1 , kz
              do j = jdi1 , jdi2
                zcx = zdtrdx * mu(j,ici1)
                zfz = 0.25_rkx * &
                  (deltaw(j-1,ici1,k) + deltaw(j-1,ici1,k+1) + &
                   deltaw(j,ici1,k)   + deltaw(j,ici1,k+1)) + egrav * dts
                zrom1u = d_half * cpd * (tetav(j-1,ici1,k) + tetav(j,ici1,k))
                zcor1u = coru(j,ici1) * dts * 0.25_rkx * &
                     (vd(j,ici1,k) + vd(j-1,ici1,k) + &
                      vd(j-1,ici1+1,k) + vd(j,ici1+1,k))
                ! Equation 17
                u(j,ici1,k) = u(j,ici1,k) + zcor1u - &
                           zfz * hx(j,ici1) * gzitakh(k) - &
                           zcx * zrom1u * (pai(j,ici1,k) - pai(j-1,ici1,k))
              end do
            end do
            zcy = zdtrdy
            do k = 1 , kz
              do j = jci1 , jci2
                zfz = 0.25_rkx * &
                  (deltaw(j,idi1-1,k) + deltaw(j,idi1-1,k+1) + &
                   deltaw(j,idi1,k)   + deltaw(j,idi1,k+1)) + egrav * dts
                zrom1v = d_half * cpd * (tetav(j,idi1-1,k) + tetav(j,idi1,k))
                zcor1v = corv(j,idi1) * dts * 0.25_rkx * &
                     (ud(j,idi1,k) + ud(j,idi1-1,k) + &
                      ud(j+1,idi1,k) + ud(j+1,idi1-1,k))
                ! Equation 18
                v(j,idi1,k) = v(j,idi1,k) - zcor1v - &
                           zfz * hy(j,idi1) * gzitakh(k) -  &
                           zcy * zrom1v * (pai(j,idi1,k) - pai(j,idi1-1,k))
              end do
            end do
          else
            do k = 1 , kz
              do j = jdi1 , jdi2
                zcx = zdtrdx * mu(j,ici1)
                zfz = 0.25_rkx * &
                  (deltaw(j-1,ici1,k) + deltaw(j-1,ici1,k+1) + &
                   deltaw(j,ici1,k)   + deltaw(j,ici1,k+1)) + egrav * dts
                zrom1u = d_half * cpd * (tetav(j-1,ici1,k) + tetav(j,ici1,k))
                zcor1u = coru(j,ici1) * dts * 0.25_rkx * &
                     (vd(j,ici1,k) + vd(j-1,ici1,k) + &
                      vd(j-1,ici1+1,k) + vd(j,ici1+1,k))
                ! Equation 17
                u(j,ici1,k) = u(j,ici1,k) + zcor1u - &
                           zfz * hx(j,ici1) * gzitakh(k) - &
                           zcx * zrom1u * (pai(j,ici1,k) - pai(j-1,ici1,k))
              end do
            end do
            do k = 1 , kz
              do j = jci1 , jci2
                zcy = zdtrdy * mv(j,idi1)
                zfz = 0.25_rkx * &
                  (deltaw(j,idi1-1,k) + deltaw(j,idi1-1,k+1) + &
                   deltaw(j,idi1,k)   + deltaw(j,idi1,k+1)) + egrav * dts
                zrom1v = d_half * cpd * (tetav(j,idi1-1,k) + tetav(j,idi1,k))
                zcor1v = corv(j,idi1) * dts * 0.25_rkx * &
                     (ud(j,idi1,k) + ud(j,idi1-1,k) + &
                      ud(j+1,idi1,k) + ud(j+1,idi1-1,k))
                ! Equation 18
                v(j,idi1,k) = v(j,idi1,k) - zcor1v - &
                           zfz * hy(j,idi1) * gzitakh(k) -  &
                           zcy * zrom1v * (pai(j,idi1,k) - pai(j,idi1-1,k))
              end do
            end do
          end if
#else
          call exchange_lrbt(pai,1,jce1,jce2,ice1,ice2,1,kz)
          call exchange_lrbt(deltaw,1,jce1,jce2,ice1,ice2,1,kzp1)

          if ( lrotllr ) then
            do k = 1 , kz
              do i = ici1 , ici2
                do j = jdi1 , jdi2
                  zcx = zdtrdx * mu(j,i)
                  zfz = 0.25_rkx * &
                    (deltaw(j-1,i,k) + deltaw(j-1,i,k+1) + &
                     deltaw(j,i,k)   + deltaw(j,i,k+1)) + egrav * dts
                  zrom1u = d_half * cpd * (tetav(j-1,i,k) + tetav(j,i,k))
                  zcor1u = coru(j,i) * dts * 0.25_rkx * &
                       (vd(j,i,k) + vd(j-1,i,k) + &
                        vd(j-1,i+1,k) + vd(j,i+1,k))
                  ! Equation 17
                  u(j,i,k) = u(j,i,k) + zcor1u - &
                             zfz * hx(j,i) * gzitakh(k) - &
                             zcx * zrom1u * (pai(j,i,k) - pai(j-1,i,k))
                end do
              end do
            end do
            zcy = zdtrdy
            do k = 1 , kz
              do i = idi1 , idi2
                do j = jci1 , jci2
                  zfz = 0.25_rkx * &
                    (deltaw(j,i-1,k) + deltaw(j,i-1,k+1) + &
                     deltaw(j,i,k)   + deltaw(j,i,k+1)) + egrav * dts
                  zrom1v = d_half * cpd * (tetav(j,i-1,k) + tetav(j,i,k))
                  zcor1v = corv(j,i) * dts * 0.25_rkx * &
                       (ud(j,i,k) + ud(j,i-1,k) + &
                        ud(j+1,i,k) + ud(j+1,i-1,k))
                  ! Equation 18
                  v(j,i,k) = v(j,i,k) - zcor1v - &
                             zfz * hy(j,i) * gzitakh(k) -  &
                             zcy * zrom1v * (pai(j,i,k) - pai(j,i-1,k))
                end do
              end do
            end do
          else
            do k = 1 , kz
              do i = ici1 , ici2
                do j = jdi1 , jdi2
                  zcx = zdtrdx * mu(j,i)
                  zfz = 0.25_rkx * &
                    (deltaw(j-1,i,k) + deltaw(j-1,i,k+1) + &
                     deltaw(j,i,k)   + deltaw(j,i,k+1)) + egrav * dts
                  zrom1u = d_half * cpd * (tetav(j-1,i,k) + tetav(j,i,k))
                  zcor1u = coru(j,i) * dts * 0.25_rkx * &
                       (vd(j,i,k) + vd(j-1,i,k) + &
                        vd(j-1,i+1,k) + vd(j,i+1,k))
                  ! Equation 17
                  u(j,i,k) = u(j,i,k) + zcor1u - &
                             zfz * hx(j,i) * gzitakh(k) - &
                             zcx * zrom1u * (pai(j,i,k) - pai(j-1,i,k))
                end do
              end do
            end do
            do k = 1 , kz
              do i = idi1 , idi2
                do j = jci1 , jci2
                  zcy = zdtrdy * mv(j,i)
                  zfz = 0.25_rkx * &
                    (deltaw(j,i-1,k) + deltaw(j,i-1,k+1) + &
                     deltaw(j,i,k)   + deltaw(j,i,k+1)) + egrav * dts
                  zrom1v = d_half * cpd * (tetav(j,i-1,k) + tetav(j,i,k))
                  zcor1v = corv(j,i) * dts * 0.25_rkx * &
                       (ud(j,i,k) + ud(j,i-1,k) + &
                        ud(j+1,i,k) + ud(j+1,i-1,k))
                  ! Equation 18
                  v(j,i,k) = v(j,i,k) - zcor1v - &
                             zfz * hy(j,i) * gzitakh(k) -  &
                             zcy * zrom1v * (pai(j,i,k) - pai(j,i-1,k))
                end do
              end do
            end do
          end if
#endif

        end do ! sound loop

        ! complete computation of generalized vertical velocity
        ! Complete Equation 10
        do k = 2 , kz
          do i = ici1 , ici2
            do j = jci1 , jci2
              s(j,i,k) = (w(j,i,k) + s(j,i,k)) * fmzf(j,i,k)
            end do
          end do
        end do
        do i = ici1 , ici2
          do j = jci1 , jci2
            s(j,i,1) = d_zero
          end do
        end do
        do i = ici1 , ici2
          do j = jci1 , jci2
            s(j,i,kzp1) = d_zero
          end do
        end do

      end subroutine sound

      subroutine advection(dta)
        implicit none
        integer(ik4) :: n
        real(rkx) :: dta
        real(rkx) , pointer , dimension(:,:,:) :: ptr

        call uvstagtox(u,v,ux,vx)

        ! Compute W (and TKE if required) on zita levels

        call wstagtox(w,wx)

        if ( ibltyp == 2 ) then
          call wstagtox(tke,tkex)
        end if

        call wafone(tetav,dta)
        call wafone(pai,dta)
        call wafone(ux,dta)
        call wafone(vx,dta)
        call wafone(wx,dta)
        call wafone(qv,dta,pmin=minqq)
        if ( ipptls > 0 ) then
          do n = iqfrst , iqlst
            call assignpnt(qx,ptr,n)
            call wafone(ptr,dta,pfac=1.0e4_rkx,pmin=epsilon(pmin))
          end do
        end if
        if ( ibltyp == 2 ) then
          call wafone(tkex,dta)
        end if
        if ( ichem == 1 ) then
          do n = 1 , ntr
            call assignpnt(trac,ptr,n)
            call wafone(ptr,dta,pfac=1.0e8_rkx,pmin=d_zero)
          end do
        end if

        ! Interpolate on staggered points
        call xtouvstag(ux,vx,u,v)

        ! Back to half-levels
        call xtowstag(wx,w)
        if ( ibltyp == 2 ) then
          call xtowstag(tkex,tke)
        end if
      end subroutine advection

      pure real(rkx) function rdeno(t1,t2,t3,t4)
        implicit none
        real(rkx) , intent(in) :: t1 , t2 , t3 , t4
        real(rkx) :: zzden
        zzden = (t3-t4)
        rdeno = (t1-t2)/sign(max(abs(zzden),minden),zzden)
      end function rdeno

      subroutine wafone(pp,dta,pfac,pmin)
        implicit none
        real(rkx) , dimension(:,:,:) , pointer , intent(inout) :: pp
        real(rkx) , intent(in) :: dta
        real(rkx) , optional , intent(in) :: pfac , pmin
        integer(ik4) :: j , i , k
        integer(ik4) :: k1 , k1p1 , ih , ihm1 , jh , jhm1
        real(rkx) :: zamu , r , b , zphi , is , zdv , zrfmu , zrfmd
        real(rkx) :: zrfmn , zrfmw , zrfme , zrfms
        real(rkx) :: zdtrdx , zdtrdy , zdtrdz
        real(rkx) :: zhxvtn , zhxvts , zcostx
        real(rkx) :: pfm
        real(rkx) , parameter :: wlow  = 0.0_rkx
        real(rkx) , parameter :: whigh = 2.0_rkx

        zdtrdx = dta/dx
        zdtrdy = dta/dx
        zdtrdz = dta/dzita
        if ( do_vadvtwice ) then
          zdtrdz = 0.5_rkx * zdtrdz
        end if

        pfm = 0.0_rkx
        if ( present(pmin) ) then
          pfm = pmin
        end if
        if ( present(pfac) ) then
          do k = 1 , kz
            do i = ice1 , ice2
              do j = jce1 , jce2
                pp(j,i,k) = pp(j,i,k) * pfac
              end do
            end do
          end do
          if ( present(pmin) ) then
            pfm = pfm*pfac
          end if
        end if

        ! Vertical advection
        do j = jci1 , jci2
          wfw(j,1) = d_zero
          wfw(j,kzp1) = d_zero
        end do

        if ( ma%has_bdybottom ) then
          do k = 1 , kz
            do j = jci1 , jci2
              wz(j,ice1,k) = 0.5_rkx * (pp(j,ice1,k)+pp(j,ici1,k))
            end do
          end do
        end if
        if ( ma%has_bdytop ) then
          do k = 1 , kz
            do j = jci1 , jci2
              wz(j,ice2,k) = 0.5_rkx * (pp(j,ice2,k)+pp(j,ici2,k))
            end do
          end do
        end if

        do i = ici1 , ici2
          do k = 1 , kzm1
            do j = jci1 , jci2
              if ( k < kz ) then
                zamu = s(j,i,k+1) * zdtrdz
                if ( zamu >= d_zero ) then
                  is = d_one
                  k1 = k + 1
                  k1p1 = k1 + 1
                  if ( k1p1 > kz ) k1p1 = kz
                else
                  is = -d_one
                  k1 = k - 1
                  k1p1 = k
                  if ( k1 < 1 ) k1 = 1
                end if
                r = rdeno(pp(j,i,k1),pp(j,i,k1p1),pp(j,i,k),pp(j,i,k+1))
                b = max(wlow, min(whigh, max(r, min(d_two*r,d_one))))
                zphi = is + zamu * b - is * b
                wfw(j,k+1) = d_half * s(j,i,k+1) * ((d_one+zphi)*pp(j,i,k+1) + &
                                                    (d_one-zphi)*pp(j,i,k))
              end if
              !wfw(j,k+1) = d_half * zamu * ((d_one+zphi)*pp(j,i,k+1) + &
              !                              (d_one-zphi)*pp(j,i,k))
            end do
          end do
          do k = 1 , kz
            do j = jci1 , jci2
              zrfmu = zdtrdz * fmz(j,i,k)/fmzf(j,i,k)
              zrfmd = zdtrdz * fmz(j,i,k)/fmzf(j,i,k+1)
              zdv = (s(j,i,k)*zrfmu - s(j,i,k+1)*zrfmd) * pp(j,i,k)
              wz(j,i,k) = pp(j,i,k) - wfw(j,k)*zrfmu + wfw(j,k+1)*zrfmd + zdv
            end do
          end do
          !do k = 1 , kz
          !  do j = jci1 , jci2
          !    zdv = (s(j,i,k) - s(j,i,k+1)) * zdtrdz * pp(j,i,k)
          !    wz(j,i,k) = pp(j,i,k) - wfw(j,k) + wfw(j,k+1) + zdv
          !  end do
          !end do
        end do

        if ( do_vadvtwice ) then
          do i = ici1 , ici2
            do k = 1 , kzm1
              do j = jci1 , jci2
                if ( k == 0 ) then
                  wwkw(j,i,1) = d_zero
                else
                  zamu = s(j,i,k+1) * zdtrdz
                  if ( zamu >= d_zero ) then
                    is = d_one
                    k1 = k + 1
                    k1p1 = k1 + 1
                    if ( k1p1 > kz ) k1p1 = kz
                  else
                    is = -d_one
                    k1 = k - 1
                    k1p1 = k
                    if ( k1 < 1 ) k1 = 1
                  end if
                  r = rdeno(wz(j,i,k1),wz(j,i,k1p1),wz(j,i,k),wz(j,i,k+1))
                  b = max(wlow, min(whigh, max(r, min(d_two*r,d_one))))
                  zphi = is + zamu * b - is * b
                  wfw(j,k+1) = d_half*s(j,i,k+1) * ((d_one+zphi)*wz(j,i,k+1) + &
                                                    (d_one-zphi)*wz(j,i,k))
                end if
                !wfw(j,k+1) = d_half * zamu * ((d_one+zphi)*wz(j,i,k+1) + &
                !                              (d_one-zphi)*wz(j,i,k))
              end do
            end do
            do j = jci1 , jci2
              zrfmd = zdtrdz * fmz(j,i,1)/fmzf(j,i,2)
              zdv = -s(j,i,2) * zrfmd * wz(j,i,1)
              wz(j,i,1) = wz(j,i,1) + wfw(j,2) * zrfmd + zdv
            end do
            do k = 2 , kz
              do j = jci1 , jci2
                zrfmu = zdtrdz * fmz(j,i,k)/fmzf(j,i,k)
                zrfmd = zdtrdz * fmz(j,i,k)/fmzf(j,i,k+1)
                zdv = (s(j,i,k)*zrfmu - s(j,i,k+1)*zrfmd) * wz(j,i,k)
                wz(j,i,k) = wz(j,i,k) - wfw(j,k)*zrfmu + wfw(j,k+1)*zrfmd + zdv
              end do
            end do
            !do k = 1 , kz
            !  do j = jci1 , jci2
            !    zdv = (s(j,i,k) - s(j,i,k+1)) * zdtrdz * pp(j,i,k)
            !    wz(j,i,k) = pp(j,i,k) - wfw(j,k) + wfw(j,k+1) + zdv
            !  end do
            !end do
          end do
        end if

        if ( present(pmin) ) then
          wz = max(wz,pfm)
        end if

        call exchange_bt(wz,2,jci1,jci2,ice1,ice2,1,kz)

        if ( ma%has_bdyleft ) then
          do k = 1 , kz
            do i = ici1 , ici2
              p0(jce1,i,k) = 0.5_rkx * (pp(jce1,i,k)+pp(jci1,i,k))
            end do
          end do
        end if

        if ( ma%has_bdyright ) then
          do k = 1 , kz
            do i = ici1 , ici2
              p0(jce2,i,k) = 0.5_rkx * (pp(jce2,i,k)+pp(jci2,i,k))
            end do
          end do
        end if

        if ( lrotllr ) then

          ! Meridional advection
          do k = 1 , kz
            do i = ici1 , ice2ga
              do j = jci1 , jci2
                zamu = v(j,i,k) * zdtrdy
                if ( zamu > d_zero ) then
                  is = d_one
                  ih = i-1
                else
                  is = -d_one
                  ih = min(i+1,imax)
                end if
                ihm1 = max(ih-1,imin)
                r = rdeno(wz(j,ih,k), wz(j,ihm1,k), wz(j,i,k), wz(j,i-1,k))
                b = max(wlow, min(whigh, max(r, min(d_two*r,d_one))))
                zphi = is + zamu*b - is*b
                zpby(j,i) = d_half * v(j,i,k) * &
                  ((d_one+zphi)*wz(j,i-1,k) + (d_one-zphi)*wz(j,i,k))
                !zpby(j,i) = d_half * zamu * &
                !  ((d_one+zphi)*wz(j,i-1,k) + (d_one-zphi)*wz(j,i,k))
              end do
            end do
            do i = ici1 , ici2
              do j = jci1 , jci2
                zhxvtn = zdtrdy * rmv(j,i+1) * mx(j,i)
                zhxvts = zdtrdy * rmv(j,i) * mx(j,i)
                zrfmn = zhxvtn * d_two * fmz(j,i,k)/(fmz(j,i,k)+fmz(j,i+1,k))
                zrfms = zhxvts * d_two * fmz(j,i,k)/(fmz(j,i,k)+fmz(j,i-1,k))
                zdv = (v(j,i+1,k) * zrfmn - v(j,i,k) * zrfms) * pp(j,i,k)
                p0(j,i,k) = wz(j,i,k) + &
                      zpby(j,i)*zrfms - zpby(j,i+1)*zrfmn + zdv
              end do
            end do
            !do i = ici1 , ici2
            !  do j = jci1 , jci2
            !    zhxvtn = zdtrdy * rmv(j,i+1) * mx(j,i)
            !    zhxvts = zdtrdy * rmv(j,i) * mx(j,i)
            !    zdv = (v(j,i+1,k) * zhxvtn - v(j,i,k) * zhxvts) * pp(j,i,k)
            !    p0(j,i,k) = wz(j,i,k) + zpby(j,i) - zpby(j,i+1) + zdv
            !  end do
            !end do
          end do

          if ( present(pmin) ) then
            p0 = max(p0,pfm)
          end if

          call exchange_lr(p0,2,jce1,jce2,ici1,ici2,1,kz)

          ! Zonal advection

          do k = 1 , kz
            do i = ici1 , ici2
              do j = jci1 , jce2ga
                zamu = u(j,i,k) * mu(j,i) * zdtrdx
                if ( zamu > d_zero ) then
                  is = d_one
                  jh = j-1
                else
                  is = -d_one
                  jh = min(j+1,jmax)
                end if
                jhm1 = max(jh-1,jmin)
                r = rdeno(p0(jh,i,k), p0(jhm1,i,k), p0(j,i,k), p0(j-1,i,k))
                b = max(wlow, min(whigh, max(r, min(d_two*r,d_one))))
                zphi = is + zamu*b - is*b
                zpbw(j,i) = d_half * u(j,i,k) * &
                     ((d_one+zphi)*p0(j-1,i,k) + (d_one-zphi)*p0(j,i,k))
                !zpbw(j,i) = d_half * zamu * &
                !     ((d_one+zphi)*p0(j-1,i,k) + (d_one-zphi)*p0(j,i,k))
              end do
            end do
            do i = ici1 , ici2
              do j = jci1 , jci2
                zcostx = zdtrdx * mu(j,i)
                zrfme = zcostx * d_two * fmz(j,i,k)/(fmz(j,i,k)+fmz(j+1,i,k))
                zrfmw = zcostx * d_two * fmz(j,i,k)/(fmz(j,i,k)+fmz(j-1,i,k))
                zdv = (u(j+1,i,k) * zrfme - u(j,i,k) * zrfmw) * pp(j,i,k)
                pp(j,i,k) = p0(j,i,k) + &
                     zpbw(j,i)*zrfmw - zpbw(j+1,i)*zrfme + zdv
              end do
            end do
            !do i = ici1 , ici2
            !  do j = jci1 , jci2
            !    zrfme = mu(j+1,i) * zdtrdx
            !    zrfmw = mu(j,i) * zdtrdx
            !    zdv = (u(j+1,i,k) * zrfme - u(j,i,k) * zrfmw) * pp(j,i,k)
            !    pp(j,i,k) = p0(j,i,k) + zpbw(j,i) - zpbw(j+1,i) + zdv
            !  end do
            !end do
          end do

        else

          ! Meridional advection

          do k = 1 , kz
            do i = ici1 , ice2ga
              do j = jci1 , jci2
                zamu = v(j,i,k) * rmv(j,i) * zdtrdy
                if ( zamu > d_zero ) then
                  is = d_one
                  ih = i-1
                else
                  is = -d_one
                  ih = min(i+1,imax)
                end if
                ihm1 = max(ih-1,imin)
                r = rdeno(wz(j,ih,k), wz(j,ihm1,k), wz(j,i,k), wz(j,i-1,k))
                b = max(wlow, min(whigh, max(r, min(d_two*r,d_one))))
                zphi = is + zamu*b - is*b
                zpby(j,i) = d_half * v(j,i,k) * rmv(j,i) * &
                  ((d_one+zphi)*wz(j,i-1,k) + (d_one-zphi)*wz(j,i,k))
                !zpby(j,i) = d_half * zamu * &
                !  ((d_one+zphi)*wz(j,i-1,k) + (d_one-zphi)*wz(j,i,k))
              end do
            end do
            do i = ici1 , ici2
              do j = jci1 , jci2
                zrfmn = zdtrdy * d_two * fmz(j,i,k)/(fmz(j,i,k)+fmz(j,i+1,k))
                zrfms = zdtrdy * d_two * fmz(j,i,k)/(fmz(j,i,k)+fmz(j,i-1,k))
                zdv = (v(j,i+1,k) * rmv(j,i+1) * zrfmn - &
                       v(j,i,k)   * rmv(j,i)   * zrfms) * pp(j,i,k)
                p0(j,i,k) = wz(j,i,k) + &
                  mx2(j,i) * (zpby(j,i)*zrfms - zpby(j,i+1)*zrfmn + zdv)
              end do
            end do
            !do i = ici1 , ici2
            !  do j = jci1 , jci2
            !    zdv = (v(j,i+1,k) * rmv(j,i+1) - &
            !           v(j,i,k)   * rmv(j,i)   ) * zdtrdy * pp(j,i,k)
            !    p0(j,i,k) = wz(j,i,k) + &
            !      mx2(j,i) * (zpby(j,i) - zpby(j,i+1) + zdv)
            !  end do
            !end do
          end do

          if ( present(pmin) ) then
            p0 = max(p0,pfm)
          end if

          call exchange_lr(p0,2,jce1,jce2,ici1,ici2,1,kz)

          ! Zonal advection
          do k = 1 , kz
            do i = ici1 , ici2
              do j = jci1 , jce2ga
                zamu = u(j,i,k) * rmu(j,i) * zdtrdx
                if ( zamu > d_zero ) then
                  is = d_one
                  jh = j-1
                else
                  is = -d_one
                  jh = min(j+1,jmax)
                end if
                jhm1 = max(jh-1,jmin)
                r = rdeno(p0(jh,i,k), p0(jhm1,i,k), p0(j,i,k), p0(j-1,i,k))
                b = max(wlow, min(whigh, max(r, min(d_two*r,d_one))))
                zphi = is + zamu*b - is*b
                zpbw(j,i) = d_half * u(j,i,k) * rmu(j,i) * &
                     ((d_one+zphi)*p0(j-1,i,k) + (d_one-zphi)*p0(j,i,k))
                !zpbw(j,i) = d_half * zamu * &
                !     ((d_one+zphi)*p0(j-1,i,k) + (d_one-zphi)*p0(j,i,k))
              end do
            end do
            do i = ici1 , ici2
              do j = jci1 , jci2
                zrfme = zdtrdx * d_two * fmz(j,i,k)/(fmz(j,i,k)+fmz(j+1,i,k))
                zrfmw = zdtrdx * d_two * fmz(j,i,k)/(fmz(j,i,k)+fmz(j-1,i,k))
                zdv = (u(j+1,i,k) * rmu(j+1,i) * zrfme - &
                       u(j,i,k)   * rmu(j,i)   * zrfmw) * pp(j,i,k)
                pp(j,i,k) = p0(j,i,k) + &
                  mx2(j,i) * (zpbw(j,i)*zrfmw - zpbw(j+1,i)*zrfme + zdv)
              end do
            end do
            !do i = ici1 , ici2
            !  do j = jci1 , jci2
            !    zdv = (u(j+1,i,k) * rmu(j+1,i) - &
            !           u(j,i,k)   * rmu(j,i)   ) * zdtrdx * pp(j,i,k)
            !    pp(j,i,k) = p0(j,i,k) + &
            !      mx2(j,i) * (zpbw(j,i) - zpbw(j+1,i) + zdv)
            !  end do
            !end do
          end do
        end if

        if ( present(pmin) ) then
          do k = 1 , kz
            do i = ice1 , ice2
              do j = jce1 , jce2
                pp(j,i,k) = max(pp(j,i,k),pfm)
              end do
            end do
          end do
        end if
        if ( present(pfac) ) then
          do k = 1 , kz
            do i = ice1 , ice2
              do j = jce1 , jce2
                pp(j,i,k) = pp(j,i,k) / pfac
              end do
            end do
          end do
        end if
      end subroutine wafone

      subroutine reset_tendencies
        implicit none
        s(:,:,:) = d_zero
        deltaw(:,:,:) = d_zero
        zdiv2(:,:,:) = d_zero
        mo_atm%tten(:,:,:) = d_zero
        mo_atm%qxten(:,:,:,:) = d_zero
        mo_atm%uten(:,:,:) = d_zero
        mo_atm%vten(:,:,:) = d_zero
        if ( ichem == 1 ) then
          mo_atm%chiten(:,:,:,:) = d_zero
        end if
        if ( ibltyp == 2 ) then
          mo_atm%tketen(:,:,:) = d_zero
        end if

        cldfra(:,:,:) = d_zero
        cldlwc(:,:,:) = d_zero

        if ( idiag > 0 ) then
          ten0 = t(jci1:jci2,ici1:ici2,1:kz)
          qen0 = qv(jci1:jci2,ici1:ici2,1:kz)
          if ( ichem == 1 ) then
            chiten0 = trac(jci1:jci2,ici1:ici2,1:kz,1:ntr)
          end if
        end if
      end subroutine reset_tendencies

      subroutine physical_parametrizations
        implicit none
        integer(ik4) :: i , j , k , n
        logical :: loutrad , labsem

#ifdef DEBUG
        do k = 1 , kz
          do i = ice1 , ice2
            do j = jce1 , jce2
              if ( (t(j,i,k) > 350.0_rkx) .or. t(j,i,k) < 170.0_rkx ) then
                write(100+myid,*) 'Before Phys On : ', myid
                write(100+myid,*) 'At : ', i,j,k
                write(100+myid,*) 'k pai u v w qv qc t tetav'
                do n = 1 , kz
                  write(100+myid,*) n, pai(j,i,n), u(j,i,n), v(j,i,n), &
                            w(j,i,n) , qv(j,i,n) , qc(j,i,n) , &
                            t(j,i,n) , tetav(j,i,n)
                end do
                flush(100+myid)
                call fatal(__FILE__,__LINE__, 'error')
              end if
            end do
          end do
        end do
#endif
        if ( any(icup > 0) ) then
          if ( idiag > 0 ) then
            ten0 = mo_atm%tten(jci1:jci2,ici1:ici2,:)
            qen0 = mo_atm%qxten(jci1:jci2,ici1:ici2,:,iqv)
          end if
          if ( ichem == 1 .and. ichdiag > 0 ) then
            chiten0 = mo_atm%chiten(jci1:jci2,ici1:ici2,:,:)
          end if
          call cumulus
          if ( ichem == 1 ) then
            if ( ichcumtra == 1 ) then
              if ( debug_level > 3 .and. myid == italk ) then
                write(stdout,*) 'Calling cumulus transport at ', &
                           trim(rcmtimer%str())
              end if
              call cumtran(trac)
            end if
          end if
          if ( idiag > 0 ) then
            tdiag%con = mo_atm%tten(jci1:jci2,ici1:ici2,:) - ten0
            qdiag%con = mo_atm%qxten(jci1:jci2,ici1:ici2,:,iqv) - qen0
          end if
          if ( ichem == 1 .and. ichdiag > 0 ) then
            cconvdiag = mo_atm%chiten(jci1:jci2,ici1:ici2,:,:) - chiten0
          end if
        else
          if ( any(icup < 0) ) then
            call shallow_convection
            if ( idiag > 0 ) then
              tdiag%con = mo_atm%tten(jci1:jci2,ici1:ici2,:) - ten0
              qdiag%con = mo_atm%qxten(jci1:jci2,ici1:ici2,:,iqv) - qen0
            end if
          end if
        end if
        !
        !------------------------------------------------
        ! Large scale precipitation microphysical schemes
        !------------------------------------------------
        !
        if ( ipptls > 0 ) then
          if ( idiag > 0 ) then
            ten0 = mo_atm%tten(jci1:jci2,ici1:ici2,:)
            qen0 = mo_atm%qxten(jci1:jci2,ici1:ici2,:,iqv)
          end if
          ! Cumulus clouds
          if ( icldfrac /= 2 ) then
            call cucloud
          end if
          ! Save cumulus cloud fraction for chemistry before it is
          ! overwritten in cldfrac
          if ( ichem == 1 ) then
            convcldfra(:,:,:) = cldfra(:,:,:)
          end if
          ! Clouds and large scale precipitation
          call cldfrac(cldlwc,cldfra)
          call microscheme
          if ( idiag > 0 ) then
            tdiag%lsc = mo_atm%tten(jci1:jci2,ici1:ici2,:) - ten0
            qdiag%lsc = mo_atm%qxten(jci1:jci2,ici1:ici2,:,iqv) - qen0
          end if
        end if
        !
        !------------------------------------------------
        !       Call radiative transfer package
        !------------------------------------------------
        !
        if ( rcmtimer%start() .or. syncro_rad%will_act( ) ) then
          if ( debug_level > 3 .and. myid == italk ) then
            write(stdout,*) &
              'Calling radiative transfer at ',trim(rcmtimer%str())
          end if
          ! calculate albedo
          call surface_albedo
          ! Update / init Ozone profiles
          if ( iclimao3 == 1 ) then
            call updateo3(rcmtimer%idate,scenario)
          else
            if ( rcmtimer%start() ) call inito3
          end if
          if ( iclimaaer == 1 ) then
            call updateaerosol(rcmtimer%idate)
          else if ( iclimaaer == 2 ) then
            call updateaeropp(rcmtimer%idate)
          else if ( iclimaaer == 3 ) then
            call updateaeropp_cmip6(rcmtimer%idate)
          end if
          loutrad = ( rcmtimer%start() .or. alarm_out_rad%will_act(dtrad) )
          labsem = ( rcmtimer%start() .or. syncro_emi%will_act() )
          if ( debug_level > 3 .and. myid == italk ) then
            if ( labsem ) then
              write(stdout,*) 'Updating abs-emi at ',trim(rcmtimer%str())
            end if
            if ( loutrad ) then
              write(stdout,*) 'Collecting radiation at ',trim(rcmtimer%str())
            end if
          end if
          call radiation(rcmtimer%year,rcmtimer%month, &
                         rcmtimer%day,loutrad,labsem)
        end if
        !
        ! Add radiative transfer package-calculated heating rates to
        ! temperature tendency (deg/sec)
        !
        do concurrent ( j = jci1:jci2 , i = ici1:ici2 , k = 1:kz )
          mo_atm%tten(j,i,k) = mo_atm%tten(j,i,k) + heatrt(j,i,k)
        end do
        if ( idiag > 0 ) tdiag%rad = heatrt
        !
        !------------------------------------------------
        !            Call Surface model
        !------------------------------------------------
        !
        if ( rcmtimer%start() .or. syncro_srf%will_act( ) ) then
          if ( debug_level > 3 .and. myid == italk ) then
            write(stdout,*) 'Calling surface model at ',trim(rcmtimer%str())
          end if
          call surface_model
          !FAB now called in surface model
          ! if ( islab_ocean == 1 ) call update_slabocean(xslabtime)
        end if
        !
        !------------------------------------------------
        !             Call PBL scheme
        !------------------------------------------------
        !
        if ( ibltyp > 0 ) then
          if ( idiag > 0 ) then
            ten0 = mo_atm%tten(jci1:jci2,ici1:ici2,:)
            qen0 = mo_atm%qxten(jci1:jci2,ici1:ici2,:,iqv)
          end if
          if ( ichem == 1 .and. ichdiag > 0 ) then
            chiten0 = mo_atm%chiten(jci1:jci2,ici1:ici2,:,:)
          end if
          call pblscheme
          if ( idiag > 0 ) then
            tdiag%tbl = mo_atm%tten(jci1:jci2,ici1:ici2,:) - ten0
            qdiag%tbl = mo_atm%qxten(jci1:jci2,ici1:ici2,:,iqv) - qen0
          end if
          if ( ichem == 1 .and. ichdiag > 0 ) then
            ctbldiag = mo_atm%chiten(jci1:jci2,ici1:ici2,:,:) - chiten0
          end if
        end if
        if ( ipptls == 1 ) then
          if ( idiag > 0 ) then
            ten0 = mo_atm%tten(jci1:jci2,ici1:ici2,:)
            qen0 = mo_atm%qxten(jci1:jci2,ici1:ici2,:,iqv)
          end if
          call condtq
          if ( idiag > 0 ) then
            tdiag%lsc = tdiag%lsc + mo_atm%tten(jci1:jci2,ici1:ici2,:) - ten0
            qdiag%lsc = qdiag%lsc + &
                 mo_atm%qxten(jci1:jci2,ici1:ici2,:,iqv) - qen0
          end if
        end if
        !-------------------------------------------------------------
        !call chemistry/aerosol schemes
        !----------------------------------------------------------------------
        if ( ichem == 1 ) then
          call tractend2(rcmtimer%month,rcmtimer%day,declin)
        end if
        !
        ! Update status
        !
#ifdef RCEMIP
        if ( do_diffutend ) then
          call exchange_lrbt(mo_atm%tten,1,jci1,jci2,ici1,ici2,1,kz)
          call filt3d(mo_atm%tten,mo_anu2)
          call exchange_lrbt(mo_atm%qxten,1,jci1,jci2,ici1,ici2,1,kz,1,nqx)
          call filt4d(mo_atm%qxten,mo_anu2,1,nqx)
          call exchange_lrbt(mo_atm%uten,1,jdi1,jdi2,ici1,ici2,1,kz)
          call exchange_lrbt(mo_atm%vten,1,jci1,jci2,idi1,idi2,1,kz)
          call filtuv(mo_atm%uten,mo_atm%vten,mo_anu2)
        end if
#endif
        do concurrent ( j = jci1:jci2 , i = ici1:ici2 , k = 1:kz )
          t(j,i,k) = t(j,i,k) + dtsec * mo_atm%tten(j,i,k)
        end do
        do concurrent ( j = jdi1:jdi2 , i = ici1:ici2 , k = 1:kz )
          u(j,i,k) = u(j,i,k) + dtsec * mo_atm%uten(j,i,k)
        end do
        do concurrent ( j = jci1:jci2 , i = idi1:idi2 , k = 1:kz )
          v(j,i,k) = v(j,i,k) + dtsec * mo_atm%vten(j,i,k)
        end do
        do k = 1 , kz
          do i = ici1 , ici2
            do j = jci1 , jci2
              qx(j,i,k,iqv) = qx(j,i,k,iqv) + mo_atm%qxten(j,i,k,iqv)*dtsec
              qx(j,i,k,iqv) = max(qx(j,i,k,iqv),minqq)
            end do
          end do
        end do
        do n = iqfrst , iqlst
          do k = 1 , kz
            do i = ici1 , ici2
              do j = jci1 , jci2
                qx(j,i,k,n) = qx(j,i,k,n) + mo_atm%qxten(j,i,k,n)*dtsec
                qx(j,i,k,n) = max(qx(j,i,k,n),d_zero)
              end do
            end do
          end do
        end do
        if ( ibltyp == 2 ) then
          do concurrent ( j = jci1:jci2 , i = ici1:ici2 , k = 1:kzp1 )
            tke(j,i,k) = max(tke(j,i,k) + dtsec * mo_atm%tketen(j,i,k),tkemin)
          end do
        end if
        if ( ichem == 1 ) then
          do concurrent ( j = jci1:jci2 , i = ici1:ici2 , k = 1:kz , n = 1:ntr )
            trac(j,i,k,n) = trac(j,i,k,n) + dtsec * mo_atm%chiten(j,i,k,n)
            trac(j,i,k,n) = max(trac(j,i,k,n),d_zero)
          end do
        end if
#ifdef DEBUG
        do k = 1 , kz
          do i = ice1 , ice2
            do j = jce1 , jce2
              if ( (t(j,i,k) > 350.0_rkx) .or. t(j,i,k) < 170.0_rkx ) then
                write(100+myid,*) 'On : ', myid
                write(100+myid,*) 'After Phys At : ', i,j,k
                write(100+myid,*) 'k pai u v w qv qc t tetav'
                do n = 1 , kz
                  write(100+myid,*) n, pai(j,i,n), u(j,i,n), v(j,i,n), &
                            w(j,i,n) , qv(j,i,n) , qc(j,i,n) , &
                            t(j,i,n) , tetav(j,i,n)
                end do
                flush(100+myid)
                call fatal(__FILE__,__LINE__, 'error')
              end if
            end do
          end do
        end do
#endif
      end subroutine physical_parametrizations

  end subroutine moloch

  subroutine wstagtox(w,wx)
    implicit none
    real(rkx) , intent(in) , dimension(:,:,:) , pointer :: w
    real(rkx) , intent(inout) , dimension(:,:,:) , pointer :: wx
    integer(ik4) :: i , j , k , i1 , i2 , j1 , j2
    i1 = lbound(wx,2)
    i2 = ubound(wx,2)
    j1 = lbound(wx,1)
    j2 = ubound(wx,1)

    do k = 2 , kzm1
      do i = i1 , i2
        do j = j1 , j2
          wx(j,i,k) = 0.5625_rkx * (w(j,i,k+1)+w(j,i,k)) - &
                      0.0625_rkx * (w(j,i,k+2)+w(j,i,k-1))
        end do
      end do
    end do
    do i = i1 , i2
      do j = j1 , j2
        wx(j,i,1)  = d_half * (w(j,i,2)+w(j,i,1))
        wx(j,i,kz) = d_half * (w(j,i,kzp1)+w(j,i,kz))
      end do
    end do
  end subroutine wstagtox

  subroutine xtowstag(wx,w)
    implicit none
    real(rkx) , intent(inout) , dimension(:,:,:) , pointer :: wx
    real(rkx) , intent(inout) , dimension(:,:,:) , pointer :: w
    integer(ik4) :: i , j , k

    do k = 3 , kzm1
      do i = ice1 , ice2
        do j = jce1 , jce2
          w(j,i,k) = 0.5625_rkx * (wx(j,i,k)  +wx(j,i,k-1)) - &
                     0.0625_rkx * (wx(j,i,k+1)+wx(j,i,k-2))
        end do
      end do
    end do
    do i = ice1 , ice2
      do j = jce1 , jce2
        w(j,i,2) = d_half * (wx(j,i,2)  +wx(j,i,1))
        w(j,i,kz) = d_half * (wx(j,i,kz)+wx(j,i,kzm1))
      end do
    end do
  end subroutine xtowstag

  subroutine xtoustag(ux,u)
    implicit none
    real(rkx) , intent(inout) , dimension(:,:,:) , pointer :: ux
    real(rkx) , intent(inout) , dimension(:,:,:) , pointer :: u
    integer(ik4) :: i , j , k

    do k = 1 , kz
      do i = ici1 , ici2
        do j = jdii1 , jdii2
          u(j,i,k) = 0.5625_rkx * (ux(j,i,k)  +ux(j-1,i,k)) - &
                     0.0625_rkx * (ux(j+1,i,k)+ux(j-2,i,k))
        end do
      end do
    end do
    if ( ma%has_bdyright ) then
      do k = 1 , kz
        do i = ici1 , ici2
          u(jdi2,i,k) = d_half * (ux(jci2,i,k)+ux(jce2,i,k))
        end do
      end do
    end if

    if ( ma%has_bdyleft ) then
      do k = 1 , kz
        do i = ici1 , ici2
          u(jdi1,i,k) = d_half * (ux(jci1,i,k)+ux(jce1,i,k))
        end do
      end do
    end if
  end subroutine xtoustag

  subroutine xtovstag(vx,v)
    implicit none
    real(rkx) , intent(inout) , dimension(:,:,:) , pointer :: vx
    real(rkx) , intent(inout) , dimension(:,:,:) , pointer :: v
    integer(ik4) :: i , j , k

    do k = 1 , kz
      do i = idii1 , idii2
        do j = jci1 , jci2
          v(j,i,k) = 0.5625_rkx * (vx(j,i,k)  +vx(j,i-1,k)) - &
                     0.0625_rkx * (vx(j,i+1,k)+vx(j,i-2,k))
        end do
      end do
    end do
    if ( ma%has_bdytop ) then
      do k = 1 , kz
        do j = jci1 , jci2
          v(j,idi2,k) = d_half * (vx(j,ici2,k)+vx(j,ice2,k))
        end do
      end do
    end if
    if ( ma%has_bdybottom ) then
      do k = 1 , kz
        do j = jci1 , jci2
          v(j,idi1,k) = d_half * (vx(j,ici1,k)+vx(j,ice1,k))
        end do
      end do
    end if
  end subroutine xtovstag

  subroutine xtouvstag(ux,vx,u,v)
    implicit none
    real(rkx) , intent(inout) , dimension(:,:,:) , pointer :: ux , vx
    real(rkx) , intent(inout) , dimension(:,:,:) , pointer :: u , v
    integer(ik4) :: i , j , k
#ifdef USE_MPI3
    type(commdata_real) :: comm1, comm2

    call exchange_lr_pre(ux,2,jce1,jce2,ice1,ice2,1,kz,comm1)
    call exchange_bt_pre(vx,2,jce1,jce2,ice1,ice2,1,kz,comm2)

    if ( ma%has_bdyright ) then
      do k = 1 , kz
        do i = ici1 , ici2
          u(jdi2,i,k) = d_half * (ux(jci2,i,k)+ux(jce2,i,k))
        end do
      end do
    end if
    if ( ma%has_bdyleft ) then
      do k = 1 , kz
        do i = ici1 , ici2
          u(jdi1,i,k) = d_half * (ux(jci1,i,k)+ux(jce1,i,k))
        end do
      end do
    end if
    if ( ma%has_bdytop ) then
      do k = 1 , kz
        do j = jci1 , jci2
          v(j,idi2,k) = d_half * (vx(j,ici2,k)+vx(j,ice2,k))
        end do
      end do
    end if
    if ( ma%has_bdybottom ) then
      do k = 1 , kz
        do j = jci1 , jci2
          v(j,idi1,k) = d_half * (vx(j,ici1,k)+vx(j,ice1,k))
        end do
      end do
    end if

    call exchange_lr_post(ux,2,jce1,jce2,ice1,ice2,1,kz,comm1)
    call exchange_bt_post(vx,2,jce1,jce2,ice1,ice2,1,kz,comm2)

    ! Back to wind points: U/V (fourth order)
    do k = 1 , kz
      do i = ici1 , ici2
        do j = jdii1 , jdii2
          u(j,i,k) = 0.5625_rkx * (ux(j,i,k)  +ux(j-1,i,k)) - &
                     0.0625_rkx * (ux(j+1,i,k)+ux(j-2,i,k))
        end do
      end do
    end do
    do k = 1 , kz
      do i = idii1 , idii2
        do j = jci1 , jci2
          v(j,i,k) = 0.5625_rkx * (vx(j,i,k)  +vx(j,i-1,k)) - &
                     0.0625_rkx * (vx(j,i+1,k)+vx(j,i-2,k))
        end do
      end do
    end do
#else

    call exchange_lr(ux,2,jce1,jce2,ice1,ice2,1,kz)
    call exchange_bt(vx,2,jce1,jce2,ice1,ice2,1,kz)

    ! Back to wind points: U (fourth order)

    do k = 1 , kz
      do i = ici1 , ici2
        do j = jdii1 , jdii2
          u(j,i,k) = 0.5625_rkx * (ux(j,i,k)  +ux(j-1,i,k)) - &
                     0.0625_rkx * (ux(j+1,i,k)+ux(j-2,i,k))
        end do
      end do
    end do
    if ( ma%has_bdyright ) then
      do k = 1 , kz
        do i = ici1 , ici2
          u(jdi2,i,k) = d_half * (ux(jci2,i,k)+ux(jce2,i,k))
        end do
      end do
    end if
    if ( ma%has_bdyleft ) then
      do k = 1 , kz
        do i = ici1 , ici2
          u(jdi1,i,k) = d_half * (ux(jci1,i,k)+ux(jce1,i,k))
        end do
      end do
    end if

    ! Back to wind points: V (fourth order)

    do k = 1 , kz
      do i = idii1 , idii2
        do j = jci1 , jci2
          v(j,i,k) = 0.5625_rkx * (vx(j,i,k)  +vx(j,i-1,k)) - &
                     0.0625_rkx * (vx(j,i+1,k)+vx(j,i-2,k))
        end do
      end do
    end do
    if ( ma%has_bdytop ) then
      do k = 1 , kz
        do j = jci1 , jci2
          v(j,idi2,k) = d_half * (vx(j,ici2,k)+vx(j,ice2,k))
        end do
      end do
    end if
    if ( ma%has_bdybottom ) then
      do k = 1 , kz
        do j = jci1 , jci2
          v(j,idi1,k) = d_half * (vx(j,ici1,k)+vx(j,ice1,k))
        end do
      end do
    end if
#endif
  end subroutine xtouvstag

  subroutine uvstagtox(u,v,ux,vx)
    implicit none
    real(rkx) , intent(inout) , dimension(:,:,:) , pointer :: u , v
    real(rkx) , intent(inout) , dimension(:,:,:) , pointer :: ux , vx
    integer(ik4) :: i , j , k
#ifdef USE_MPI3
    type(commdata_real) :: comm1, comm2

    call exchange_lr_pre(u,2,jde1,jde2,ice1,ice2,1,kz,comm1)
    call exchange_bt_pre(v,2,jce1,jce2,ide1,ide2,1,kz,comm2)

    if ( ma%has_bdyleft ) then
      do k = 1 , kz
        do i = ice1 , ice2
          ux(jce1,i,k) = d_half * (u(jde1,i,k)+u(jdi1,i,k))
        end do
      end do
    end if
    if ( ma%has_bdyright ) then
      do k = 1 , kz
        do i = ice1 , ice2
          ux(jce2,i,k) = d_half*(u(jde2,i,k) + u(jdi2,i,k))
        end do
      end do
    end if
    if ( ma%has_bdybottom ) then
      do k = 1 , kz
        do j = jce1 , jce2
          vx(j,ice1,k) = d_half * (v(j,ide1,k)+v(j,idi1,k))
        end do
      end do
    end if
    if ( ma%has_bdytop ) then
      do k = 1 , kz
        do j = jce1 , jce2
          vx(j,ice2,k) = d_half*(v(j,ide2,k) + v(j,idi2,k))
        end do
      end do
    end if

    call exchange_lr_post(u,2,jde1,jde2,ice1,ice2,1,kz,comm1)
    call exchange_bt_post(v,2,jce1,jce2,ide1,ide2,1,kz,comm2)

    ! Compute U-wind on T points
    do k = 1 , kz
      do i = ice1 , ice2
        do j = jci1 , jci2
          ux(j,i,k) = 0.5625_rkx * (u(j+1,i,k)+u(j,i,k)) - &
                      0.0625_rkx * (u(j+2,i,k)+u(j-1,i,k))
        end do
      end do
    end do
    ! Compute V-wind on T points
    do k = 1 , kz
      do i = ici1 , ici2
        do j = jce1 , jce2
          vx(j,i,k) = 0.5625_rkx * (v(j,i+1,k)+v(j,i,k)) - &
                      0.0625_rkx * (v(j,i+2,k)+v(j,i-1,k))
        end do
      end do
    end do
#else

    call exchange_lr(u,2,jde1,jde2,ice1,ice2,1,kz)
    call exchange_bt(v,2,jce1,jce2,ide1,ide2,1,kz)

    ! Compute U-wind on T points

    do k = 1 , kz
      do i = ice1 , ice2
        do j = jci1 , jci2
          ux(j,i,k) = 0.5625_rkx * (u(j+1,i,k)+u(j,i,k)) - &
                      0.0625_rkx * (u(j+2,i,k)+u(j-1,i,k))
        end do
      end do
    end do
    if ( ma%has_bdyleft ) then
      do k = 1 , kz
        do i = ice1 , ice2
          ux(jce1,i,k) = d_half * (u(jde1,i,k)+u(jdi1,i,k))
        end do
      end do
    end if
    if ( ma%has_bdyright ) then
      do k = 1 , kz
        do i = ice1 , ice2
          ux(jce2,i,k) = d_half*(u(jde2,i,k) + u(jdi2,i,k))
        end do
      end do
    end if

    ! Compute V-wind on T points

    do k = 1 , kz
      do i = ici1 , ici2
        do j = jce1 , jce2
          vx(j,i,k) = 0.5625_rkx * (v(j,i+1,k)+v(j,i,k)) - &
                      0.0625_rkx * (v(j,i+2,k)+v(j,i-1,k))
        end do
      end do
    end do
    if ( ma%has_bdybottom ) then
      do k = 1 , kz
        do j = jce1 , jce2
          vx(j,ice1,k) = d_half * (v(j,ide1,k)+v(j,idi1,k))
        end do
      end do
    end if
    if ( ma%has_bdytop ) then
      do k = 1 , kz
        do j = jce1 , jce2
          vx(j,ice2,k) = d_half*(v(j,ide2,k) + v(j,idi2,k))
        end do
      end do
    end if
#endif
  end subroutine uvstagtox

  subroutine divdamp
    implicit none
    integer(ik4) :: i , j , k
#ifdef USE_MPI3
    type(commdata_real) :: comm
#endif

#ifdef USE_MPI3
    call exchange_lrbt_pre(zdiv2,1,jce1,jce2,ice1,ice2,1,kz,comm)
    if ( lrotllr ) then
      do k = 1 , kz
        do i = ici1 , ici2
          do j = jdi1+1 , jdi2
            u(j,i,k) = u(j,i,k) + &
                zprof(k)/(dx*rmu(j,i))*(zdiv2(j,i,k)-zdiv2(j-1,i,k))
          end do
        end do
      end do
      do k = 1 , kz
        do i = idi1+1 , idi2
          do j = jci1 , jci2
            v(j,i,k) = v(j,i,k) + &
                zprof(k)/dx*(zdiv2(j,i,k)-zdiv2(j,i-1,k))
          end do
        end do
      end do
    else
      do k = 1 , kz
        do i = ici1 , ici2
          do j = jdi1+1 , jdi2
            u(j,i,k) = u(j,i,k) + &
                zprof(k)/(dx*rmu(j,i))*(zdiv2(j,i,k)-zdiv2(j-1,i,k))
          end do
        end do
      end do
      do k = 1 , kz
        do i = idi1+1 , idi2
          do j = jci1 , jci2
            v(j,i,k) = v(j,i,k) + &
                zprof(k)/(dx*rmv(j,i))*(zdiv2(j,i,k)-zdiv2(j,i-1,k))
          end do
        end do
      end do
    end if
    call exchange_lrbt_post(zdiv2,1,jce1,jce2,ice1,ice2,1,kz,comm)
    if ( lrotllr ) then
      do k = 1 , kz
        do i = ici1 , ici2
          u(jdi1,i,k) = u(jdi1,i,k) + &
              zprof(k)/(dx*rmu(jdi1,i))*(zdiv2(jci1,i,k)-zdiv2(jci1-1,i,k))
        end do
      end do
      do k = 1 , kz
        do j = jci1 , jci2
          v(j,idi1,k) = v(j,idi1,k) + &
              zprof(k)/dx*(zdiv2(j,ici1,k)-zdiv2(j,ici1-1,k))
        end do
      end do
    else
      do k = 1 , kz
        do i = ici1 , ici2
          u(jdi1,i,k) = u(jdi1,i,k) + &
              zprof(k)/(dx*rmu(jdi1,i))*(zdiv2(jci1,i,k)-zdiv2(jci1-1,i,k))
        end do
      end do
      do k = 1 , kz
        do j = jci1 , jci2
          v(j,idi1,k) = v(j,idi1,k) + &
              zprof(k)/(dx*rmv(j,idi1))*(zdiv2(j,ici1,k)-zdiv2(j,ici1-1,k))
        end do
      end do
    end if
#else
    call exchange_lrbt(zdiv2,1,jce1,jce2,ice1,ice2,1,kz)

    if ( lrotllr ) then
      do k = 1 , kz
        do i = ici1 , ici2
          do j = jdi1 , jdi2
            u(j,i,k) = u(j,i,k) + &
                zprof(k)/(dx*rmu(j,i))*(zdiv2(j,i,k)-zdiv2(j-1,i,k))
          end do
        end do
      end do
      do k = 1 , kz
        do i = idi1 , idi2
          do j = jci1 , jci2
            v(j,i,k) = v(j,i,k) + &
                zprof(k)/dx*(zdiv2(j,i,k)-zdiv2(j,i-1,k))
          end do
        end do
      end do
    else
      do k = 1 , kz
        do i = ici1 , ici2
          do j = jdi1 , jdi2
            u(j,i,k) = u(j,i,k) + &
                zprof(k)/(dx*rmu(j,i))*(zdiv2(j,i,k)-zdiv2(j-1,i,k))
          end do
        end do
      end do
      do k = 1 , kz
        do i = idi1 , idi2
          do j = jci1 , jci2
            v(j,i,k) = v(j,i,k) + &
                zprof(k)/(dx*rmv(j,i))*(zdiv2(j,i,k)-zdiv2(j,i-1,k))
          end do
        end do
      end do
    end if
#endif
  end subroutine divdamp

end module mod_moloch

! vim: tabstop=8 expandtab shiftwidth=2 softtabstop=2<|MERGE_RESOLUTION|>--- conflicted
+++ resolved
@@ -106,13 +106,9 @@
   logical , parameter :: do_filterqv     = .false.
   logical , parameter :: do_filterdiv    = .true.
   logical , parameter :: do_filtertheta  = .false.
-<<<<<<< HEAD
 #ifdef RCEMIP
   logical , parameter :: do_diffutend    = .false.
 #endif
-
-=======
->>>>>>> 7e18f55d
 
   logical :: moloch_realcase = (.not. moloch_do_test_1) .and. &
                                (.not. moloch_do_test_2)
