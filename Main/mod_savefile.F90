!::::::::::::::::::::::::::::::::::::::::::::::::::::::::::::::::::::::::::::::
!
!    This file is part of ICTP RegCM.
!
!    ICTP RegCM is free software: you can redistribute it and/or modify
!    it under the terms of the GNU General Public License as published by
!    the Free Software Foundation, either version 3 of the License, or
!    (at your option) any later version.
!
!    ICTP RegCM is distributed in the hope that it will be useful,
!    but WITHOUT ANY WARRANTY; without even the implied warranty of
!    MERCHANTABILITY or FITNESS FOR A PARTICULAR PURPOSE.  See the
!    GNU General Public License for more details.
!
!    You should have received a copy of the GNU General Public License
!    along with ICTP RegCM.  If not, see <http://www.gnu.org/licenses/>.
!
!::::::::::::::::::::::::::::::::::::::::::::::::::::::::::::::::::::::::::::::

module mod_savefile

  use mod_nchelper , only : regcm_vartype
  use mod_intkinds
  use mod_realkinds
  use mod_date
  use mod_stdio
  use mod_dynparam
  use mod_runparams
  use mod_mpmessage
  use mod_mppparam
  use mod_memutil
  use mod_atm_interface , only : tmask
  use mod_lm_interface
  use mod_che_interface
  use mod_che_mppio
  use mod_massck
  use netcdf

  implicit none

  private

#ifndef QUAD_PRECISION
  integer , parameter :: wrkp = rk8
#else
  integer , parameter :: wrkp = rk16
#endif

  public :: allocate_mod_savefile
  public :: read_savefile
  public :: write_savefile

  integer(ik4) , parameter :: maxdims = 18
  integer(ik4) , parameter :: maxvars = 128
  integer(ik4) :: ncstatus

  integer(ik4) , parameter :: idjcross = 1
  integer(ik4) , parameter :: idicross = 2
  integer(ik4) , parameter :: idjdot = 3
  integer(ik4) , parameter :: ididot = 4
  integer(ik4) , parameter :: idkh = 5
  integer(ik4) , parameter :: idkf = 6
  integer(ik4) , parameter :: idnsplit = 7
  integer(ik4) , parameter :: idnnsg = 8
  integer(ik4) , parameter :: idmonth = 9
  integer(ik4) , parameter :: idnqx = 10
  integer(ik4) , parameter :: idspi = 11
  integer(ik4) , parameter :: idspw = 12
  integer(ik4) , parameter :: idntr = 13
  integer(ik4) , parameter :: idtotsp = 14
  integer(ik4) , parameter :: iddpt = 15
  integer(ik4) , parameter :: ikern = 16
  integer(ik4) , parameter :: indep = 17
  integer(ik4) , parameter :: idndu = 18

  integer(ik4) , public , pointer , dimension(:,:,:) :: ldmsk1_io
  integer(ik4) , public , pointer , dimension(:,:) :: ldmsk_io

  real(rkx) , public , pointer , dimension(:,:,:) :: atm_u_io
  real(rkx) , public , pointer , dimension(:,:,:) :: atm_v_io
  real(rkx) , public , pointer , dimension(:,:,:) :: atm_w_io
  real(rkx) , public , pointer , dimension(:,:,:) :: atm_pai_io
  real(rkx) , public , pointer , dimension(:,:,:) :: atm_t_io
  real(rkx) , public , pointer , dimension(:,:,:) :: atm_tke_io
  real(rkx) , public , pointer , dimension(:,:,:,:) :: atm_qx_io
  real(rkx) , public , pointer , dimension(:,:) :: ps_io

  real(rkx) , public , pointer , dimension(:,:,:) :: atm1_u_io
  real(rkx) , public , pointer , dimension(:,:,:) :: atm2_u_io
  real(rkx) , public , pointer , dimension(:,:,:) :: atm1_v_io
  real(rkx) , public , pointer , dimension(:,:,:) :: atm2_v_io
  real(rkx) , public , pointer , dimension(:,:,:) :: atm1_t_io
  real(rkx) , public , pointer , dimension(:,:,:) :: atm2_t_io
  real(rkx) , public , pointer , dimension(:,:,:) :: atm1_w_io
  real(rkx) , public , pointer , dimension(:,:,:) :: atm2_w_io
  real(rkx) , public , pointer , dimension(:,:,:) :: atm1_pp_io
  real(rkx) , public , pointer , dimension(:,:,:) :: atm2_pp_io
  real(rkx) , public , pointer , dimension(:,:,:,:) :: atm1_qx_io
  real(rkx) , public , pointer , dimension(:,:,:,:) :: atm2_qx_io
  real(rkx) , public , pointer , dimension(:,:,:) :: atm1_tke_io
  real(rkx) , public , pointer , dimension(:,:,:) :: atm2_tke_io

  real(rkx) , public , pointer , dimension(:,:) :: psa_io
  real(rkx) , public , pointer , dimension(:,:) :: psb_io

  real(rkx) , public , pointer , dimension(:,:) :: hfx_io
  real(rkx) , public , pointer , dimension(:,:) :: qfx_io
  real(rkx) , public , pointer , dimension(:,:) :: tgbb_io
  real(rkx) , public , pointer , dimension(:,:) :: uvdrag_io
  real(rkx) , public , pointer , dimension(:,:) :: q2m_io
  real(rkx) , public , pointer , dimension(:,:) :: u10m_io
  real(rkx) , public , pointer , dimension(:,:) :: v10m_io
  real(rkx) , public , pointer , dimension(:,:) :: w10m_io
  real(rkx) , public , pointer , dimension(:,:) :: br_io
  real(rkx) , public , pointer , dimension(:,:) :: ram_io
  real(rkx) , public , pointer , dimension(:,:) :: rah_io
  real(rkx) , public , pointer , dimension(:,:) :: ustar_io
  real(rkx) , public , pointer , dimension(:,:) :: zo_io
  real(rkx) , public , pointer , dimension(:,:) :: dsrnof_io
  real(rkx) , public , pointer , dimension(:,:) :: dtrnof_io

  real(rkx) , public , pointer , dimension(:,:,:) :: ldew_io
  real(rkx) , public , pointer , dimension(:,:,:) :: snag_io
  real(rkx) , public , pointer , dimension(:,:,:) :: sncv_io
  real(rkx) , public , pointer , dimension(:,:,:) :: sfice_io
  real(rkx) , public , pointer , dimension(:,:,:) :: gwet_io
  real(rkx) , public , pointer , dimension(:,:,:,:) :: sw_io
  real(rkx) , public , pointer , dimension(:,:,:) :: tsoi_io
  real(rkx) , public , pointer , dimension(:,:,:) :: swvol_io
  real(rkx) , public , pointer , dimension(:,:,:) :: taf_io
  real(rkx) , public , pointer , dimension(:,:,:) :: tgrd_io
  real(rkx) , public , pointer , dimension(:,:,:) :: tgbrd_io
  real(rkx) , public , pointer , dimension(:,:,:) :: tlef_io
  real(rkx) , public , pointer , dimension(:,:,:) :: emisv_io
  real(rkx) , public , pointer , dimension(:,:,:) :: um10_io
  real(rkx) , public , pointer , dimension(:,:,:) :: eta_io
  real(rkx) , public , pointer , dimension(:,:,:) :: hi_io
  real(rkx) , public , pointer , dimension(:,:,:,:) :: tlak_io

  real(rkx) , public , pointer , dimension(:,:) :: flw_io
  real(rkx) , public , pointer , dimension(:,:) :: flwd_io
  real(rkx) , public , pointer , dimension(:,:) :: fsw_io
  real(rkx) , public , pointer , dimension(:,:) :: sabveg_io
  real(rkx) , public , pointer , dimension(:,:) :: totcf_io
  real(rkx) , public , pointer , dimension(:,:) :: sinc_io
  real(rkx) , public , pointer , dimension(:,:) :: solis_io
  real(rkx) , public , pointer , dimension(:,:) :: solvs_io
  real(rkx) , public , pointer , dimension(:,:) :: solvsd_io
  real(rkx) , public , pointer , dimension(:,:) :: solvl_io
  real(rkx) , public , pointer , dimension(:,:) :: solvld_io

  real(rkx) , public , pointer , dimension(:,:,:) :: sst_io
  real(rkx) , public , pointer , dimension(:,:,:) :: tskin_io
  real(rkx) , public , pointer , dimension(:,:,:) :: tdeltas_io
  real(rkx) , public , pointer , dimension(:,:,:) :: deltas_io

  integer(ik4) , public , pointer , dimension(:,:) :: kpbl_io
  real(rkx) , public , pointer , dimension(:,:) :: zpbl_io
  real(rkx) , public , pointer , dimension(:,:) :: cbmf2d_io

  real(rkx) , public , pointer , dimension(:,:,:) :: fcc_io

  real(rkx) , public , pointer , dimension(:,:,:,:) :: gasabsnxt_io
  real(rkx) , public , pointer , dimension(:,:,:,:) :: gasabstot_io
  real(rkx) , public , pointer , dimension(:,:,:) :: gasemstot_io

  real(rkx) , public , pointer , dimension(:,:,:) :: heatrt_io
  real(rkx) , public , pointer , dimension(:,:,:) :: o3prof_io

  real(rkx) , public , pointer , dimension(:,:,:) :: dstor_io
  real(rkx) , public , pointer , dimension(:,:,:) :: hstor_io

  real(rkx) , public , pointer , dimension(:,:,:) :: cu_avg_ww_io

  real(rkx) , public , pointer , dimension(:,:,:) :: qflux_restore_sst_io

#ifdef CLM
  real(rkx) , public , pointer , dimension(:,:) :: lndcat_io
#endif

  real(rkx) , public , pointer , dimension(:,:,:) :: swalb_io
  real(rkx) , public , pointer , dimension(:,:,:) :: lwalb_io
  real(rkx) , public , pointer , dimension(:,:,:) :: swdiralb_io
  real(rkx) , public , pointer , dimension(:,:,:) :: swdifalb_io
  real(rkx) , public , pointer , dimension(:,:,:) :: lwdiralb_io
  real(rkx) , public , pointer , dimension(:,:,:) :: lwdifalb_io

  real(rkx) , public , pointer , dimension(:,:,:,:) :: tmp_io

  interface myputvar
    module procedure myputvar2dd
    module procedure myputvar2ddf
    module procedure myputvar3dd
    module procedure myputvar4dd
    module procedure myputvar1dif
    module procedure myputvar2di
    module procedure myputvar3di
  end interface myputvar

  interface mygetvar
    module procedure mygetvar2dd
    module procedure mygetvar2ddf
    module procedure mygetvar3dd
    module procedure mygetvar4dd
    module procedure mygetvar1dif
    module procedure mygetvar2di
    module procedure mygetvar3di
  end interface mygetvar

  contains

  subroutine allocate_mod_savefile
    implicit none

    if ( do_parallel_save ) then
      if ( idynamic == 3 ) then
        call getmem3d(atm_u_io,jde1,jde2,ice1,ice2,1,kz,'atm_u_io')
        call getmem3d(atm_v_io,jce1,jce2,ide1,ide2,1,kz,'atm_v_io')
        call getmem3d(atm_t_io,jce1,jce2,ice1,ice2,1,kz,'atm_t_io')
        call getmem3d(atm_pai_io,jce1,jce2,ice1,ice2,1,kz,'atm_pai_io')
        call getmem3d(atm_w_io,jce1,jce2,ice1,ice2,1,kzp1,'atm_w_io')
        call getmem4d(atm_qx_io,jce1,jce2,ice1,ice2,1,kz,1,nqx,'atm_qx_io')
        if ( ibltyp == 2 ) then
          call getmem3d(atm_tke_io,jce1,jce2,ice1,ice2,1,kzp1,'atm_tke_io')
        end if
        call getmem2d(ps_io,jce1,jce2,ice1,ice2,'ps_io')
      else
        call getmem3d(atm1_u_io,jde1,jde2,ide1,ide2,1,kz,'atm1_u_io')
        call getmem3d(atm1_v_io,jde1,jde2,ide1,ide2,1,kz,'atm1_v_io')
        call getmem3d(atm1_t_io,jce1,jce2,ice1,ice2,1,kz,'atm1_t_io')
        call getmem4d(atm1_qx_io,jce1,jce2,ice1,ice2,1,kz,1,nqx,'atm1_qx_io')
        call getmem3d(atm2_u_io,jde1,jde2,ide1,ide2,1,kz,'atm2_u_io')
        call getmem3d(atm2_v_io,jde1,jde2,ide1,ide2,1,kz,'atm2_v_io')
        call getmem3d(atm2_t_io,jce1,jce2,ice1,ice2,1,kz,'atm2_t_io')
        call getmem4d(atm2_qx_io,jce1,jce2,ice1,ice2,1,kz,1,nqx,'atm2_qx_io')
        if ( ibltyp == 2 ) then
          call getmem3d(atm1_tke_io,jce1,jce2,ice1,ice2,1,kzp1,'atm1_tke_io')
          call getmem3d(atm2_tke_io,jce1,jce2,ice1,ice2,1,kzp1,'atm2_tke_io')
        end if
        call getmem2d(psa_io,jce1,jce2,ice1,ice2,'psa_io')
        call getmem2d(psb_io,jce1,jce2,ice1,ice2,'psb_io')
      end if
      if ( idynamic == 2 ) then
        call getmem3d(atm1_w_io,jce1,jce2,ice1,ice2,1,kzp1,'atm1_w_io')
        call getmem3d(atm2_w_io,jce1,jce2,ice1,ice2,1,kzp1,'atm2_w_io')
        call getmem3d(atm1_pp_io,jce1,jce2,ice1,ice2,1,kz,'atm1_pp_io')
        call getmem3d(atm2_pp_io,jce1,jce2,ice1,ice2,1,kz,'atm2_pp_io')
      end if

      call getmem2d(hfx_io,jci1,jci2,ici1,ici2,'hfx_io')
      call getmem2d(qfx_io,jci1,jci2,ici1,ici2,'qfx_io')
      call getmem2d(tgbb_io,jci1,jci2,ici1,ici2,'tgbb_io')
      call getmem2d(uvdrag_io,jci1,jci2,ici1,ici2,'uvdrag_io')
      call getmem2d(q2m_io,jci1,jci2,ici1,ici2,'q2m_io')
      call getmem2d(u10m_io,jci1,jci2,ici1,ici2,'u10m_io')
      call getmem2d(v10m_io,jci1,jci2,ici1,ici2,'v10m_io')
      call getmem2d(w10m_io,jci1,jci2,ici1,ici2,'w10m_io')
      call getmem2d(br_io,jci1,jci2,ici1,ici2,'br_io')
      call getmem2d(ram_io,jci1,jci2,ici1,ici2,'ram_io')
      call getmem2d(rah_io,jci1,jci2,ici1,ici2,'rah_io')
      call getmem2d(ustar_io,jci1,jci2,ici1,ici2,'ustar_io')
      call getmem2d(zo_io,jci1,jci2,ici1,ici2,'zo_io')
      if ( iocncpl == 1 .or. iwavcpl == 1 ) then
        call getmem2d(dsrnof_io,jci1,jci2,ici1,ici2,'dsrnof_io')
        call getmem2d(dtrnof_io,jci1,jci2,ici1,ici2,'dtrnof_io')
      end if
#ifdef CLM45
      if ( ichem == 1 ) then
        call getmem3d(tsoi_io,jci1,jci2,ici1,ici2, &
                            1,num_soil_layers,'tsoi_io')
        call getmem3d(swvol_io,jci1,jci2,ici1,ici2, &
                            1,num_soil_layers,'swvol_io')
      end if
#else
      call getmem3d(gwet_io,1,nnsg,jci1,jci2,ici1,ici2,'gwet_io')
      call getmem3d(ldew_io,1,nnsg,jci1,jci2,ici1,ici2,'ldew_io')
      call getmem3d(taf_io,1,nnsg,jci1,jci2,ici1,ici2,'taf_io')
#endif
      call getmem3d(sncv_io,1,nnsg,jci1,jci2,ici1,ici2,'sncv_io')
      call getmem3d(sfice_io,1,nnsg,jci1,jci2,ici1,ici2,'sfice_io')
      call getmem3d(snag_io,1,nnsg,jci1,jci2,ici1,ici2,'snag_io')
      call getmem4d(sw_io,1,nnsg,jci1,jci2,ici1,ici2, &
                          1,num_soil_layers,'sw_io')
      call getmem3d(tgrd_io,1,nnsg,jci1,jci2,ici1,ici2,'tgrd_io')
      call getmem3d(tgbrd_io,1,nnsg,jci1,jci2,ici1,ici2,'tgbrd_io')
      call getmem3d(tlef_io,1,nnsg,jci1,jci2,ici1,ici2,'tlef_io')
      call getmem3d(emisv_io,1,nnsg,jci1,jci2,ici1,ici2,'emisv_io')
      call getmem3d(um10_io,1,nnsg,jci1,jci2,ici1,ici2,'um10_io')
      call getmem3d(ldmsk1_io,1,nnsg,jci1,jci2,ici1,ici2,'ldmsk1')
      call getmem2d(ldmsk_io,jci1,jci2,ici1,ici2,'ldmsk_io')
      call getmem2d(flw_io,jci1,jci2,ici1,ici2,'flw_io')
      call getmem2d(flwd_io,jci1,jci2,ici1,ici2,'flwd_io')
      call getmem2d(fsw_io,jci1,jci2,ici1,ici2,'fsw_io')
      call getmem2d(sabveg_io,jci1,jci2,ici1,ici2,'sabveg_io')
      call getmem2d(totcf_io,jci1,jci2,ici1,ici2,'totcf_io')
      call getmem2d(sinc_io,jci1,jci2,ici1,ici2,'sinc_io')
      call getmem2d(solis_io,jci1,jci2,ici1,ici2,'solis_io')
      call getmem2d(solvs_io,jci1,jci2,ici1,ici2,'solvs_io')
      call getmem2d(solvsd_io,jci1,jci2,ici1,ici2,'solvsd_io')
      call getmem2d(solvl_io,jci1,jci2,ici1,ici2,'solvl_io')
      call getmem2d(solvld_io,jci1,jci2,ici1,ici2,'solvld_io')
      if ( ibltyp == 2 ) then
        call getmem2d(kpbl_io,jci1,jci2,ici1,ici2,'kpbl_io')
      end if
      if ( idcsst == 1 ) then
        call getmem3d(sst_io,1,nnsg,jci1,jci2,ici1,ici2,'sst_io')
        call getmem3d(tskin_io,1,nnsg,jci1,jci2,ici1,ici2,'tskin_io')
        call getmem3d(deltas_io,1,nnsg,jci1,jci2,ici1,ici2,'deltas_io')
        call getmem3d(tdeltas_io,1,nnsg,jci1,jci2,ici1,ici2,'tdeltas_io')
      end if
      if ( any(icup == 4) ) then
        call getmem2d(cbmf2d_io,jci1,jci2,ici1,ici2,'cbmf2d_io')
      end if
      if ( ipptls > 0 ) then
        call getmem3d(fcc_io,jci1,jci2,ici1,ici2,1,kz,'fcc_io')
      end if

      if ( idynamic == 1 ) then
        call getmem3d(dstor_io,jde1,jde2,ide1,ide2,1,nsplit,'dstor_io')
        call getmem3d(hstor_io,jde1,jde2,ide1,ide2,1,nsplit,'hstor_io')
      end if

      if ( irrtm == 0 ) then
        call getmem4d(gasabsnxt_io,jci1,jci2,ici1,ici2,1,kz,1,4,'gasabsnxt_io')
        call getmem4d(gasabstot_io,jci1,jci2,ici1,ici2, &
                      1,kzp1,1,kzp1,'gasabstot_io')
        call getmem3d(gasemstot_io,jci1,jci2,ici1,ici2,1,kzp1,'gasemstot_io')
      end if

      call getmem3d(heatrt_io,jci1,jci2,ici1,ici2,1,kz,'heatrt_io')
      call getmem3d(o3prof_io,jci1,jci2,ici1,ici2,1,kzp1,'o3prof_io')

      if ( islab_ocean == 1 .and. do_restore_sst ) then
        call getmem3d(qflux_restore_sst_io,jci1,jci2,ici1,ici2, &
                      1,12,'qflux_restore_sst_io')
      end if

      if ( iocnflx == 2 ) then
        call getmem2d(zpbl_io,jci1,jci2,ici1,ici2,'zpbl_io')
      end if
      if ( any(icup == 6) .or. any(icup == 5) ) then
        call getmem3d(cu_avg_ww_io,jci1,jci2,ici1,ici2,1,kz,'cu_avg_ww_io')
      end if
#ifdef CLM
      if ( imask == 2 ) then
        call getmem2d(lndcat_io,jce1,jce2,ice1,ice2,'lndcat_io')
      end if
#else
      if ( lakemod == 1 ) then
        call getmem3d(eta_io,1,nnsg,jci1,jci2,ici1,ici2,'eta_io')
        call getmem3d(hi_io,1,nnsg,jci1,jci2,ici1,ici2,'hi_io')
        call getmem4d(tlak_io,1,nnsg,jci1,jci2,ici1,ici2,1,ndpmax,'tlak_io')
      end if
#endif
      call getmem3d(swalb_io,1,nnsg,jci1,jci2,ici1,ici2,'swalb')
      call getmem3d(lwalb_io,1,nnsg,jci1,jci2,ici1,ici2,'lwalb')
      call getmem3d(swdiralb_io,1,nnsg,jci1,jci2,ici1,ici2,'swdiralb')
      call getmem3d(swdifalb_io,1,nnsg,jci1,jci2,ici1,ici2,'swdifalb')
      call getmem3d(lwdiralb_io,1,nnsg,jci1,jci2,ici1,ici2,'lwdiralb')
      call getmem3d(lwdifalb_io,1,nnsg,jci1,jci2,ici1,ici2,'lwdifalb')
      return
    end if

    if ( myid == iocpu ) then
      if ( idynamic == 3 ) then
        call getmem3d(atm_u_io,jdot1,jdot2,icross1,icross2,1,kz,'atm_u_io')
        call getmem3d(atm_v_io,jcross1,jcross2,idot1,idot2,1,kz,'atm_v_io')
        call getmem3d(atm_t_io,jcross1,jcross2,icross1,icross2,1,kz,'atm_t_io')
        call getmem3d(atm_pai_io,jcross1,jcross2, &
                                 icross1,icross2,1,kz,'atm_pai_io')
        call getmem3d(atm_w_io,jcross1,jcross2, &
                               icross1,icross2,1,kzp1,'atm_w_io')
        call getmem4d(atm_qx_io,jcross1,jcross2, &
                      icross1,icross2,1,kz,1,nqx,'atm_qx_io')
        if ( ibltyp == 2 ) then
          call getmem3d(atm_tke_io,jcross1,jcross2, &
                        icross1,icross2,1,kzp1,'atm_tke_io')
        end if
        call getmem2d(ps_io,jcross1,jcross2,icross1,icross2,'ps_io')
      else
        call getmem3d(atm1_u_io,jdot1,jdot2,idot1,idot2,1,kz,'atm1_u_io')
        call getmem3d(atm1_v_io,jdot1,jdot2,idot1,idot2,1,kz,'atm1_v_io')
        call getmem3d(atm1_t_io,jcross1,jcross2, &
                      icross1,icross2,1,kz,'atm1_t_io')
        call getmem4d(atm1_qx_io,jcross1,jcross2, &
                      icross1,icross2,1,kz,1,nqx,'atm1_qx_io')
        call getmem3d(atm2_u_io,jdot1,jdot2,idot1,idot2,1,kz,'atm2_u_io')
        call getmem3d(atm2_v_io,jdot1,jdot2,idot1,idot2,1,kz,'atm2_v_io')
        call getmem3d(atm2_t_io,jcross1,jcross2, &
                      icross1,icross2,1,kz,'atm2_t_io')
        call getmem4d(atm2_qx_io,jcross1,jcross2, &
                      icross1,icross2,1,kz,1,nqx,'atm2_qx_io')
        if ( ibltyp == 2 ) then
          call getmem3d(atm1_tke_io,jcross1,jcross2, &
                        icross1,icross2,1,kzp1,'atm1_tke_io')
          call getmem3d(atm2_tke_io,jcross1,jcross2, &
                        icross1,icross2,1,kzp1,'atm2_tke_io')
        end if
        call getmem2d(psa_io,jcross1,jcross2,icross1,icross2,'psa_io')
        call getmem2d(psb_io,jcross1,jcross2,icross1,icross2,'psb_io')
      end if
      if ( idynamic == 2 ) then
        call getmem3d(atm1_w_io,jcross1,jcross2, &
                      icross1,icross2,1,kzp1,'atm1_w_io')
        call getmem3d(atm2_w_io,jcross1,jcross2, &
                      icross1,icross2,1,kzp1,'atm2_w_io')
        call getmem3d(atm1_pp_io,jcross1,jcross2, &
                      icross1,icross2,1,kz,'atm1_pp_io')
        call getmem3d(atm2_pp_io,jcross1,jcross2, &
                      icross1,icross2,1,kz,'atm2_pp_io')
      end if
      call getmem2d(hfx_io,jcross1,jcross2,icross1,icross2,'hfx_io')
      call getmem2d(qfx_io,jcross1,jcross2,icross1,icross2,'qfx_io')
      call getmem2d(tgbb_io,jcross1,jcross2,icross1,icross2,'tgbb_io')
      call getmem2d(uvdrag_io,jcross1,jcross2,icross1,icross2,'uvdrag_io')
      call getmem2d(q2m_io,jcross1,jcross2,icross1,icross2,'q2m_io')
      call getmem2d(u10m_io,jcross1,jcross2,icross1,icross2,'u10m_io')
      call getmem2d(v10m_io,jcross1,jcross2,icross1,icross2,'v10m_io')
      call getmem2d(w10m_io,jcross1,jcross2,icross1,icross2,'w10m_io')
      call getmem2d(br_io,jcross1,jcross2,icross1,icross2,'br_io')
      call getmem2d(ram_io,jcross1,jcross2,icross1,icross2,'ram_io')
      call getmem2d(rah_io,jcross1,jcross2,icross1,icross2,'rah_io')
      call getmem2d(ustar_io,jcross1,jcross2,icross1,icross2,'ustar_io')
      call getmem2d(zo_io,jcross1,jcross2,icross1,icross2,'zo_io')
      if ( iocncpl == 1 .or. iwavcpl == 1 ) then
        call getmem2d(dsrnof_io,jcross1,jcross2,icross1,icross2,'dsrnof_io')
        call getmem2d(dtrnof_io,jcross1,jcross2,icross1,icross2,'dtrnof_io')
      end if

#ifdef CLM45
      if ( ichem == 1 ) then
        call getmem3d(tsoi_io,jcross1,jcross2,icross1,icross2, &
                            1,num_soil_layers,'tsoi_io')
        call getmem3d(swvol_io,jcross1,jcross2,icross1,icross2, &
                            1,num_soil_layers,'swvol_io')
      end if
#else
      call getmem3d(gwet_io,1,nnsg,jcross1,jcross2,icross1,icross2,'gwet_io')
      call getmem3d(ldew_io,1,nnsg,jcross1,jcross2,icross1,icross2,'ldew_io')
      call getmem3d(taf_io,1,nnsg,jcross1,jcross2,icross1,icross2,'taf_io')
#endif
      call getmem3d(sncv_io,1,nnsg,jcross1,jcross2,icross1,icross2,'sncv_io')
      call getmem3d(sfice_io,1,nnsg,jcross1,jcross2,icross1,icross2,'sfice_io')
      call getmem3d(snag_io,1,nnsg,jcross1,jcross2,icross1,icross2,'snag_io')
      call getmem4d(sw_io,1,nnsg,jcross1,jcross2,icross1,icross2, &
                          1,num_soil_layers,'sw_io')
      call getmem3d(tgrd_io,1,nnsg,jcross1,jcross2,icross1,icross2,'tgrd_io')
      call getmem3d(tgbrd_io,1,nnsg,jcross1,jcross2,icross1,icross2,'tgbrd_io')
      call getmem3d(tlef_io,1,nnsg,jcross1,jcross2,icross1,icross2,'tlef_io')
      call getmem3d(emisv_io,1,nnsg,jcross1,jcross2,icross1,icross2,'emisv_io')
      call getmem3d(um10_io,1,nnsg,jcross1,jcross2,icross1,icross2,'um10_io')
      call getmem3d(ldmsk1_io,1,nnsg,jcross1,jcross2,icross1,icross2,'ldmsk1')
      call getmem2d(ldmsk_io,jcross1,jcross2,icross1,icross2,'ldmsk_io')
      call getmem2d(flw_io,jcross1,jcross2,icross1,icross2,'flw_io')
      call getmem2d(flwd_io,jcross1,jcross2,icross1,icross2,'flwd_io')
      call getmem2d(fsw_io,jcross1,jcross2,icross1,icross2,'fsw_io')
      call getmem2d(sabveg_io,jcross1,jcross2,icross1,icross2,'sabveg_io')
      call getmem2d(totcf_io,jcross1,jcross2,icross1,icross2,'totcf_io')
      call getmem2d(sinc_io,jcross1,jcross2,icross1,icross2,'sinc_io')
      call getmem2d(solis_io,jcross1,jcross2,icross1,icross2,'solis_io')
      call getmem2d(solvs_io,jcross1,jcross2,icross1,icross2,'solvs_io')
      call getmem2d(solvsd_io,jcross1,jcross2,icross1,icross2,'solvsd_io')
      call getmem2d(solvl_io,jcross1,jcross2,icross1,icross2,'solvl_io')
      call getmem2d(solvld_io,jcross1,jcross2,icross1,icross2,'solvld_io')
      if ( ibltyp == 2 ) then
        call getmem2d(kpbl_io,jcross1,jcross2,icross1,icross2,'kpbl_io')
      end if
      if ( idcsst == 1 ) then
        call getmem3d(sst_io,1,nnsg,jcross1,jcross2, &
                                    icross1,icross2,'sst_io')
        call getmem3d(tskin_io,1,nnsg,jcross1,jcross2, &
                                      icross1,icross2,'tskin_io')
        call getmem3d(deltas_io,1,nnsg,jcross1,jcross2, &
                                       icross1,icross2,'deltas_io')
        call getmem3d(tdeltas_io,1,nnsg,jcross1,jcross2, &
                                        icross1,icross2,'tdeltas_io')
      end if

      if ( any(icup == 4) ) then
        call getmem2d(cbmf2d_io,jcross1,jcross2,icross1,icross2,'cbmf2d_io')
      end if
      if ( ipptls > 0 ) then
        call getmem3d(fcc_io,jcross1,jcross2,icross1,icross2,1,kz,'fcc_io')
      end if

      if ( idynamic == 1 ) then
        call getmem3d(dstor_io,jdot1,jdot2,idot1,idot2,1,nsplit,'dstor_io')
        call getmem3d(hstor_io,jdot1,jdot2,idot1,idot2,1,nsplit,'hstor_io')
      end if

      if ( irrtm == 0 ) then
        call getmem4d(gasabsnxt_io,jcross1,jcross2, &
                      icross1,icross2,1,kz,1,4,'gasabsnxt_io')
        call getmem4d(gasabstot_io,jcross1,jcross2, &
                      icross1,icross2,1,kzp1,1,kzp1,'gasabstot_io')
        call getmem3d(gasemstot_io,jcross1,jcross2, &
                      icross1,icross2,1,kzp1,'gasemstot_io')
      end if

      call getmem3d(heatrt_io,jcross1,jcross2, &
                    icross1,icross2,1,kz,'heatrt_io')
      call getmem3d(o3prof_io,jcross1,jcross2, &
                    icross1,icross2,1,kzp1,'o3prof_io')

      if ( islab_ocean == 1 .and. do_restore_sst ) then
        call getmem3d(qflux_restore_sst_io,jcross1,jcross2, &
                      icross1,icross2,1,12,'qflux_restore_sst_io')
      end if

      if ( iocnflx == 2 ) then
        call getmem2d(zpbl_io,jcross1,jcross2,icross1,icross2,'zpbl_io')
      end if
      if ( any(icup == 6) .or. any(icup == 5) ) then
        call getmem3d(cu_avg_ww_io,jcross1,jcross2, &
                                   icross1,icross2,1,kz,'cu_avg_ww_io')
      end if
#ifdef CLM
      if ( imask == 2 ) then
        call getmem2d(lndcat_io,jcross1,jcross2,icross1,icross2,'lndcat_io')
      end if
#else
      if ( lakemod == 1 ) then
        call getmem3d(eta_io,1,nnsg,jcross1,jcross2,icross1,icross2,'eta_io')
        call getmem3d(hi_io,1,nnsg,jcross1,jcross2,icross1,icross2,'hi_io')
        call getmem4d(tlak_io,1,nnsg,jcross1,jcross2, &
                              icross1,icross2,1,ndpmax,'tlak_io')
      end if
#endif
      call getmem3d(swalb_io,1,nnsg,jcross1,jcross2,icross1,icross2,'swalb')
      call getmem3d(lwalb_io,1,nnsg,jcross1,jcross2,icross1,icross2,'lwalb')
      call getmem3d(swdiralb_io,1,nnsg,jcross1,jcross2, &
                                       icross1,icross2,'swdiralb')
      call getmem3d(swdifalb_io,1,nnsg,jcross1,jcross2, &
                                       icross1,icross2,'swdifalb')
      call getmem3d(lwdiralb_io,1,nnsg,jcross1,jcross2, &
                                       icross1,icross2,'lwdiralb')
      call getmem3d(lwdifalb_io,1,nnsg,jcross1,jcross2, &
                                       icross1,icross2,'lwdifalb')
    endif
  end subroutine allocate_mod_savefile

  subroutine read_savefile(idate)
#ifdef PNETCDF
    use pnetcdf
#else
    use netcdf
#endif
    implicit none
    type (rcm_time_and_date) , intent(in) :: idate
    integer(ik4) :: ncid
    character(256) :: ffin
    character(32) :: fbname

    if ( .not. do_parallel_save ) then
      if ( myid /= iocpu ) then
        return
      end if
    end if

    write (fbname, '(a,a)') 'SAV.', trim(tochar10(idate))
    ffin = trim(dirout)//pthsep//trim(prestr)//trim(domname)// &
           '_'//trim(fbname)//'.nc'

    call saveopen(ffin,ncid)

    if ( idynamic == 3 ) then
      call mygetvar(ncid,'atm_u',atm_u_io)
      call mygetvar(ncid,'atm_v',atm_v_io)
      call mygetvar(ncid,'atm_w',atm_w_io)
      call mygetvar(ncid,'atm_t',atm_t_io)
      call mygetvar(ncid,'atm_pai',atm_pai_io)
      call mygetvar(ncid,'atm_qx',atm_qx_io)
      if ( ibltyp == 2 ) then
        call mygetvar(ncid,'atm_tke',atm_tke_io)
      end if
      call mygetvar(ncid,'ps',ps_io)
    else
      call mygetvar(ncid,'atm1_u',atm1_u_io)
      call mygetvar(ncid,'atm2_u',atm2_u_io)
      call mygetvar(ncid,'atm1_v',atm1_v_io)
      call mygetvar(ncid,'atm2_v',atm2_v_io)
      call mygetvar(ncid,'atm1_t',atm1_t_io)
      call mygetvar(ncid,'atm2_t',atm2_t_io)
      call mygetvar(ncid,'atm1_qx',atm1_qx_io)
      call mygetvar(ncid,'atm2_qx',atm2_qx_io)
      if ( ibltyp == 2 ) then
        call mygetvar(ncid,'atm1_tke',atm1_tke_io)
        call mygetvar(ncid,'atm2_tke',atm2_tke_io)
      end if
      call mygetvar(ncid,'psa',psa_io)
      call mygetvar(ncid,'psb',psb_io)
    end if
    if ( ibltyp == 2 ) then
      call mygetvar(ncid,'kpbl',kpbl_io)
    end if
    if ( idynamic == 2 ) then
      call mygetvar(ncid,'atm1_w',atm1_w_io)
      call mygetvar(ncid,'atm2_w',atm2_w_io)
      call mygetvar(ncid,'atm1_pp',atm1_pp_io)
      call mygetvar(ncid,'atm2_pp',atm2_pp_io)
    end if
    call mygetvar(ncid,'hfx',hfx_io)
    call mygetvar(ncid,'qfx',qfx_io)
    call mygetvar(ncid,'tgbb',tgbb_io)
    call mygetvar(ncid,'uvdrag',uvdrag_io)
    call mygetvar(ncid,'q2m',q2m_io)
    call mygetvar(ncid,'u10m',u10m_io)
    call mygetvar(ncid,'v10m',v10m_io)
    call mygetvar(ncid,'w10m',w10m_io)
    call mygetvar(ncid,'br',br_io)
    call mygetvar(ncid,'ram',ram_io)
    call mygetvar(ncid,'rah',rah_io)
    call mygetvar(ncid,'ustar',ustar_io)
    call mygetvar(ncid,'zo',zo_io)
<<<<<<< HEAD
=======
    if ( iocncpl == 1 .or. iwavcpl == 1 ) then
      call mygetvar(ncid,'dsrnof',dsrnof_io)
      call mygetvar(ncid,'dtrnof',dtrnof_io)
    end if
    if ( any(icup == 3) ) then
      call mygetvar(ncid,'cldefi',cldefi_io)
    end if
>>>>>>> 1dcca0cc
    if ( any(icup == 4) ) then
      call mygetvar(ncid,'cbmf2d',cbmf2d_io)
    end if
    if ( any(icup == 6) .or. any(icup == 5) ) then
      call mygetvar(ncid,'cu_avg_ww',cu_avg_ww_io)
    end if
    if ( idcsst == 1 ) then
      call mygetvar(ncid,'sst',sst_io)
      call mygetvar(ncid,'tskin',tskin_io)
      call mygetvar(ncid,'deltas',deltas_io)
      call mygetvar(ncid,'tdeltas',tdeltas_io)
    end if
    if ( irrtm == 0 ) then
      call mygetvar(ncid,'gasabsnxt',gasabsnxt_io)
      call mygetvar(ncid,'gasabstot',gasabstot_io)
      call mygetvar(ncid,'gasemstot',gasemstot_io)
    end if
    if ( ipptls > 0 ) then
      call mygetvar(ncid,'fcc',fcc_io)
    end if
    call mygetvar(ncid,'solis',solis_io)
    call mygetvar(ncid,'solvs',solvs_io)
    call mygetvar(ncid,'solvsd',solvsd_io)
    call mygetvar(ncid,'solvl',solvl_io)
    call mygetvar(ncid,'solvld',solvld_io)
    call mygetvar(ncid,'sabveg',sabveg_io)
    call mygetvar(ncid,'totcf',totcf_io,.true.)
    call mygetvar(ncid,'sw',sw_io)
    call mygetvar(ncid,'tlef',tlef_io)
    call mygetvar(ncid,'tgrd',tgrd_io)
    call mygetvar(ncid,'tgbrd',tgbrd_io)
    call mygetvar(ncid,'sncv',sncv_io)
#ifdef CLM45
    if ( ichem == 1 .and. ichecold == 0 ) then
      call mygetvar(ncid,'tsoi',tsoi_io)
      call mygetvar(ncid,'swvol',swvol_io)
    end if
#else
    call mygetvar(ncid,'gwet',gwet_io)
    call mygetvar(ncid,'ldew',ldew_io)
    call mygetvar(ncid,'taf',taf_io)
#endif
    call mygetvar(ncid,'sfice',sfice_io)
    call mygetvar(ncid,'snag',snag_io)
    call mygetvar(ncid,'ldmsk1',ldmsk1_io)
    call mygetvar(ncid,'emiss',emisv_io)
    call mygetvar(ncid,'um10',um10_io)
#ifndef CLM
    if ( lakemod == 1 ) then
      call mygetvar(ncid,'eta',eta_io)
      call mygetvar(ncid,'hi',hi_io)
      call mygetvar(ncid,'tlak',tlak_io)
    end if
#endif
    call mygetvar(ncid,'heatrt',heatrt_io)
    call mygetvar(ncid,'o3prof',o3prof_io)
    call mygetvar(ncid,'flw',flw_io)
    call mygetvar(ncid,'flwd',flwd_io)
    call mygetvar(ncid,'fsw',fsw_io)
    call mygetvar(ncid,'sinc',sinc_io)
    call mygetvar(ncid,'ldmsk',ldmsk_io)
    if ( iocnflx == 2 ) then
      call mygetvar(ncid,'zpbl',zpbl_io)
    end if
    if ( ichem == 1 .and. ichecold == 0 ) then
      if ( idynamic == 3 ) then
        call mygetvar(ncid,'trac',trac_io)
      else
        call mygetvar(ncid,'chia',chia_io)
        call mygetvar(ncid,'chib',chib_io)
      end if
      if ( igaschem == 1 .and. ichsolver > 0 ) then
        call mygetvar(ncid,'chemall',chemall_io)
        call remappnt4(taucldsp_io,tmp_io)
        call mygetvar(ncid,'taucldsp',tmp_io)
      end if
      call mygetvar(ncid,'convpr',convpr_io)
      call mygetvar(ncid,'rainout',rainout_io)
      call mygetvar(ncid,'washout',washout_io)
      call mygetvar(ncid,'remdrd',remdrd_io)
      call mygetvar(ncid,'ssw2da',ssw2da_io)
#ifdef CLM45
      call mygetvar(ncid,'duflux',duflux_io)
      call mygetvar(ncid,'voflux',voflux_io)
#else
      call mygetvar(ncid,'sdelq',sdelq_io)
      call mygetvar(ncid,'sdelt',sdelt_io)
      call mygetvar(ncid,'svegfrac2d',svegfrac2d_io)
#endif
      call mygetvar(ncid,'sfracb2d',sfracb2d_io)
      call mygetvar(ncid,'sfracs2d',sfracs2d_io)
      call mygetvar(ncid,'sfracv2d',sfracv2d_io)
    end if
    if ( idynamic == 1 ) then
      call mygetvar(ncid,'dstor',dstor_io)
      call mygetvar(ncid,'hstor',hstor_io)
    end if
    if ( islab_ocean == 1 .and. do_restore_sst ) then
      call mygetvar(ncid,'qflux_restore_sst',qflux_restore_sst_io)
      call mygetvar(ncid,'stepcount',stepcount,get_varid(ncid,'stepcount'))
    end if
#ifdef CLM
    if ( imask == 2 ) then
      call mygetvar(ncid,'lndcat',lndcat_io)
    end if
#endif
    call mygetvar(ncid,'swalb',swalb_io)
    call mygetvar(ncid,'lwalb',lwalb_io)
    call mygetvar(ncid,'swdiralb',swdiralb_io)
    call mygetvar(ncid,'swdifalb',swdifalb_io)
    call mygetvar(ncid,'lwdiralb',lwdiralb_io)
    call mygetvar(ncid,'lwdifalb',lwdifalb_io)
    if ( idynamic == 2 .and. ifupr == 1 ) then
      call mygetvar(ncid,'tmask',tmask,get_varid(ncid,'tmask'))
    end if
    call saveclose(ffin,ncid)
  end subroutine read_savefile

  subroutine write_savefile(idate)
    use netcdf
    implicit none
    type(rcm_time_and_date) , intent(in) :: idate
    integer(ik4) :: ncid , ivcc
    integer(ik4) , dimension(maxdims) :: dimids
    integer(ik4) , dimension(maxdims) :: wrkdim
    integer(ik4) , dimension(maxvars) :: varids
    character(256) :: ffout
    character(32) :: fbname
#ifdef CLM
    integer(ik4) :: ioff
#endif

    if ( .not. do_parallel_save ) then
      if ( myid /= iocpu ) then
#ifdef CLM
        ioff = dtsrf-dtsec
        filer_rest = restFile_filename(type='netcdf',offset=ioff)
        call restFile_write(filer_rest)
        filer_rest = restFile_filename(type='binary',offset=ioff)
        call restFile_write_binary(filer_rest)
#endif
        return
      end if
    end if

    write (fbname, '(a,a)') 'SAV.', trim(tochar10(idate))
    ffout = trim(dirout)//pthsep//trim(prestr)//trim(domname)// &
            '_'//trim(fbname)//'.nc'
    call savecreate(ffout,ncid)
    dimids(idjcross) = savedefdim(ncid,'jcross',jcross2-jcross1+1)
    dimids(idicross) = savedefdim(ncid,'icross',icross2-icross1+1)
    dimids(idjdot) = savedefdim(ncid,'jdot',jdot2-jdot1+1)
    dimids(ididot) = savedefdim(ncid,'idot',idot2-idot1+1)
    dimids(idkh) = savedefdim(ncid,'khalf',kz)
    dimids(idkf) = savedefdim(ncid,'kfull',kz+1)
    if ( idynamic == 1 ) then
      dimids(idnsplit) = savedefdim(ncid,'nsplit',nsplit)
    end if
    dimids(idnnsg) = savedefdim(ncid,'nnsg',nnsg)
    dimids(idmonth) = savedefdim(ncid,'month',12)
    dimids(idnqx) = savedefdim(ncid,'nqx',nqx)
    if ( irrtm == 0 ) then
      dimids(idspw) = savedefdim(ncid,'spw',4)
    end if
    if ( ichem == 1 ) then
      dimids(idntr) = savedefdim(ncid,'ntr',ntr)
      if ( igaschem == 1 .and. ichsolver > 0 ) then
        dimids(idspi) = savedefdim(ncid,'nspi',nspi)
        dimids(idtotsp) = savedefdim(ncid,'totsp',totsp)
      end if
#ifdef CLM45
      dimids(idndu) = savedefdim(ncid,'ndust',4)
#endif
    end if
    if ( lakemod == 1 ) then
      dimids(iddpt) = savedefdim(ncid,'dpt',ndpmax)
    end if
    if ( idynamic == 2 .and. ifupr == 1 ) then
      dimids(ikern) = savedefdim(ncid,'ikern',13)
    end if
    dimids(indep) = savedefdim(ncid,'soil_layers',num_soil_layers)

    ivcc = 0
    if ( idynamic == 3 ) then
      wrkdim(1) = dimids(idjdot)
      wrkdim(2) = dimids(idicross)
      wrkdim(3) = dimids(idkh)
      call savedefvar(ncid,'atm_u',regcm_vartype,wrkdim,1,3,varids,ivcc)
      wrkdim(1) = dimids(idjcross)
      wrkdim(2) = dimids(ididot)
      call savedefvar(ncid,'atm_v',regcm_vartype,wrkdim,1,3,varids,ivcc)
      wrkdim(1) = dimids(idjcross)
      wrkdim(2) = dimids(idicross)
      wrkdim(3) = dimids(idkf)
      call savedefvar(ncid,'atm_w',regcm_vartype,wrkdim,1,3,varids,ivcc)
      wrkdim(3) = dimids(idkh)
      call savedefvar(ncid,'atm_t',regcm_vartype,wrkdim,1,3,varids,ivcc)
      call savedefvar(ncid,'atm_pai',regcm_vartype,wrkdim,1,3,varids,ivcc)
      wrkdim(4) = dimids(idnqx)
      call savedefvar(ncid,'atm_qx',regcm_vartype,wrkdim,1,4,varids,ivcc)
      if ( ibltyp == 2 ) then
        wrkdim(3) = dimids(idkf)
        call savedefvar(ncid,'atm_tke',regcm_vartype,wrkdim,1,3,varids,ivcc)
      end if
      call savedefvar(ncid,'ps',regcm_vartype,wrkdim,1,2,varids,ivcc)
    else
      wrkdim(1) = dimids(idjdot)
      wrkdim(2) = dimids(ididot)
      wrkdim(3) = dimids(idkh)
      call savedefvar(ncid,'atm1_u',regcm_vartype,wrkdim,1,3,varids,ivcc)
      call savedefvar(ncid,'atm2_u',regcm_vartype,wrkdim,1,3,varids,ivcc)
      call savedefvar(ncid,'atm1_v',regcm_vartype,wrkdim,1,3,varids,ivcc)
      call savedefvar(ncid,'atm2_v',regcm_vartype,wrkdim,1,3,varids,ivcc)
      wrkdim(1) = dimids(idjcross)
      wrkdim(2) = dimids(idicross)
      wrkdim(3) = dimids(idkh)
      call savedefvar(ncid,'atm1_t',regcm_vartype,wrkdim,1,3,varids,ivcc)
      call savedefvar(ncid,'atm2_t',regcm_vartype,wrkdim,1,3,varids,ivcc)
      wrkdim(4) = dimids(idnqx)
      call savedefvar(ncid,'atm1_qx',regcm_vartype,wrkdim,1,4,varids,ivcc)
      call savedefvar(ncid,'atm2_qx',regcm_vartype,wrkdim,1,4,varids,ivcc)
      if ( ibltyp == 2 ) then
        wrkdim(3) = dimids(idkf)
        call savedefvar(ncid,'atm1_tke',regcm_vartype,wrkdim,1,3,varids,ivcc)
        call savedefvar(ncid,'atm2_tke',regcm_vartype,wrkdim,1,3,varids,ivcc)
      end if
      call savedefvar(ncid,'psa',regcm_vartype,wrkdim,1,2,varids,ivcc)
      call savedefvar(ncid,'psb',regcm_vartype,wrkdim,1,2,varids,ivcc)
    end if
    if ( ibltyp == 2 ) then
      call savedefvar(ncid,'kpbl',nf90_int,wrkdim,1,2,varids,ivcc)
    end if
    if ( idynamic == 2 ) then
      wrkdim(3) = dimids(idkf)
      call savedefvar(ncid,'atm1_w',regcm_vartype,wrkdim,1,3,varids,ivcc)
      call savedefvar(ncid,'atm2_w',regcm_vartype,wrkdim,1,3,varids,ivcc)
      wrkdim(3) = dimids(idkh)
      call savedefvar(ncid,'atm1_pp',regcm_vartype,wrkdim,1,3,varids,ivcc)
      call savedefvar(ncid,'atm2_pp',regcm_vartype,wrkdim,1,3,varids,ivcc)
    end if
    call savedefvar(ncid,'hfx',regcm_vartype,wrkdim,1,2,varids,ivcc)
    call savedefvar(ncid,'qfx',regcm_vartype,wrkdim,1,2,varids,ivcc)
    call savedefvar(ncid,'tgbb',regcm_vartype,wrkdim,1,2,varids,ivcc)
    call savedefvar(ncid,'uvdrag',regcm_vartype,wrkdim,1,2,varids,ivcc)
    call savedefvar(ncid,'q2m',regcm_vartype,wrkdim,1,2,varids,ivcc)
    call savedefvar(ncid,'u10m',regcm_vartype,wrkdim,1,2,varids,ivcc)
    call savedefvar(ncid,'v10m',regcm_vartype,wrkdim,1,2,varids,ivcc)
    call savedefvar(ncid,'w10m',regcm_vartype,wrkdim,1,2,varids,ivcc)
    call savedefvar(ncid,'br',regcm_vartype,wrkdim,1,2,varids,ivcc)
    call savedefvar(ncid,'ram',regcm_vartype,wrkdim,1,2,varids,ivcc)
    call savedefvar(ncid,'rah',regcm_vartype,wrkdim,1,2,varids,ivcc)
    call savedefvar(ncid,'ustar',regcm_vartype,wrkdim,1,2,varids,ivcc)
    call savedefvar(ncid,'zo',regcm_vartype,wrkdim,1,2,varids,ivcc)
    wrkdim(3) = dimids(idkh)
    if ( any(icup == 6) .or. any(icup == 5) ) then
      call savedefvar(ncid,'cu_avg_ww',regcm_vartype,wrkdim,1,3,varids,ivcc)
    end if
    if ( any(icup == 4) ) then
      call savedefvar(ncid,'cbmf2d',regcm_vartype,wrkdim,1,2,varids,ivcc)
    end if
    if ( irrtm == 0 ) then
      wrkdim(3) = dimids(idkh)
      wrkdim(4) = dimids(idspw)
      call savedefvar(ncid,'gasabsnxt',regcm_vartype,wrkdim,1,4,varids,ivcc)
      wrkdim(3) = dimids(idkf)
      wrkdim(4) = dimids(idkf)
      call savedefvar(ncid,'gasabstot',regcm_vartype,wrkdim,1,4,varids,ivcc)
      call savedefvar(ncid,'gasemstot',regcm_vartype,wrkdim,1,3,varids,ivcc)
    end if
    if ( ipptls > 0 ) then
      wrkdim(3) = dimids(idkh)
      call savedefvar(ncid,'fcc',regcm_vartype,wrkdim,1,3,varids,ivcc)
    end if
    call savedefvar(ncid,'solis',regcm_vartype,wrkdim,1,2,varids,ivcc)
    call savedefvar(ncid,'solvs',regcm_vartype,wrkdim,1,2,varids,ivcc)
    call savedefvar(ncid,'solvsd',regcm_vartype,wrkdim,1,2,varids,ivcc)
    call savedefvar(ncid,'solvl',regcm_vartype,wrkdim,1,2,varids,ivcc)
    call savedefvar(ncid,'solvld',regcm_vartype,wrkdim,1,2,varids,ivcc)
    call savedefvar(ncid,'sabveg',regcm_vartype,wrkdim,1,2,varids,ivcc)
    call savedefvar(ncid,'totcf',regcm_vartype,wrkdim,1,2,varids,ivcc)
    wrkdim(1) = dimids(idnnsg)
    wrkdim(2) = dimids(idjcross)
    wrkdim(3) = dimids(idicross)
    wrkdim(4) = dimids(indep)
    call savedefvar(ncid,'sw',regcm_vartype,wrkdim,1,4,varids,ivcc)
    call savedefvar(ncid,'tlef',regcm_vartype,wrkdim,1,3,varids,ivcc)
    call savedefvar(ncid,'tgrd',regcm_vartype,wrkdim,1,3,varids,ivcc)
    call savedefvar(ncid,'tgbrd',regcm_vartype,wrkdim,1,3,varids,ivcc)
    call savedefvar(ncid,'sncv',regcm_vartype,wrkdim,1,3,varids,ivcc)
#ifdef CLM45
    wrkdim(1) = dimids(idjcross)
    wrkdim(2) = dimids(idicross)
    wrkdim(3) = dimids(indep)
    if ( ichem == 1 ) then
      call savedefvar(ncid,'tsoi',regcm_vartype,wrkdim,1,3,varids,ivcc)
      call savedefvar(ncid,'swvol',regcm_vartype,wrkdim,1,3,varids,ivcc)
    end if
#else
    call savedefvar(ncid,'gwet',regcm_vartype,wrkdim,1,3,varids,ivcc)
    call savedefvar(ncid,'ldew',regcm_vartype,wrkdim,1,3,varids,ivcc)
    call savedefvar(ncid,'taf',regcm_vartype,wrkdim,1,3,varids,ivcc)
#endif
    wrkdim(1) = dimids(idnnsg)
    wrkdim(2) = dimids(idjcross)
    wrkdim(3) = dimids(idicross)
    wrkdim(4) = dimids(indep)
    call savedefvar(ncid,'sfice',regcm_vartype,wrkdim,1,3,varids,ivcc)
    call savedefvar(ncid,'snag',regcm_vartype,wrkdim,1,3,varids,ivcc)
    call savedefvar(ncid,'ldmsk1',nf90_int,wrkdim,1,3,varids,ivcc)
    call savedefvar(ncid,'emiss',regcm_vartype,wrkdim,1,3,varids,ivcc)
    call savedefvar(ncid,'um10',regcm_vartype,wrkdim,1,3,varids,ivcc)
    if ( idcsst == 1 ) then
      call savedefvar(ncid,'sst',regcm_vartype,wrkdim,1,3,varids,ivcc)
      call savedefvar(ncid,'tskin',regcm_vartype,wrkdim,1,3,varids,ivcc)
      call savedefvar(ncid,'deltas',regcm_vartype,wrkdim,1,3,varids,ivcc)
      call savedefvar(ncid,'tdeltas',regcm_vartype,wrkdim,1,3,varids,ivcc)
    end if
#ifndef CLM
    if ( lakemod == 1 ) then
      call savedefvar(ncid,'eta',regcm_vartype,wrkdim,1,3,varids,ivcc)
      call savedefvar(ncid,'hi',regcm_vartype,wrkdim,1,3,varids,ivcc)
      wrkdim(4) = dimids(iddpt)
      call savedefvar(ncid,'tlak',regcm_vartype,wrkdim,1,4,varids,ivcc)
    end if
#endif
    wrkdim(1) = dimids(idjcross)
    wrkdim(2) = dimids(idicross)
    wrkdim(3) = dimids(idkh)
    call savedefvar(ncid,'heatrt',regcm_vartype,wrkdim,1,3,varids,ivcc)
    wrkdim(3) = dimids(idkf)
    call savedefvar(ncid,'o3prof',regcm_vartype,wrkdim,1,3,varids,ivcc)
    call savedefvar(ncid,'flw',regcm_vartype,wrkdim,1,2,varids,ivcc)
    call savedefvar(ncid,'flwd',regcm_vartype,wrkdim,1,2,varids,ivcc)
    call savedefvar(ncid,'fsw',regcm_vartype,wrkdim,1,2,varids,ivcc)
    call savedefvar(ncid,'sinc',regcm_vartype,wrkdim,1,2,varids,ivcc)
    call savedefvar(ncid,'ldmsk',nf90_int,wrkdim,1,2,varids,ivcc)
    if ( iocnflx == 2 ) then
      call savedefvar(ncid,'zpbl',regcm_vartype,wrkdim,1,2,varids,ivcc)
    end if
    if ( ichem == 1 ) then
      wrkdim(3) = dimids(idkh)
      wrkdim(4) = dimids(idntr)
      if ( idynamic == 3 ) then
        call savedefvar(ncid,'trac',regcm_vartype,wrkdim,1,4,varids,ivcc)
      else
        call savedefvar(ncid,'chia',regcm_vartype,wrkdim,1,4,varids,ivcc)
        call savedefvar(ncid,'chib',regcm_vartype,wrkdim,1,4,varids,ivcc)
      end if
      if ( igaschem == 1 .and. ichsolver > 0 ) then
        wrkdim(3) = dimids(idkh)
        wrkdim(4) = dimids(idtotsp)
        call savedefvar(ncid,'chemall',regcm_vartype,wrkdim,1,4,varids,ivcc)
        wrkdim(3) = dimids(idkf)
        wrkdim(4) = dimids(idspi)
        call savedefvar(ncid,'taucldsp',regcm_vartype,wrkdim,1,4,varids,ivcc)
      end if
      wrkdim(3) = dimids(idkh)
      wrkdim(4) = dimids(idntr)
      call savedefvar(ncid,'convpr',regcm_vartype,wrkdim,1,3,varids,ivcc)
      call savedefvar(ncid,'rainout',regcm_vartype,wrkdim,1,4,varids,ivcc)
      call savedefvar(ncid,'washout',regcm_vartype,wrkdim,1,4,varids,ivcc)
      wrkdim(3) = dimids(idntr)
      call savedefvar(ncid,'remdrd',regcm_vartype,wrkdim,1,3,varids,ivcc)
      call savedefvar(ncid,'ssw2da',regcm_vartype,wrkdim,1,2,varids,ivcc)
#ifdef CLM45
      wrkdim(3) = dimids(idndu)
      call savedefvar(ncid,'duflux',regcm_vartype,wrkdim,1,3,varids,ivcc)
      wrkdim(3) = dimids(idntr)
      call savedefvar(ncid,'voflux',regcm_vartype,wrkdim,1,3,varids,ivcc)
#else
      call savedefvar(ncid,'sdelq',regcm_vartype,wrkdim,1,2,varids,ivcc)
      call savedefvar(ncid,'sdelt',regcm_vartype,wrkdim,1,2,varids,ivcc)
      call savedefvar(ncid,'svegfrac2d',regcm_vartype,wrkdim,1,2,varids,ivcc)
#endif
      call savedefvar(ncid,'sfracb2d',regcm_vartype,wrkdim,1,2,varids,ivcc)
      call savedefvar(ncid,'sfracs2d',regcm_vartype,wrkdim,1,2,varids,ivcc)
      call savedefvar(ncid,'sfracv2d',regcm_vartype,wrkdim,1,2,varids,ivcc)
    end if
    if ( idynamic == 1 ) then
      wrkdim(1) = dimids(idjdot)
      wrkdim(2) = dimids(ididot)
      wrkdim(3) = dimids(idnsplit)
      call savedefvar(ncid,'dstor',regcm_vartype,wrkdim,1,3,varids,ivcc)
      call savedefvar(ncid,'hstor',regcm_vartype,wrkdim,1,3,varids,ivcc)
    end if
    if ( islab_ocean == 1 .and. do_restore_sst ) then
      wrkdim(1) = dimids(idjcross)
      wrkdim(2) = dimids(idicross)
      wrkdim(3) = dimids(idmonth)
      call savedefvar(ncid,'qflux_restore_sst',regcm_vartype, &
                    wrkdim,1,3,varids,ivcc)
      wrkdim(1) = dimids(idmonth)
      call savedefvar(ncid,'stepcount',nf90_int,wrkdim,1,1,varids,ivcc)
    end if
#ifdef CLM
    wrkdim(1) = dimids(idjcross)
    wrkdim(2) = dimids(idicross)
    if ( imask == 2 ) then
      call savedefvar(ncid,'lndcat',regcm_vartype,wrkdim,1,2,varids,ivcc)
    end if
#endif
    wrkdim(1) = dimids(idnnsg)
    wrkdim(2) = dimids(idjcross)
    wrkdim(3) = dimids(idicross)
    call savedefvar(ncid,'swalb',regcm_vartype,wrkdim,1,3,varids,ivcc)
    call savedefvar(ncid,'lwalb',regcm_vartype,wrkdim,1,3,varids,ivcc)
    call savedefvar(ncid,'swdiralb',regcm_vartype,wrkdim,1,3,varids,ivcc)
    call savedefvar(ncid,'swdifalb',regcm_vartype,wrkdim,1,3,varids,ivcc)
    call savedefvar(ncid,'lwdiralb',regcm_vartype,wrkdim,1,3,varids,ivcc)
    call savedefvar(ncid,'lwdifalb',regcm_vartype,wrkdim,1,3,varids,ivcc)
    if ( idynamic == 2 .and. ifupr == 1 ) then
      wrkdim(1) = dimids(ikern)
      wrkdim(2) = dimids(ikern)
      call savedefvar(ncid,'tmask',regcm_vartype,wrkdim,1,2,varids,ivcc)
    end if

    call saveready(ffout,idate,ncid)

    ivcc = 0

    if ( idynamic == 3 ) then
      call myputvar(ncid,'atm_u',atm_u_io,varids,ivcc)
      call myputvar(ncid,'atm_v',atm_v_io,varids,ivcc)
      call myputvar(ncid,'atm_w',atm_w_io,varids,ivcc)
      call myputvar(ncid,'atm_t',atm_t_io,varids,ivcc)
      call myputvar(ncid,'atm_pai',atm_pai_io,varids,ivcc)
      call myputvar(ncid,'atm_qx',atm_qx_io,varids,ivcc)
      if ( ibltyp == 2 ) then
        call myputvar(ncid,'atm_tke',atm_tke_io,varids,ivcc)
      end if
      call myputvar(ncid,'ps',ps_io,varids,ivcc)
    else
      call myputvar(ncid,'atm1_u',atm1_u_io,varids,ivcc)
      call myputvar(ncid,'atm2_u',atm2_u_io,varids,ivcc)
      call myputvar(ncid,'atm1_v',atm1_v_io,varids,ivcc)
      call myputvar(ncid,'atm2_v',atm2_v_io,varids,ivcc)
      call myputvar(ncid,'atm1_t',atm1_t_io,varids,ivcc)
      call myputvar(ncid,'atm2_t',atm2_t_io,varids,ivcc)
      call myputvar(ncid,'atm1_qx',atm1_qx_io,varids,ivcc)
      call myputvar(ncid,'atm2_qx',atm2_qx_io,varids,ivcc)
      if ( ibltyp == 2 ) then
        call myputvar(ncid,'atm1_tke',atm1_tke_io,varids,ivcc)
        call myputvar(ncid,'atm2_tke',atm2_tke_io,varids,ivcc)
      end if
      call myputvar(ncid,'psa',psa_io,varids,ivcc)
      call myputvar(ncid,'psb',psb_io,varids,ivcc)
    end if
    if ( ibltyp == 2 ) then
      call myputvar(ncid,'kpbl',kpbl_io,varids,ivcc)
    end if
    if ( idynamic == 2 ) then
      call myputvar(ncid,'atm1_w',atm1_w_io,varids,ivcc)
      call myputvar(ncid,'atm2_w',atm2_w_io,varids,ivcc)
      call myputvar(ncid,'atm1_pp',atm1_pp_io,varids,ivcc)
      call myputvar(ncid,'atm2_pp',atm2_pp_io,varids,ivcc)
    end if
    call myputvar(ncid,'hfx',hfx_io,varids,ivcc)
    call myputvar(ncid,'qfx',qfx_io,varids,ivcc)
    call myputvar(ncid,'tgbb',tgbb_io,varids,ivcc)
    call myputvar(ncid,'uvdrag',uvdrag_io,varids,ivcc)
    call myputvar(ncid,'q2m',q2m_io,varids,ivcc)
    call myputvar(ncid,'u10m',u10m_io,varids,ivcc)
    call myputvar(ncid,'v10m',v10m_io,varids,ivcc)
    call myputvar(ncid,'w10m',w10m_io,varids,ivcc)
    call myputvar(ncid,'br',br_io,varids,ivcc)
    call myputvar(ncid,'ram',ram_io,varids,ivcc)
    call myputvar(ncid,'rah',rah_io,varids,ivcc)
    call myputvar(ncid,'ustar',ustar_io,varids,ivcc)
    call myputvar(ncid,'zo',zo_io,varids,ivcc)
<<<<<<< HEAD
=======
    if ( iocncpl == 1 .or. iwavcpl == 1 ) then
      call myputvar(ncid,'dsrnof',dsrnof_io,varids,ivcc)
      call myputvar(ncid,'dtrnof',dtrnof_io,varids,ivcc)
    end if
    if ( any(icup == 3) ) then
      call myputvar(ncid,'cldefi',cldefi_io,varids,ivcc)
    end if
>>>>>>> 1dcca0cc
    if ( any(icup == 6) .or. any(icup == 5) ) then
      call myputvar(ncid,'cu_avg_ww',cu_avg_ww_io,varids,ivcc)
    end if
    if ( any(icup == 4) ) then
      call myputvar(ncid,'cbmf2d',cbmf2d_io,varids,ivcc)
    end if
    if ( irrtm == 0 ) then
      call myputvar(ncid,'gasabsnxt',gasabsnxt_io,varids,ivcc)
      call myputvar(ncid,'gasabstot',gasabstot_io,varids,ivcc)
      call myputvar(ncid,'gasemstot',gasemstot_io,varids,ivcc)
    end if
    if ( ipptls > 0 ) then
      call myputvar(ncid,'fcc',fcc_io,varids,ivcc)
    end if
    call myputvar(ncid,'solis',solis_io,varids,ivcc)
    call myputvar(ncid,'solvs',solvs_io,varids,ivcc)
    call myputvar(ncid,'solvsd',solvsd_io,varids,ivcc)
    call myputvar(ncid,'solvl',solvl_io,varids,ivcc)
    call myputvar(ncid,'solvld',solvld_io,varids,ivcc)
    call myputvar(ncid,'sabveg',sabveg_io,varids,ivcc)
    call myputvar(ncid,'totcf',totcf_io,varids,ivcc)
    call myputvar(ncid,'sw',sw_io,varids,ivcc)
    call myputvar(ncid,'tlef',tlef_io,varids,ivcc)
    call myputvar(ncid,'tgrd',tgrd_io,varids,ivcc)
    call myputvar(ncid,'tgbrd',tgbrd_io,varids,ivcc)
    call myputvar(ncid,'sncv',sncv_io,varids,ivcc)
#ifdef CLM45
    if ( ichem == 1 ) then
      call myputvar(ncid,'tsoi',tsoi_io,varids,ivcc)
      call myputvar(ncid,'swvol',swvol_io,varids,ivcc)
    end if
#else
    call myputvar(ncid,'gwet',gwet_io,varids,ivcc)
    call myputvar(ncid,'ldew',ldew_io,varids,ivcc)
    call myputvar(ncid,'taf',taf_io,varids,ivcc)
#endif
    call myputvar(ncid,'sfice',sfice_io,varids,ivcc)
    call myputvar(ncid,'snag',snag_io,varids,ivcc)
    call myputvar(ncid,'ldmsk1',ldmsk1_io,varids,ivcc)
    call myputvar(ncid,'emiss',emisv_io,varids,ivcc)
    call myputvar(ncid,'um10',um10_io,varids,ivcc)
    if ( idcsst == 1 ) then
      call myputvar(ncid,'sst',sst_io,varids,ivcc)
      call myputvar(ncid,'tskin',tskin_io,varids,ivcc)
      call myputvar(ncid,'deltas',deltas_io,varids,ivcc)
      call myputvar(ncid,'tdeltas',tdeltas_io,varids,ivcc)
    end if
#ifndef CLM
    if ( lakemod == 1 ) then
      call myputvar(ncid,'eta',eta_io,varids,ivcc)
      call myputvar(ncid,'hi',hi_io,varids,ivcc)
      call myputvar(ncid,'tlak',tlak_io,varids,ivcc)
    end if
#endif
    call myputvar(ncid,'heatrt',heatrt_io,varids,ivcc)
    call myputvar(ncid,'o3prof',o3prof_io,varids,ivcc)
    call myputvar(ncid,'flw',flw_io,varids,ivcc)
    call myputvar(ncid,'flwd',flwd_io,varids,ivcc)
    call myputvar(ncid,'fsw',fsw_io,varids,ivcc)
    call myputvar(ncid,'sinc',sinc_io,varids,ivcc)
    call myputvar(ncid,'ldmsk',ldmsk_io,varids,ivcc)
    if ( iocnflx == 2 ) then
      call myputvar(ncid,'zpbl',zpbl_io,varids,ivcc)
    end if
    if ( ichem == 1 ) then
      if ( idynamic == 3 ) then
        call myputvar(ncid,'trac',trac_io,varids,ivcc)
      else
        call myputvar(ncid,'chia',chia_io,varids,ivcc)
        call myputvar(ncid,'chib',chib_io,varids,ivcc)
      end if
      if ( igaschem == 1 .and. ichsolver > 0 ) then
        call myputvar(ncid,'chemall',chemall_io,varids,ivcc)
        call remappnt4(taucldsp_io,tmp_io)
        call myputvar(ncid,'taucldsp',tmp_io,varids,ivcc)
      end if
      call myputvar(ncid,'convpr',convpr_io,varids,ivcc)
      call myputvar(ncid,'rainout',rainout_io,varids,ivcc)
      call myputvar(ncid,'washout',washout_io,varids,ivcc)
      call myputvar(ncid,'remdrd',remdrd_io,varids,ivcc)
      call myputvar(ncid,'ssw2da',ssw2da_io,varids,ivcc)
#ifdef CLM45
      call myputvar(ncid,'duflux',duflux_io,varids,ivcc)
      call myputvar(ncid,'voflux',voflux_io,varids,ivcc)
#else
      call myputvar(ncid,'sdelq',sdelq_io,varids,ivcc)
      call myputvar(ncid,'sdelt',sdelt_io,varids,ivcc)
      call myputvar(ncid,'svegfrac2d',svegfrac2d_io,varids,ivcc)
#endif
      call myputvar(ncid,'sfracb2d',sfracb2d_io,varids,ivcc)
      call myputvar(ncid,'sfracs2d',sfracs2d_io,varids,ivcc)
      call myputvar(ncid,'sfracv2d',sfracv2d_io,varids,ivcc)
    end if
    if ( idynamic == 1 ) then
      call myputvar(ncid,'dstor',dstor_io,varids,ivcc)
      call myputvar(ncid,'hstor',hstor_io,varids,ivcc)
    end if
    if ( islab_ocean == 1 .and. do_restore_sst ) then
      call myputvar(ncid,'qflux_restore_sst',qflux_restore_sst_io,varids,ivcc)
      call myputvar(ncid,'stepcount',stepcount,size(stepcount),varids,ivcc)
    end if
#ifdef CLM
    if ( imask == 2 ) then
      call myputvar(ncid,'lndcat',lndcat_io,varids,ivcc)
    end if
#endif
    call myputvar(ncid,'swalb',swalb_io,varids,ivcc)
    call myputvar(ncid,'lwalb',lwalb_io,varids,ivcc)
    call myputvar(ncid,'swdiralb',swdiralb_io,varids,ivcc)
    call myputvar(ncid,'swdifalb',swdifalb_io,varids,ivcc)
    call myputvar(ncid,'lwdiralb',lwdiralb_io,varids,ivcc)
    call myputvar(ncid,'lwdifalb',lwdifalb_io,varids,ivcc)
    if ( idynamic == 2 .and. ifupr == 1 ) then
      call myputvar(ncid,'tmask',tmask, &
                    size(tmask,1),size(tmask,2),varids,ivcc)
    end if

    call saveclose(ffout,ncid)

#ifdef CLM
    ioff = dtsrf-dtsec
    filer_rest = restFile_filename(type='netcdf',offset=ioff)
    call restFile_write(filer_rest)
    filer_rest = restFile_filename(type='binary',offset=ioff)
    call restFile_write_binary(filer_rest)
#endif

    if ( myid == iocpu ) then
      write(stdout,*) 'SAV variables written at ', rcmtimer%str( )
    end if
  end subroutine write_savefile

  subroutine check_ok(f,l,m1)
#ifdef PNETCDF
    use pnetcdf
#else
    use netcdf
#endif
    implicit none
    character(*) , intent(in) :: f, m1
    integer(ik4) , intent(in) :: l
    if ( ncstatus /= nf90_noerr ) then
      write (stderr,*) trim(m1)
#ifdef PNETCDF
      write (stderr,*) nf90mpi_strerror(ncstatus)
#else
      write (stderr,*) nf90_strerror(ncstatus)
#endif
      call fatal(f,l,'SAVEFILE')
    end if
  end subroutine check_ok

  integer(ik4) function get_varid(ncid,vname) result(varid)
#ifdef PNETCDF
    use pnetcdf
#else
    use netcdf
#endif
    implicit none
    integer(ik4) , intent(in) :: ncid
    character(len=*) :: vname
#ifdef PNETCDF
    ncstatus = nf90mpi_inq_varid(ncid,vname,varid)
#else
    ncstatus = nf90_inq_varid(ncid,vname,varid)
#endif
    call check_ok(__FILE__,__LINE__,'Cannot find variable '//trim(vname))
  end function get_varid

  subroutine savedefvar(ncid,str,ityp,idims,i1,i2,ivar,iivar)
#ifdef PNETCDF
    use pnetcdf
#else
    use netcdf
#endif
    implicit none
    integer(ik4) , intent(in) :: ncid , ityp , i1 , i2
    integer(ik4) , intent(inout) :: iivar
    integer(ik4) , dimension(:) , intent(in) :: idims
    integer(ik4) , dimension(:) , intent(inout) :: ivar
    character(len=*) , intent(in) :: str

    iivar = iivar + 1
#ifdef PNETCDF
    ncstatus = nf90mpi_def_var(ncid,str,ityp,idims(i1:i2),ivar(iivar))
#else
    ncstatus = nf90_def_var(ncid,str,ityp,idims(i1:i2),ivar(iivar))
#endif
    call check_ok(__FILE__,__LINE__,'Cannot create var '//trim(str))
#if defined (NETCDF4_HDF5)
#if defined (NETCDF4_COMPRESS)
    ncstatus = nf90_def_var_deflate(ncid,ivar(iivar),1,1,deflate_level)
    call check_ok(__FILE__,__LINE__, &
      'Cannot set compression level to variable '//trim(str))
#endif
#endif
  end subroutine savedefvar

  subroutine myputvar2dd(ncid,str,var,ivar,iivar)
#ifdef PNETCDF
    use mpi , only : mpi_offset_kind
    use pnetcdf
#else
    use netcdf
#endif
    implicit none
    integer(ik4) , intent(in) :: ncid
    character(len=*) , intent(in) :: str
    real(rkx) , pointer , dimension(:,:) , intent(in) :: var
    integer(ik4) , dimension(:) , intent(in) :: ivar
    integer(ik4) , intent(inout) :: iivar
#ifdef PNETCDF
    integer(kind=mpi_offset_kind) , dimension(2) :: istart , icount
#else
    integer(ik4) , dimension(2) :: istart , icount
#endif
    iivar = iivar + 1
    istart(1) = lbound(var,1)
    istart(2) = lbound(var,2)
    icount(1) = ubound(var,1)-istart(1)+1
    icount(2) = ubound(var,2)-istart(2)+1
#ifdef PNETCDF
    ncstatus = nf90mpi_put_var_all(ncid,ivar(iivar),var,istart,icount)
#else
    ncstatus = nf90_put_var(ncid,ivar(iivar),var,istart,icount)
#endif
    call check_ok(__FILE__,__LINE__,'Cannot write var '//trim(str))
  end subroutine myputvar2dd

  subroutine mygetvar2dd(ncid,str,var,skippable)
#ifdef PNETCDF
    use mpi , only : mpi_offset_kind
    use pnetcdf
#else
    use netcdf
#endif
    implicit none
    integer(ik4) , intent(in) :: ncid
    character(len=*) , intent(in) :: str
    real(rkx) , pointer , dimension(:,:) , intent(inout) :: var
    logical , optional :: skippable
#ifdef PNETCDF
    integer(kind=mpi_offset_kind) , dimension(2) :: istart , icount
#else
    integer(ik4) , dimension(2) :: istart , icount
#endif
    istart(1) = lbound(var,1)
    istart(2) = lbound(var,2)
    icount(1) = ubound(var,1)-istart(1)+1
    icount(2) = ubound(var,2)-istart(2)+1
#ifdef PNETCDF
    ncstatus = nf90mpi_get_var_all(ncid,get_varid(ncid,str),var,istart,icount)
#else
    ncstatus = nf90_get_var(ncid,get_varid(ncid,str),var,istart,icount)
#endif
    if ( present(skippable) ) then
      if ( skippable ) then
        var(:,:) = 0.0_rk8
        return
      else
        call check_ok(__FILE__,__LINE__,'Cannot read var '//trim(str))
      end if
    else
      call check_ok(__FILE__,__LINE__,'Cannot read var '//trim(str))
    end if
  end subroutine mygetvar2dd

  subroutine myputvar2ddf(ncid,str,var,nx,ny,ivar,iivar)
#ifdef PNETCDF
    use pnetcdf
#else
    use netcdf
#endif
    implicit none
    integer(ik4) , intent(in) :: ncid , nx , ny
    character(len=*) , intent(in) :: str
    real(rkx) , dimension(nx,ny) , intent(inout) :: var
    integer(ik4) , dimension(:) , intent(in) :: ivar
    integer(ik4) , intent(inout) :: iivar
    iivar = iivar + 1
#ifdef PNETCDF
    ncstatus = nf90mpi_put_var_all(ncid,ivar(iivar),var)
#else
    ncstatus = nf90_put_var(ncid,ivar(iivar),var)
#endif
    call check_ok(__FILE__,__LINE__,'Cannot write var '//trim(str))
  end subroutine myputvar2ddf

  subroutine mygetvar2ddf(ncid,str,var,ivar)
#ifdef PNETCDF
    use pnetcdf
#else
    use netcdf
#endif
    implicit none
    integer(ik4) , intent(in) :: ncid
    character(len=*) , intent(in) :: str
    real(rkx) , dimension(:,:) , intent(inout) :: var
    integer(ik4) , intent(in) :: ivar
#ifdef PNETCDF
    ncstatus = nf90mpi_get_var_all(ncid,ivar,var)
#else
    ncstatus = nf90_get_var(ncid,ivar,var)
#endif
    call check_ok(__FILE__,__LINE__,'Cannot read var '//trim(str))
  end subroutine mygetvar2ddf

  subroutine myputvar3dd(ncid,str,var,ivar,iivar)
#ifdef PNETCDF
    use mpi , only : mpi_offset_kind
    use pnetcdf
#else
    use netcdf
#endif
    implicit none
    integer(ik4) , intent(in) :: ncid
    character(len=*) , intent(in) :: str
    real(rkx) , pointer , dimension(:,:,:) , intent(in) :: var
    integer(ik4) , dimension(:) , intent(in) :: ivar
    integer(ik4) , intent(inout) :: iivar
#ifdef PNETCDF
    integer(kind=mpi_offset_kind) , dimension(3) :: istart , icount
#else
    integer(ik4) , dimension(3) :: istart , icount
#endif
    iivar = iivar + 1
    istart(1) = lbound(var,1)
    istart(2) = lbound(var,2)
    istart(3) = lbound(var,3)
    icount(1) = ubound(var,1)-istart(1)+1
    icount(2) = ubound(var,2)-istart(2)+1
    icount(3) = ubound(var,3)-istart(3)+1
#ifdef PNETCDF
    ncstatus = nf90mpi_put_var_all(ncid,ivar(iivar),var,istart,icount)
#else
    ncstatus = nf90_put_var(ncid,ivar(iivar),var,istart,icount)
#endif
    call check_ok(__FILE__,__LINE__,'Cannot write var '//trim(str))
  end subroutine myputvar3dd

  subroutine mygetvar3dd(ncid,str,var)
#ifdef PNETCDF
    use mpi , only : mpi_offset_kind
    use pnetcdf
#else
    use netcdf
#endif
    implicit none
    integer(ik4) , intent(in) :: ncid
    character(len=*) , intent(in) :: str
    real(rkx) , pointer , dimension(:,:,:) , intent(inout) :: var
#ifdef PNETCDF
    integer(kind=mpi_offset_kind) , dimension(3) :: istart , icount
#else
    integer(ik4) , dimension(3) :: istart , icount
#endif
    istart(1) = lbound(var,1)
    istart(2) = lbound(var,2)
    istart(3) = lbound(var,3)
    icount(1) = ubound(var,1)-istart(1)+1
    icount(2) = ubound(var,2)-istart(2)+1
    icount(3) = ubound(var,3)-istart(3)+1
#ifdef PNETCDF
    ncstatus = nf90mpi_get_var_all(ncid,get_varid(ncid,str),var,istart,icount)
#else
    ncstatus = nf90_get_var(ncid,get_varid(ncid,str),var,istart,icount)
#endif
    call check_ok(__FILE__,__LINE__,'Cannot read var '//trim(str))
  end subroutine mygetvar3dd

  subroutine myputvar4dd(ncid,str,var,ivar,iivar)
#ifdef PNETCDF
    use mpi , only : mpi_offset_kind
    use pnetcdf
#else
    use netcdf
#endif
    implicit none
    integer(ik4) , intent(in) :: ncid
    character(len=*) , intent(in) :: str
    real(rkx) , pointer , dimension(:,:,:,:) , intent(in) :: var
    integer(ik4) , dimension(:) , intent(in) :: ivar
    integer(ik4) , intent(inout) :: iivar
#ifdef PNETCDF
    integer(kind=mpi_offset_kind) , dimension(4) :: istart , icount
#else
    integer(ik4) , dimension(4) :: istart , icount
#endif
    iivar = iivar + 1
    istart(1) = lbound(var,1)
    istart(2) = lbound(var,2)
    istart(3) = lbound(var,3)
    istart(4) = lbound(var,4)
    icount(1) = ubound(var,1)-istart(1)+1
    icount(2) = ubound(var,2)-istart(2)+1
    icount(3) = ubound(var,3)-istart(3)+1
    icount(4) = ubound(var,4)-istart(4)+1
#ifdef PNETCDF
    ncstatus = nf90mpi_put_var_all(ncid,ivar(iivar),var,istart,icount)
#else
    ncstatus = nf90_put_var(ncid,ivar(iivar),var,istart,icount)
#endif
    call check_ok(__FILE__,__LINE__,'Cannot write var '//trim(str))
  end subroutine myputvar4dd

  subroutine mygetvar4dd(ncid,str,var)
#ifdef PNETCDF
    use mpi , only : mpi_offset_kind
    use pnetcdf
#else
    use netcdf
#endif
    implicit none
    integer(ik4) , intent(in) :: ncid
    character(len=*) , intent(in) :: str
    real(rkx) , pointer , dimension(:,:,:,:) , intent(inout) :: var
#ifdef PNETCDF
    integer(kind=mpi_offset_kind) , dimension(4) :: istart , icount
#else
    integer(ik4) , dimension(4) :: istart , icount
#endif
    istart(1) = lbound(var,1)
    istart(2) = lbound(var,2)
    istart(3) = lbound(var,3)
    istart(4) = lbound(var,4)
    icount(1) = ubound(var,1)-istart(1)+1
    icount(2) = ubound(var,2)-istart(2)+1
    icount(3) = ubound(var,3)-istart(3)+1
    icount(4) = ubound(var,4)-istart(4)+1
#ifdef PNETCDF
    ncstatus = nf90mpi_get_var_all(ncid,get_varid(ncid,str),var,istart,icount)
#else
    ncstatus = nf90_get_var(ncid,get_varid(ncid,str),var,istart,icount)
#endif
    call check_ok(__FILE__,__LINE__,'Cannot read var '//trim(str))
  end subroutine mygetvar4dd

  subroutine myputvar1dif(ncid,str,var,nx,ivar,iivar)
#ifdef PNETCDF
    use pnetcdf
#else
    use netcdf
#endif
    implicit none
    integer(ik4) , intent(in) :: ncid , nx
    character(len=*) , intent(in) :: str
    integer(ik4) , dimension(nx) , intent(inout) :: var
    integer(ik4) , dimension(:) , intent(in) :: ivar
    integer(ik4) , intent(inout) :: iivar
    iivar = iivar + 1
#ifdef PNETCDF
    ncstatus = nf90mpi_put_var_all(ncid,ivar(iivar),var)
#else
    ncstatus = nf90_put_var(ncid,ivar(iivar),var)
#endif
    call check_ok(__FILE__,__LINE__,'Cannot write var '//trim(str))
  end subroutine myputvar1dif

  subroutine mygetvar1dif(ncid,str,var,ivar)
#ifdef PNETCDF
    use pnetcdf
#else
    use netcdf
#endif
    implicit none
    integer(ik4) , intent(in) :: ncid
    character(len=*) , intent(in) :: str
    integer(ik4) , dimension(:) , intent(inout) :: var
    integer(ik4) , intent(in) :: ivar
#ifdef PNETCDF
    ncstatus = nf90mpi_get_var_all(ncid,ivar,var)
#else
    ncstatus = nf90_get_var(ncid,ivar,var)
#endif
    call check_ok(__FILE__,__LINE__,'Cannot read var '//trim(str))
  end subroutine mygetvar1dif

  subroutine myputvar2di(ncid,str,var,ivar,iivar)
#ifdef PNETCDF
    use mpi , only : mpi_offset_kind
    use pnetcdf
#else
    use netcdf
#endif
    implicit none
    integer(ik4) , intent(in) :: ncid
    character(len=*) , intent(in) :: str
    integer(ik4) , pointer , dimension(:,:) , intent(in) :: var
    integer(ik4) , dimension(:) , intent(in) :: ivar
    integer(ik4) , intent(inout) :: iivar
#ifdef PNETCDF
    integer(kind=mpi_offset_kind) , dimension(2) :: istart , icount
#else
    integer(ik4) , dimension(2) :: istart , icount
#endif
    iivar = iivar + 1
    istart(1) = lbound(var,1)
    istart(2) = lbound(var,2)
    icount(1) = ubound(var,1)-istart(1)+1
    icount(2) = ubound(var,2)-istart(2)+1
#ifdef PNETCDF
    ncstatus = nf90mpi_put_var_all(ncid,ivar(iivar),var,istart,icount)
#else
    ncstatus = nf90_put_var(ncid,ivar(iivar),var,istart,icount)
#endif
    call check_ok(__FILE__,__LINE__,'Cannot write var '//trim(str))
  end subroutine myputvar2di

  subroutine mygetvar2di(ncid,str,var)
#ifdef PNETCDF
    use mpi , only : mpi_offset_kind
    use pnetcdf
#else
    use netcdf
#endif
    implicit none
    integer(ik4) , intent(in) :: ncid
    character(len=*) , intent(in) :: str
    integer(ik4) , pointer , dimension(:,:) , intent(inout) :: var
#ifdef PNETCDF
    integer(kind=mpi_offset_kind) , dimension(2) :: istart , icount
#else
    integer(ik4) , dimension(2) :: istart , icount
#endif
    istart(1) = lbound(var,1)
    istart(2) = lbound(var,2)
    icount(1) = ubound(var,1)-istart(1)+1
    icount(2) = ubound(var,2)-istart(2)+1
#ifdef PNETCDF
    ncstatus = nf90mpi_get_var_all(ncid,get_varid(ncid,str),var,istart,icount)
#else
    ncstatus = nf90_get_var(ncid,get_varid(ncid,str),var,istart,icount)
#endif
    call check_ok(__FILE__,__LINE__,'Cannot read var '//trim(str))
  end subroutine mygetvar2di

  subroutine myputvar3di(ncid,str,var,ivar,iivar)
#ifdef PNETCDF
    use mpi , only : mpi_offset_kind
    use pnetcdf
#else
    use netcdf
#endif
    implicit none
    integer(ik4) , intent(in) :: ncid
    character(len=*) , intent(in) :: str
    integer(ik4) , pointer , dimension(:,:,:) , intent(in) :: var
    integer(ik4) , dimension(:) , intent(in) :: ivar
    integer(ik4) , intent(inout) :: iivar
#ifdef PNETCDF
    integer(kind=mpi_offset_kind) , dimension(3) :: istart , icount
#else
    integer(ik4) , dimension(3) :: istart , icount
#endif
    iivar = iivar + 1
    istart(1) = lbound(var,1)
    istart(2) = lbound(var,2)
    istart(3) = lbound(var,3)
    icount(1) = ubound(var,1)-istart(1)+1
    icount(2) = ubound(var,2)-istart(2)+1
    icount(3) = ubound(var,3)-istart(3)+1
#ifdef PNETCDF
    ncstatus = nf90mpi_put_var_all(ncid,ivar(iivar),var,istart,icount)
#else
    ncstatus = nf90_put_var(ncid,ivar(iivar),var,istart,icount)
#endif
    call check_ok(__FILE__,__LINE__,'Cannot write var '//trim(str))
  end subroutine myputvar3di

  subroutine mygetvar3di(ncid,str,var)
#ifdef PNETCDF
    use mpi , only : mpi_offset_kind
    use pnetcdf
#else
    use netcdf
#endif
    implicit none
    integer(ik4) , intent(in) :: ncid
    character(len=*) , intent(in) :: str
    integer(ik4) , pointer , dimension(:,:,:) , intent(inout) :: var
#ifdef PNETCDF
    integer(kind=mpi_offset_kind) , dimension(3) :: istart , icount
#else
    integer(ik4) , dimension(3) :: istart , icount
#endif
    istart(1) = lbound(var,1)
    istart(2) = lbound(var,2)
    istart(3) = lbound(var,3)
    icount(1) = ubound(var,1)-istart(1)+1
    icount(2) = ubound(var,2)-istart(2)+1
    icount(3) = ubound(var,3)-istart(3)+1
#ifdef PNETCDF
    ncstatus = nf90mpi_get_var_all(ncid,get_varid(ncid,str),var,istart,icount)
#else
    ncstatus = nf90_get_var(ncid,get_varid(ncid,str),var,istart,icount)
#endif
    call check_ok(__FILE__,__LINE__,'Cannot read var '//trim(str))
  end subroutine mygetvar3di

  subroutine saveopen(sname,ncid)
#ifdef PNETCDF
    use pnetcdf
    use mpi , only : mpi_comm_self
#else
    use netcdf
#endif
    implicit none
    character(len=*) , intent(in) :: sname
    integer(ik4) , intent(out) :: ncid
    integer(ik4) :: imode
    integer(ik4) :: int10d , ical
    type (rcm_time_and_date) :: idatex
    real(rk8) :: rtmp
    imode = nf90_nowrite
    if ( do_parallel_save ) then
#ifdef PNETCDF
      ncstatus = nf90mpi_open(get_cartcomm( ),sname,imode, &
                              ncout_mpi_info,ncid)
#else
#ifdef NETCDF4_HDF5
      imode = ior(imode,nf90_share)
      ncstatus = nf90_open(sname,imode,ncid,comm=get_cartcomm( ), &
                           info=ncout_mpi_info)
#endif
#ifdef PNETCDF_IN_NETCDF
      ncstatus = nf90_open(sname,imode,ncid=ncid,comm=get_cartcomm( ), &
                           info=ncout_mpi_info)
#endif
#endif
    else
#ifdef PNETCDF
      ncstatus = nf90mpi_open(mpi_comm_self,sname,imode, &
                              ncout_mpi_info,ncid)
#else
      ncstatus = nf90_open(sname, imode, ncid)
#endif
    end if
    call check_ok(__FILE__,__LINE__,'Cannot open savefile '//trim(sname))

#ifdef PNETCDF
    ncstatus = nf90mpi_get_att(ncid,nf90_global,'idatex',int10d)
#else
    ncstatus = nf90_get_att(ncid,nf90_global,'idatex',int10d)
#endif
    call check_ok(__FILE__,__LINE__,'Cannot get attribute idatex')
#ifdef PNETCDF
    ncstatus = nf90mpi_get_att(ncid,nf90_global,'calendar',ical)
#else
    ncstatus = nf90_get_att(ncid,nf90_global,'calendar',ical)
#endif
    call check_ok(__FILE__,__LINE__,'Cannot get attribute calendar')
#ifdef PNETCDF
    ncstatus = nf90mpi_get_att(ncid,nf90_global,'declin',declin)
#else
    ncstatus = nf90_get_att(ncid,nf90_global,'declin',declin)
#endif
    call check_ok(__FILE__,__LINE__,'Cannot get attribute declin')
#ifdef PNETCDF
    ncstatus = nf90mpi_get_att(ncid,nf90_global,'solcon',solcon)
#else
    ncstatus = nf90_get_att(ncid,nf90_global,'solcon',solcon)
#endif
    call check_ok(__FILE__,__LINE__,'Cannot get attribute solcon')
    if ( debug_level > 0 ) then
      ! Do no give any error. User may have increased debug just now.
#ifdef PNETCDF
      ncstatus = nf90mpi_get_att(ncid,nf90_global,'dryini',rtmp)
#else
      ncstatus = nf90_get_att(ncid,nf90_global,'dryini',rtmp)
#endif
      if ( ncstatus == nf90_noerr ) then
        dryini = real(rtmp,wrkp)
      else
        dryini = 0.0_wrkp
      end if
#ifdef PNETCDF
      ncstatus = nf90mpi_get_att(ncid,nf90_global,'watini',rtmp)
#else
      ncstatus = nf90_get_att(ncid,nf90_global,'watini',rtmp)
#endif
      if ( ncstatus == nf90_noerr ) then
        watini = real(rtmp,wrkp)
      else
        watini = 0.0_wrkp
      end if
#ifdef PNETCDF
      ncstatus = nf90mpi_get_att(ncid,nf90_global,'dryerror',dryerror)
#else
      ncstatus = nf90_get_att(ncid,nf90_global,'dryerror',dryerror)
#endif
      if ( ncstatus /= nf90_noerr ) dryerror = 0.0_rk8
#ifdef PNETCDF
      ncstatus = nf90mpi_get_att(ncid,nf90_global,'waterror',waterror)
#else
      ncstatus = nf90_get_att(ncid,nf90_global,'waterror',waterror)
#endif
      if ( ncstatus /= nf90_noerr ) waterror = 0.0_rk8
    end if
    idatex = i4wcal(int10d,ical)
    if ( idatex /= rcmtimer%idate ) then
      write(stderr,*) 'Mismatch in dates namelist vs SAV file'
      write(stderr,*) 'idate1 in namelist is ', rcmtimer%str( )
      write(stderr,*) 'idate  in SAV file is ', tochar(idatex)
      call fatal(__FILE__,__LINE__,'SAV FILE DO NOT MATCH IDATE1')
    end if
  end subroutine saveopen

  subroutine savecreate(sname,ncid)
#ifdef PNETCDF
    use pnetcdf
    use mpi , only : mpi_comm_self
#else
    use netcdf
#endif
    implicit none
    character(len=*) , intent(in) :: sname
    integer(ik4) , intent(out) :: ncid
    integer(ik4) :: imode
#ifndef PNETCDF
#ifdef NETCDF4_HDF5
    imode = ior(nf90_clobber, nf90_netcdf4)
#else
#ifdef NETCDF_CDF5
    imode = ior(nf90_clobber, nf90_cdf5)
#else
    imode = nf90_clobber
#endif
#endif
#else
    imode = iomode
#endif
    if ( do_parallel_save ) then
#ifdef PNETCDF
      ncstatus = nf90mpi_create(get_cartcomm( ),sname,imode, &
                                ncout_mpi_info,ncid)
#else
#ifdef NETCDF4_HDF5
      imode = ior(imode,nf90_mpiio)
      ncstatus = nf90_create(sname,imode,ncid,comm=get_cartcomm( ), &
                             info=ncout_mpi_info)
#endif
#ifdef PNETCDF_IN_NETCDF
      imode = ior(imode,nf90_mpiio)
      ncstatus = nf90_create_par(sname,imode, &
                             get_cartcomm( ),ncout_mpi_info,ncid)
#endif
#endif
    else
#ifdef PNETCDF
      ncstatus = nf90mpi_create(mpi_comm_self,sname,imode, &
                                ncout_mpi_info,ncid)
#else
      ncstatus = nf90_create(sname, imode, ncid)
#endif
    end if
    call check_ok(__FILE__,__LINE__,'Cannot create savefile '//trim(sname))
  end subroutine savecreate

  subroutine saveready(sname,idate,ncid)
#ifdef PNETCDF
    use pnetcdf
#else
    use netcdf
#endif
    implicit none
    character(len=*) , intent(in) :: sname
    type (rcm_time_and_date) , intent(in) :: idate
    integer(ik4) , intent(in) :: ncid
#ifndef NETCDF_CDF5
    integer(ik4) :: itemp
    itemp = int(toint10(idate),ik4)
#else
    integer(ik8) :: itemp
    itemp = toint10(idate)
#endif
#ifdef PNETCDF
    ncstatus = nf90mpi_put_att(ncid,nf90_global,'idatex',itemp)
#else
    ncstatus = nf90_put_att(ncid,nf90_global,'idatex',itemp)
#endif
    call check_ok(__FILE__,__LINE__,'Cannot save idatex')
#ifdef PNETCDF
    ncstatus = nf90mpi_put_att(ncid,nf90_global,'calendar',idate%calendar)
#else
    ncstatus = nf90_put_att(ncid,nf90_global,'calendar',idate%calendar)
#endif
    call check_ok(__FILE__,__LINE__,'Cannot save calendar')
#ifdef PNETCDF
    ncstatus = nf90mpi_put_att(ncid,nf90_global,'declin',declin)
#else
    ncstatus = nf90_put_att(ncid,nf90_global,'declin',declin)
#endif
    call check_ok(__FILE__,__LINE__,'Cannot save declin')
#ifdef PNETCDF
    ncstatus = nf90mpi_put_att(ncid,nf90_global,'solcon',solcon)
#else
    ncstatus = nf90_put_att(ncid,nf90_global,'solcon',solcon)
#endif
    call check_ok(__FILE__,__LINE__,'Cannot save solcon')
    if ( debug_level > 0 ) then
#ifdef PNETCDF
      ncstatus = nf90mpi_put_att(ncid,nf90_global,'dryini',real(dryini,rk8))
#else
      ncstatus = nf90_put_att(ncid,nf90_global,'dryini',real(dryini,rk8))
#endif
      call check_ok(__FILE__,__LINE__,'Cannot save dryini')
#ifdef PNETCDF
      ncstatus = nf90mpi_put_att(ncid,nf90_global,'watini',real(watini,rk8))
#else
      ncstatus = nf90_put_att(ncid,nf90_global,'watini',real(watini,rk8))
#endif
      call check_ok(__FILE__,__LINE__,'Cannot save watini')
#ifdef PNETCDF
      ncstatus = nf90mpi_put_att(ncid,nf90_global,'dryerror',dryerror)
#else
      ncstatus = nf90_put_att(ncid,nf90_global,'dryerror',dryerror)
#endif
      call check_ok(__FILE__,__LINE__,'Cannot save dryerror')
#ifdef PNETCDF
      ncstatus = nf90mpi_put_att(ncid,nf90_global,'waterror',waterror)
#else
      ncstatus = nf90_put_att(ncid,nf90_global,'waterror',waterror)
#endif
      call check_ok(__FILE__,__LINE__,'Cannot save waterror')
    end if

#ifdef PNETCDF
    ncstatus = nf90mpi_enddef(ncid)
    call check_ok(__FILE__,__LINE__,'Cannot enable savefile '//trim(sname))
#else
    ncstatus = nf90_enddef(ncid)
    call check_ok(__FILE__,__LINE__,'Cannot enable savefile '//trim(sname))
#endif
  end subroutine saveready

  integer(ik4) function savedefdim(ncid,dname,dlen) result(dimid)
#ifdef PNETCDF
    use pnetcdf
    use mpi , only : mpi_offset_kind
#else
    use netcdf
#endif
    implicit none
    integer(ik4) , intent(in) :: ncid , dlen
    character(len=*) , intent(in) :: dname
#ifdef PNETCDF
    integer(kind=mpi_offset_kind) :: xlen
    xlen = dlen
    ncstatus = nf90mpi_def_dim(ncid,dname,xlen,dimid)
#else
    ncstatus = nf90_def_dim(ncid,dname,dlen,dimid)
#endif
    call check_ok(__FILE__,__LINE__,'Cannot create dimension '//trim(dname))
  end function savedefdim

  subroutine saveclose(sname,ncid)
#ifdef PNETCDF
    use pnetcdf
#else
    use netcdf
#endif
    implicit none
    character(len=*) , intent(in) :: sname
    integer(ik4) , intent(inout) :: ncid
#ifdef PNETCDF
    ncstatus = nf90mpi_close(ncid)
#else
    ncstatus = nf90_close(ncid)
#endif
    call check_ok(__FILE__,__LINE__,'Cannot close savefile '//trim(sname))
  end subroutine saveclose

end module mod_savefile
! vim: tabstop=8 expandtab shiftwidth=2 softtabstop=2<|MERGE_RESOLUTION|>--- conflicted
+++ resolved
@@ -612,16 +612,10 @@
     call mygetvar(ncid,'rah',rah_io)
     call mygetvar(ncid,'ustar',ustar_io)
     call mygetvar(ncid,'zo',zo_io)
-<<<<<<< HEAD
-=======
     if ( iocncpl == 1 .or. iwavcpl == 1 ) then
       call mygetvar(ncid,'dsrnof',dsrnof_io)
       call mygetvar(ncid,'dtrnof',dtrnof_io)
     end if
-    if ( any(icup == 3) ) then
-      call mygetvar(ncid,'cldefi',cldefi_io)
-    end if
->>>>>>> 1dcca0cc
     if ( any(icup == 4) ) then
       call mygetvar(ncid,'cbmf2d',cbmf2d_io)
     end if
@@ -1091,16 +1085,10 @@
     call myputvar(ncid,'rah',rah_io,varids,ivcc)
     call myputvar(ncid,'ustar',ustar_io,varids,ivcc)
     call myputvar(ncid,'zo',zo_io,varids,ivcc)
-<<<<<<< HEAD
-=======
     if ( iocncpl == 1 .or. iwavcpl == 1 ) then
       call myputvar(ncid,'dsrnof',dsrnof_io,varids,ivcc)
       call myputvar(ncid,'dtrnof',dtrnof_io,varids,ivcc)
     end if
-    if ( any(icup == 3) ) then
-      call myputvar(ncid,'cldefi',cldefi_io,varids,ivcc)
-    end if
->>>>>>> 1dcca0cc
     if ( any(icup == 6) .or. any(icup == 5) ) then
       call myputvar(ncid,'cu_avg_ww',cu_avg_ww_io,varids,ivcc)
     end if
