--- conflicted
+++ resolved
@@ -47,11 +47,7 @@
 
   public :: tauxar3d , tauasc3d , gtota3d , ftota3d
   public :: aermmr , aertrlw , tauxar3d_lw
-<<<<<<< HEAD
-  public :: allocate_mod_rad_aerosol , aermix , aeroppt
-=======
   public :: allocate_mod_rad_aerosol , aeroppt
->>>>>>> 8527a575
   public :: read_aerclima , close_aerclima
   public :: init_aeroppdata , read_aeroppdata
   public :: cmip6_plume_profile
@@ -157,11 +153,7 @@
   real(rkx) , pointer , dimension(:,:) :: aermtot , aervtot
   real(rkx) , pointer , dimension(:,:,:) :: fa , ga , tx , uaer , wa
   real(rkx) , pointer , dimension(:,:) :: faer , gaer , tauaer , utaer , waer
-<<<<<<< HEAD
-  integer(ik4) :: npoints
-=======
   integer(ik4) :: npoints , nj
->>>>>>> 8527a575
   integer(ik4) :: nband
   !
   ! Aersol LW optical properties
@@ -1151,12 +1143,9 @@
     0.153070E-01_rkx, 0.157179E-01_rkx, 0.157377E-01_rkx, 0.159894E-01_rkx, &
     0.160022E-01_rkx, 0.158424E-01_rkx, 0.157455E-01_rkx, 0.157207E-01_rkx ],&
     [nbndlw,12])
-<<<<<<< HEAD
-=======
 
   real(rkx) , parameter :: egravgts = egrav*d_100
   real(rkx) , parameter :: regravgts = d_one/egravgts
->>>>>>> 8527a575
 
   data ncaec / -1 /
 
@@ -1164,11 +1153,7 @@
 
     subroutine allocate_mod_rad_aerosol
       implicit none
-<<<<<<< HEAD
-      integer :: n , k , kk , kk1
-=======
       integer(ik4) :: n , k , kk , kk1
->>>>>>> 8527a575
 
       if ( irrtm == 1 ) then
         nband = nbndsw
@@ -1752,7 +1737,6 @@
           if ( myid == italk ) then
             write (stdout,*) 'Reading EXT,SSA,ASY Data...'
           end if
-<<<<<<< HEAD
           if ( lfirst ) then
             do wn = 1 , nacwb
               call getfile(iy1,im1,ncid,wn)
@@ -1827,82 +1811,6 @@
         else
           if ( lfirst ) then
             do wn = 1 , nacwb
-=======
-          if ( lfirst ) then
-            do wn = 1 , nacwb
-              call getfile(iy1,im1,ncid,wn)
-              call readvar3d(ncid,'EXTTOT',rdvar)
-              call remove_nans(rdvar,d_zero)
-              call h_interpolate_cont(hint,rdvar,hzivar)
-              call assignpnt(plext1,plvar,wn)
-              call grid_distribute(hzivar,plvar,jci1,jci2,ici1,ici2,1,clnlev)
-              call readvar3d(ncid,'SSATOT',rdvar)
-              call remove_nans(rdvar,d_one)
-              call h_interpolate_cont(hint,rdvar,hzivar)
-              call assignpnt(plssa1,plvar,wn)
-              call grid_distribute(hzivar,plvar,jci1,jci2,ici1,ici2,1,clnlev)
-              call readvar3d(ncid,'GTOT',rdvar)
-              call remove_nans(rdvar,0.2_rkx)
-              call h_interpolate_cont(hint,rdvar,hzivar)
-              call assignpnt(plasy1,plvar,wn)
-              call grid_distribute(hzivar,plvar,jci1,jci2,ici1,ici2,1,clnlev)
-              call readvar3d(ncid,'DELP',rdvar)
-              call h_interpolate_cont(hint,rdvar,hzivar)
-              call assignpnt(pldp1,plvar,wn)
-              call grid_distribute(hzivar,plvar,jci1,jci2,ici1,ici2,1,clnlev)
-
-              call getfile(iy2,im2,ncid,wn)
-              call readvar3d(ncid,'EXTTOT',rdvar)
-              call remove_nans(rdvar,d_zero)
-              call h_interpolate_cont(hint,rdvar,hzivar)
-              call assignpnt(plext2,plvar,wn)
-              call grid_distribute(hzivar,plvar,jci1,jci2,ici1,ici2,1,clnlev)
-              call readvar3d(ncid,'SSATOT',rdvar)
-              call remove_nans(rdvar,d_one)
-              call h_interpolate_cont(hint,rdvar,hzivar)
-              call assignpnt(plssa2,plvar,wn)
-              call grid_distribute(hzivar,plvar,jci1,jci2,ici1,ici2,1,clnlev)
-              call readvar3d(ncid,'GTOT',rdvar)
-              call remove_nans(rdvar,0.2_rkx)
-              call h_interpolate_cont(hint,rdvar,hzivar)
-              call assignpnt(plasy2,plvar,wn)
-              call grid_distribute(hzivar,plvar,jci1,jci2,ici1,ici2,1,clnlev)
-              call readvar3d(ncid,'DELP',rdvar)
-              call h_interpolate_cont(hint,rdvar,hzivar)
-              call assignpnt(pldp2,plvar,wn)
-              call grid_distribute(hzivar,plvar,jci1,jci2,ici1,ici2,1,clnlev)
-            end do ! clim wav band loop
-          else
-            plext1 = plext2
-            plssa1 = plssa2
-            plasy1 = plasy2
-            do wn = 1 , nacwb
-              call getfile(iy2,im2,ncid,wn)
-              call readvar3d(ncid,'EXTTOT',rdvar)
-              call remove_nans(rdvar,d_zero)
-              call h_interpolate_cont(hint,rdvar,hzivar)
-              call assignpnt(plext2,plvar,wn)
-              call grid_distribute(hzivar,plvar,jci1,jci2,ici1,ici2,1,clnlev)
-              call readvar3d(ncid,'SSATOT',rdvar)
-              call remove_nans(rdvar,d_one)
-              call h_interpolate_cont(hint,rdvar,hzivar)
-              call assignpnt(plssa2,plvar,wn)
-              call grid_distribute(hzivar,plvar,jci1,jci2,ici1,ici2,1,clnlev)
-              call readvar3d(ncid,'GTOT',rdvar)
-              call remove_nans(rdvar,0.2_rkx)
-              call h_interpolate_cont(hint,rdvar,hzivar)
-              call assignpnt(plasy2,plvar,wn)
-              call grid_distribute(hzivar,plvar,jci1,jci2,ici1,ici2,1,clnlev)
-              call readvar3d(ncid,'DELP',rdvar)
-              call h_interpolate_cont(hint,rdvar,hzivar)
-              call assignpnt(pldp2,plvar,wn)
-              call grid_distribute(hzivar,plvar,jci1,jci2,ici1,ici2,1,clnlev)
-            end do ! clim wav band loop
-          end if
-        else
-          if ( lfirst ) then
-            do wn = 1 , nacwb
->>>>>>> 8527a575
               call assignpnt(plext1,plvar,wn)
               call grid_distribute(hzivar,plvar,jci1,jci2,ici1,ici2,1,clnlev)
               call assignpnt(plssa1,plvar,wn)
@@ -2118,90 +2026,6 @@
       end if
     end subroutine readvar3d
     !
-<<<<<<< HEAD
-    !-----------------------------------------------------------------------
-    !
-    ! SUBROUTINE AERMIX
-    !
-    ! Set global mean tropospheric aerosol
-    !
-    ! Specify aerosol mixing ratio and compute relative humidity for later
-    ! adjustment of aerosol optical properties. Aerosol mass mixing ratio
-    ! is specified so that the column visible aerosol optical depth is a
-    ! specified global number (tauvis). This means that the actual mixing
-    ! ratio depends on pressure thickness of the lowest three atmospheric
-    ! layers near the surface.
-    !
-    ! Optical properties and relative humidity parameterization are from:
-    !
-    ! J.T. Kiehl and B.P. Briegleb  "The Relative Roles of Sulfate Aerosols
-    ! and Greenhouse Gases in Climate Forcing"  Science  260  pp311-314
-    ! 16 April 1993
-    !
-    ! Visible (vis) here means 0.5-0.7 micro-meters
-    ! Forward scattering fraction is taken as asymmetry parameter squared
-    !
-    !---------------------------Code history--------------------------------
-    !
-    ! Original version:  B. Briegleb  March 1995
-    ! Standarized:       L. Buja,     Feb 1996
-    ! Reviewed:          B. Briegleb, Mar 1996
-    !
-    !-----------------------------------------------------------------------
-    !
-    subroutine aermix(pint,n1,n2)
-      implicit none
-      integer(ik4) , intent(in) :: n1 , n2
-      ! Radiation level interface pressures (dynes/cm2)
-      real(rkx) , intent(in) , pointer , dimension(:,:) :: pint
-      !
-      !-----------------------------------------------------------------------
-      !
-      ! mxaerl - max nmbr aerosol levels counting up from surface
-      ! tauvis - visible optical depth
-      ! kaervs - visible extinction coefficiant of aerosol (m2/g)
-      ! omgvis - visible omega0
-      ! gvis   - visible forward scattering asymmetry parameter
-      !
-      !-----------------------------------------------------------------------
-      !
-      integer(ik4) , parameter :: mxaerl = 4
-      ! multiplication factor for kaer
-      real(rkx) , parameter :: kaervs = 5.3012_rkx
-      real(rkx) , parameter :: omgvis = 0.999999_rkx
-      real(rkx) , parameter :: gvis = 0.694889_rkx
-      ! EES added for efficiency
-      real(rkx) , parameter :: rhfac = 1.6718_rkx
-      !
-      integer(ik4) :: n , k
-      !fil  tauvis = 0.01_rkx
-      real(rkx) , parameter :: tauvis = 0.04_rkx
-      !
-      !-----------------------------------------------------------------------
-      !
-      ! Set relative humidity and factor; then aerosol amount:
-      !
-      do k = 1 , kz
-        do n = n1 , n2
-          !
-          ! Define background aerosol
-          ! Find constant aerosol mass mixing ratio for specified levels
-          ! in the column, converting units where appropriate
-          ! for the moment no more used
-          !
-          if ( k >= kz + 1 - mxaerl ) then
-            aermmb(n,k) = egravgts * tauvis / &
-                         (d10e4*kaervs*rhfac*(d_one-omgvis*gvis*gvis) * &
-                         (pint(n,kzp1)-pint(n,kzp1-mxaerl)))
-          else
-            aermmb(n,k) = d_zero
-          end if
-        end do
-      end do
-    end subroutine aermix
-    !
-=======
->>>>>>> 8527a575
     ! SUBROUTINE AEROPPT
     !
     subroutine aeroppt(rh,pint,n1,n2)
@@ -2243,10 +2067,7 @@
           do k = 1 , kth
             do i = ici1 , ici2
               do j = jci1 , jci2
-<<<<<<< HEAD
-=======
                 n = (j-jci1)+(i-ici1)*nj+1
->>>>>>> 8527a575
                 ! Spectral interpolation for all RRTM band
                 ! Special band 14 is left aside. Use constant extrapolation
                 ! between clim data wn points ( check interp1d code in Share)
@@ -2277,10 +2098,6 @@
                 do ns = 1 , nbndlw
                   tauxar3d_lw(n,k,ns) = extprof(j,i,k,5)
                 end do
-<<<<<<< HEAD
-                n = n + 1
-=======
->>>>>>> 8527a575
               end do
             end do
           end do
@@ -2298,23 +2115,12 @@
                 ! index 3 correponds to clim vis band
                 ! MIGHT CHANGE IN FUTURE
                 !
-<<<<<<< HEAD
-                tauxar3d(n,0,ns) = max(sum(extprof(j,i,1:kth-kz,3)),0.0_rkx)
-                tauasc3d(n,0,ns) = tauxar3d(n,0,ns) * &
-                  max(sum(ssaprof(j,i,1:kth-kz,3))/real(kth-kz,rkx),0.0_rkx)
-                gtota3d(n,0,ns) = max(sum(asyprof(j,i,1:kth-kz,3)) / &
-                         real(kth-kz,rkx),0.0_rkx)
-                ftota3d(n,0,ns) = tauasc3d(n,0,ns) * gtota3d(n,0,ns)**2
-                gtota3d(n,0,ns) = tauasc3d(n,0,ns) * gtota3d(n,0,ns)
-                n = n +1
-=======
                 n = (j-jci1)+(i-ici1)*nj+1
                 tauxar3d(0,n,ns) = max(sum(extprof(j,i,1:kth-kz,3)),0.0_rkx)
                 tauasc3d(0,n,ns) = tauxar3d(0,n,ns) * &
                   max(sum(ssaprof(j,i,1:kth-kz,3))/real(kth-kz,rkx),0.0_rkx)
                 gtota3d(0,n,ns) = max(sum(asyprof(j,i,1:kth-kz,3)) / &
                          real(kth-kz,rkx),0.0_rkx)
->>>>>>> 8527a575
               end do
             end do
           end if
@@ -2325,25 +2131,10 @@
                 ! grid is top down
                 ! FAB : index 2 is the vis band in MERRA aerclim
                 ! MIGHT CHANGE
-<<<<<<< HEAD
-                tauxar3d(n,k,ns) = max(extprof(j,i,kth-kz+k,3),0.0_rkx)
-                tauasc3d(n,k,ns) = max(ssaprof(j,i,kth-kz+k,3),0.0_rkx)
-                gtota3d(n,k,ns) = max(asyprof(j,i,kth-kz+k,3),0.0_rkx)
-                ! here the standard scheme expect layer scaled quantity
-                tauasc3d(n,k,ns) = tauasc3d(n,k,ns) * tauxar3d(n,k,ns)
-                ftota3d(n,k,ns) = gtota3d(n,k,ns)**2 * tauasc3d(n,k,ns)
-                gtota3d(n,k,ns) = gtota3d(n,k,ns) * tauasc3d(n,k,ns)
-                tauxar(n,ns) = tauxar(n,ns) + tauxar3d(n,k,ns)
-                tauasc(n,ns) = tauasc(n,ns) + tauasc3d(n,k,ns)
-                gtota(n,ns)  = gtota(n,ns)  + gtota3d(n,k,ns)
-                ftota(n,ns)  = ftota(n,ns)  + ftota3d(n,k,ns)
-                n = n + 1
-=======
                 n = (j-jci1)+(i-ici1)*nj+1
                 tauxar3d(k,n,ns) = max(extprof(j,i,kth-kz+k,3),0.0_rkx)
                 tauasc3d(k,n,ns) = max(ssaprof(j,i,kth-kz+k,3),0.0_rkx)
                 gtota3d(k,n,ns) = max(asyprof(j,i,kth-kz+k,3),0.0_rkx)
->>>>>>> 8527a575
               end do
             end do
           end do
@@ -2360,11 +2151,7 @@
       else if ( iclimaaer == 3 ) then
         ! Limit only to SW (?)
         if ( irrtm == 1 ) then
-<<<<<<< HEAD
-          do n = 1 , nband
-=======
           do ns = 1 , nband
->>>>>>> 8527a575
             do k = 1 , kth
               do i = 1 , npoints
                 tauxar3d(i,k,ns) = extprofr4(i,k,ns)
@@ -2373,14 +2160,9 @@
               end do
             end do
           end do
-<<<<<<< HEAD
-        else if ( irrtm == 0 ) then
-          do n = 1 , nband
-=======
         else
           aertrlw(:,:,:) = d_one
           do ns = 1 , nband
->>>>>>> 8527a575
             do k = 1 , kth
               do i = 1 , npoints
                 ! already scaled for layer height
@@ -2402,18 +2184,6 @@
       ! climatology)
 
       if ( ichem /= 1 .and. iclimaaer /= 1 ) then
-<<<<<<< HEAD
-        tauxar(:,:)     = d_zero
-        tauasc(:,:)     = d_zero
-        gtota(:,:)      = d_zero
-        ftota(:,:)      = d_zero
-        tauxar3d(:,:,:) = d_zero
-        tauasc3d(:,:,:) = d_zero
-        gtota3d(:,:,:)  = d_zero
-        ftota3d(:,:,:)  = d_zero
-        aertrlw (:,:,:) = d_one
-=======
->>>>>>> 8527a575
         if ( irrtm == 1 ) then
           tauxar3d(:,:,:) = d_zero
           tauasc3d(:,:,:) = d_zero
@@ -2455,13 +2225,6 @@
       !
       !   Spectral loop
       !
-<<<<<<< HEAD
-      do concurrent ( n = n1:n2, k = 1:kz )
-        path(n,k) = (pint(n,k+1)-pint(n,k))*regravgts
-      end do
-
-=======
->>>>>>> 8527a575
       do ns = 1 , nband
       !
       !   Spectral loop
@@ -2648,18 +2411,6 @@
         ! melange externe
         !
         ! only for climatic feedback allowed
-<<<<<<< HEAD
-
-        if ( irrtm == 0 ) then
-          do itr = 1 , ntr
-            do k = 0 , kz
-              do n = n1 , n2
-                tauxar3d(n,k,ns) = tauxar3d(n,k,ns) + tx(n,k,itr)
-                tauasc3d(n,k,ns) = tauasc3d(n,k,ns) + tx(n,k,itr)*wa(n,k,itr)
-                gtota3d(n,k,ns) = gtota3d(n,k,ns) + ga(n,k,itr) * &
-                                  tx(n,k,itr)*wa(n,k,itr)
-                ftota3d(n,k,ns) = ftota3d(n,k,ns) + fa(n,k,itr) * &
-=======
         !
         if ( irrtm == 0 ) then
           tauxar3d(:,:,ns) = d_zero
@@ -2674,59 +2425,11 @@
                 gtota3d(k,n,ns) = gtota3d(k,n,ns) + ga(n,k,itr) * &
                                   tx(n,k,itr)*wa(n,k,itr)
                 ftota3d(k,n,ns) = ftota3d(k,n,ns) + fa(n,k,itr) * &
->>>>>>> 8527a575
                                   tx(n,k,itr)*wa(n,k,itr)
               end do
             end do
           end do
           do k = 0 , kz
-<<<<<<< HEAD
-            do n = n1 , n2
-              !consider a minimal extinction and reflectivity background
-              if ( tauxar3d(n,k,ns) < 1.E-10_rkx ) then
-                tauxar3d(n,k,ns) = 1.E-10_rkx
-                tauasc3d(n,k,ns) = 0.999999_rkx * tauxar3d(n,k,ns)
-                gtota3d(n,k,ns) = 0.5_rkx * tauasc3d(n,k,ns)
-                ftota3d(n,k,ns) = 0.5_rkx * gtota3d(n,k,ns)
-              end if
-            end do
-          end do
-          !
-          ! Clear sky (always calcuated if ichdir >=1 for
-          ! diagnostic radiative forcing)
-          !
-          do itr = 1 , ntr
-            do n = n1 , n2
-              tauxar(n,ns) = tauxar(n,ns) + tauaer(n,itr)
-              if (waer(n,itr) > minimum_waer) then
-                tauasc(n,ns) = tauasc(n,ns) + tauaer(n,itr)*waer(n,itr)
-              end if
-              if (gaer(n,itr) > minimum_gaer .and.  &
-                waer(n,itr) > minimum_gaer) then
-                gtota(n,ns) = gtota(n,ns) + gaer(n,itr) * &
-                                tauaer(n,itr)*waer(n,itr)
-                ftota(n,ns) = ftota(n,ns) + faer(n,itr) * &
-                                tauaer(n,itr)*waer(n,itr)
-              end if
-            end do
-          end do
-          ! in the case RRTM expect the layer extinction, and effective
-          ! SSA and asym relative to the mixture
-        else if ( irrtm == 1 ) then
-          do itr = 1 , ntr
-            do k = 1 , kz
-              do n = n1 , n2
-                kk = kth -kz + k
-                tauxar3d(n,kk,ns) = tauxar3d(n,kk,ns) + tx(n,k,itr)
-                tauasc3d(n,kk,ns) = tauasc3d(n,kk,ns) + tx(n,k,itr)*wa(n,k,itr)
-                gtota3d(n,kk,ns) = gtota3d(n,kk,ns) + ga(n,k,itr) * &
-                                  tx(n,k,itr)*wa(n,k,itr)
-              end do
-            end do
-          end do
-          do k = kth -kz+1 , kth
-            do n = n1 , n2
-=======
             do n = n1 , n2
               !consider a minimal extinction and reflectivity background
               if ( tauxar3d(k,n,ns) < 1.E-10_rkx ) then
@@ -2759,7 +2462,6 @@
           end do
           do k = kth -kz+1 , kth
             do n = n1 , n2
->>>>>>> 8527a575
               !consider a minimal extinction background
               if ( tauxar3d(n,k,ns) > 1.E-10_rkx ) then
                 tauasc3d(n,k,ns) = tauasc3d(n,k,ns) / tauxar3d(n,k,ns)
@@ -2777,10 +2479,6 @@
           tauasc3d(n1:n2,0:kth -kz,ns) = 0.999999_rkx
           gtota3d(n1:n2 ,0:kth -kz,ns) = 0.5_rkx
         end if
-<<<<<<< HEAD
-      end do ! end spectral loop
-
-=======
       !
       !   End spectral loop
       !
@@ -2789,7 +2487,6 @@
       !   End spectral loop
       !
       !
->>>>>>> 8527a575
       ! DUST LW emissivity
       !
       if ( irrtm == 0 ) then
