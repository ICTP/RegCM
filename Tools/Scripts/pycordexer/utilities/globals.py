import os
import glob
import json
import re
import numpy as np

# The current version of RegCM. This information will be used only if there is
# no way to get it from the RegCM files
<<<<<<< HEAD
ICTP_Model_fallback = 'ICTP-RegCM5-0'
ICTP_Model_Version_fallback = 'v0'
=======
ICTP_Model_fallback = 'RegCM5-0'
ICTP_Model_Version_fallback = 'v1-r1'
>>>>>>> 8527a575

# Get the path of the directory that contains the software
MAIN_DIR = os.path.realpath(os.path.dirname(os.path.realpath(__file__)) + '/..')

# The directory where the CORDEX file will be saved
OUTPUTDIR = 'CORDEX'

# NetCDF output options
DATATYPE_AUXILIARIES = 'f8'
DATATYPE_MAIN = 'f'
COMPRESSION = True
SHUFFLE = True
FLETCHER32 = True
COMPRESSION_LEVEL = 1

# Some dimensions in the RegCM files must have a different name in the CORDEX
# files. The following dictionary stores the needed replacements
REPLACE_DIMS = {
    'jx': 'x',
    'iy': 'y',
    'ntimes': 'time_bnds',
}

# The same for the variables
REPLACE_VARS = {
    'jx': 'x',
    'iy': 'y',
    'xlat': 'lat',
    'xlon': 'lon',
}

# These attributes will not be copied from the RegCM files into the CORDEX ones
EXCLUDED_ATTRIBUTES = [
    '_CoordinateAxisType',
    '_CoordinateAxisTypes',
    '_CoordinateTransformType'
]

# Read the JSON files with the definitions of the cordex variables
CORDEX_VARS = {}
CORDEX_VARS_DIR = os.path.join(MAIN_DIR, 'variables/cordex_vars')
for json_file in os.listdir(CORDEX_VARS_DIR):
    if not json_file.lower().endswith('json'):
        continue

    with open(os.path.join(CORDEX_VARS_DIR, json_file), 'r') as f:
        try:
            for var_name, var_description in json.load(f).items():
                CORDEX_VARS[var_name.lower()] = var_description
        except:
            print('Error reading '+json_file)
            raise(SyntaxError)


# Read the JSON file with the association among files and vars
ASSOCIATION_FILE = os.path.join(MAIN_DIR, 'variables/file_associations.json')
with open(ASSOCIATION_FILE, 'r') as f:
    try:
        ASSOCIATIONS = json.load(f)
    except:
        print('Error reading '+ASSOCIATION_FILE)
        raise(SyntaxError)


# The values in the mask field are regular expressions. They will be replaced
# with their compiled version
for data_file in ASSOCIATIONS:
    data_file['mask'] = re.compile(data_file['mask'])


# Read the JSON file with the association among RegCM variables and their names
# inside the RegCM NetCDF files
REGCM_VAR_FILE = os.path.join(MAIN_DIR, 'variables/regcm_vars.json')
with open(REGCM_VAR_FILE, 'r') as f:
    try:
        REGCM_VARS = json.load(f)
    except:
        print('Error reading '+REGCM_VAR_FILE)
        raise(SyntaxError)
<<<<<<< HEAD
=======

CORDEX_CMIP6_DEFINITIONS = { }
jsonfiles = glob.glob(os.path.join('variables','CORDEX-CMIP6*json'))
for jf in jsonfiles:
    with open(jf, 'r') as f:
        try:
            elements = json.load(f)
        except:
            print('Error reading ' + jf)
            raise(SyntaxError)
        for k in elements.keys( ):
            CORDEX_CMIP6_DEFINITIONS[k] = elements[k]
>>>>>>> 8527a575

# Default fill values for NETCDF. These are the same values that you can find
# from the netCDF4._default_fillvals dictionary
NETCDF_DEFAULT_FILL_VALUES = {
    'i8': -9223372036854775806,
    'f4': 9.969209968386869e+36,
    'f': 9.969209968386869e+36,
    'u8': 18446744073709551614,
    'i1': -127,
    'u4': 4294967295,
    'S1': '\x00',
    'i2': -32767,
    'u1': 255,
    'i4': -2147483647,
    'u2': 65535,
    'f8': 9.969209968386869e+36,

    np.int64: -9223372036854775806,
    np.float32: 9.969209968386869e+36,
    np.uint64: 18446744073709551614,
    np.int8: -127,
    np.uint32: 4294967295,
    np.char: '\x00',
    np.int16: -32767,
    np.uint8: 255,
    np.int32: -2147483647,
    np.uint16: 65535,
    np.float64: 9.969209968386869e+36,

    np.int64(0).dtype: -9223372036854775806,
    np.float32(0).dtype: 9.969209968386869e+36,
    np.uint64(0).dtype: 18446744073709551614,
    np.int8(0).dtype: -127,
    np.uint32(0).dtype: 4294967295,
    np.int16(0).dtype: -32767,
    np.uint8(0).dtype: 255,
    np.int32(0).dtype: -2147483647,
    np.uint16(0).dtype: 65535,
    np.float64(0).dtype: 9.969209968386869e+36
}<|MERGE_RESOLUTION|>--- conflicted
+++ resolved
@@ -6,13 +6,8 @@
 
 # The current version of RegCM. This information will be used only if there is
 # no way to get it from the RegCM files
-<<<<<<< HEAD
-ICTP_Model_fallback = 'ICTP-RegCM5-0'
-ICTP_Model_Version_fallback = 'v0'
-=======
 ICTP_Model_fallback = 'RegCM5-0'
 ICTP_Model_Version_fallback = 'v1-r1'
->>>>>>> 8527a575
 
 # Get the path of the directory that contains the software
 MAIN_DIR = os.path.realpath(os.path.dirname(os.path.realpath(__file__)) + '/..')
@@ -92,8 +87,6 @@
     except:
         print('Error reading '+REGCM_VAR_FILE)
         raise(SyntaxError)
-<<<<<<< HEAD
-=======
 
 CORDEX_CMIP6_DEFINITIONS = { }
 jsonfiles = glob.glob(os.path.join('variables','CORDEX-CMIP6*json'))
@@ -106,7 +99,6 @@
             raise(SyntaxError)
         for k in elements.keys( ):
             CORDEX_CMIP6_DEFINITIONS[k] = elements[k]
->>>>>>> 8527a575
 
 # Default fill values for NETCDF. These are the same values that you can find
 # from the netCDF4._default_fillvals dictionary
