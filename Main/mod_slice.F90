!::::::::::::::::::::::::::::::::::::::::::::::::::::::::::::::::::::::::::::::
!
!    This file is part of ICTP RegCM.
!
!    ICTP RegCM is free software: you can redistribute it and/or modify
!    it under the terms of the GNU General Public License as published by
!    the Free Software Foundation, either version 3 of the License, or
!    (at your option) any later version.
!
!    ICTP RegCM is distributed in the hope that it will be useful,
!    but WITHOUT ANY WARRANTY; without even the implied warranty of
!    MERCHANTABILITY or FITNESS FOR A PARTICULAR PURPOSE.  See the
!    GNU General Public License for more details.
!
!    You should have received a copy of the GNU General Public License
!    along with ICTP RegCM.  If not, see <http://www.gnu.org/licenses/>.
!
!::::::::::::::::::::::::::::::::::::::::::::::::::::::::::::::::::::::::::::::

<<<<<<< HEAD
      module mod_slice
!
! Prepare and fill 3D spaces for calculations
!
      use mod_runparams
      use mod_main
      use mod_mainchem
      use mod_pbldim
      use mod_pmoist
!
      private
!
      public :: chib3d , pb3d , qsb3d , rhb3d , rhob3d , ubx3d , vbx3d
      public :: qcb3d , qvb3d , tb3d , ubd3d , vbd3d
!
      public :: allocate_mod_slice , slice
!
      real(8) ,allocatable, dimension(:,:,:,:) :: chib3d
      real(8) ,allocatable, dimension(:,:,:) :: pb3d , qsb3d , rhb3d ,  &
                                      & rhob3d , ubx3d , vbx3d
      real(8) ,allocatable, dimension(:,:,:) :: qcb3d , qvb3d , tb3d ,  &
                                      & ubd3d , vbd3d
!
      contains 
!
      subroutine allocate_mod_slice
        implicit none   
#ifdef MPP1
        if (ichem == 1 ) then
          allocate(chib3d(iy,kz,-1:jxp+2,ntr))      
        end if
        allocate(pb3d(iy,kz,jxp))
        allocate(qsb3d(iy,kz,jxp))
        allocate(rhb3d(iy,kz,jxp))
        allocate(rhob3d(iy,kz,jxp))
        allocate(ubx3d(iy,kz,jxp))
        allocate(vbx3d(iy,kz,jxp))
        allocate(qcb3d(iy,kz,-1:jxp+2))
        allocate(qvb3d(iy,kz,-1:jxp+2))
        allocate(tb3d(iy,kz,-1:jxp+2))
        allocate(ubd3d(iy,kz,-1:jxp+2))
        allocate(vbd3d(iy,kz,-1:jxp+2))
#else
        if ( ichem == 1 ) then
          allocate(chib3d(iy,kz,jx,ntr))      
        end if
        allocate(pb3d(iy,kz,jx))
        allocate(qsb3d(iy,kz,jx))
        allocate(rhb3d(iy,kz,jx))
        allocate(rhob3d(iy,kz,jx))
        allocate(ubx3d(iy,kz,jx))
        allocate(vbx3d(iy,kz,jx))
        allocate(qcb3d(iy,kz,jx))
        allocate(qvb3d(iy,kz,jx))
        allocate(tb3d(iy,kz,jx))
        allocate(ubd3d(iy,kz,jx))
        allocate(vbd3d(iy,kz,jx))
#endif
        if ( ichem == 1 ) then
          chib3d = d_zero
        end if
        pb3d = d_zero
        qsb3d = d_zero
        rhb3d = d_zero
        rhob3d = d_zero
        ubx3d = d_zero
        vbx3d = d_zero
        qcb3d = d_zero
        qvb3d = d_zero
        tb3d = d_zero
        ubd3d = d_zero
        vbd3d = d_zero
!
      end subroutine allocate_mod_slice
!
      subroutine slice
 
      implicit none
!
      real(8) :: cell , pl , pres , psrf , rh , satvp , thcon , tv
      integer :: i , idx , idxp1 , j , jdx , jdxp1 , k , kk , n
 
#ifdef MPP1
      do j = 1 , jendx
#else
#ifdef BAND
      do j = 1 , jx
#else
      do j = 1 , jxm1
#endif
#endif
        do k = 1 , kz
          do i = 1 , iym1
            tb3d(i,k,j) = atm2%t(i,k,j)/sps2%ps(i,j)
            qvb3d(i,k,j) = atm2%qv(i,k,j)/sps2%ps(i,j)
            qcb3d(i,k,j) = atm2%qc(i,k,j)/sps2%ps(i,j)
            if ( ichem == 1 ) then
              do n = 1 , ntr
                chib3d(i,k,j,n) = chib(i,k,j,n)/sps2%ps(i,j)
              end do
=======
module mod_slice
  !
  ! Fill 3D spaces for calculations
  !
  use mod_intkinds
  use mod_realkinds
  use mod_dynparam
  use mod_constants
  use mod_runparams
  use mod_memutil
  use mod_atm_interface
  use mod_che_interface
  use mod_pbl_interface
  use mod_rad_interface

  implicit none

  private

  public :: mkslice , init_slice

  integer(ik4) :: ix1 , ix2 , jx1 , jx2
  integer(ik4) :: id1 , id2 , jd1 , jd2
  real(rkx) , dimension(:,:) , pointer :: rpsb
  real(rkx) , dimension(:,:) , pointer :: rpsdotb
  contains

  subroutine init_slice
    implicit none
    if ( idiffu == 1 ) then
      ix1 = ice1gb
      ix2 = ice2gb
      jx1 = jce1gb
      jx2 = jce2gb
      id1 = ide1gb
      id2 = ide2gb
      jd1 = jde1gb
      jd2 = jde2gb
    else if ( idiffu == 2 ) then
      ix1 = ice1ga
      ix2 = ice2ga
      jx1 = jce1ga
      jx2 = jce2ga
      id1 = ide1ga
      id2 = ide2ga
      jd1 = jde1ga
      jd2 = jde2ga
    else if ( idiffu == 3 ) then
      ix1 = ice1gc
      ix2 = ice2gc
      jx1 = jce1gc
      jx2 = jce2gc
      id1 = ide1gc
      id2 = ide2gc
      jd1 = jde1gc
      jd2 = jde2gc
    end if
    call getmem2d(rpsb,jx1,jx2,ix1,ix2,'slice:rpsb')
    call getmem2d(rpsdotb,jd1,jd2,id1,id2,'slice:rpsdotb')
  end subroutine init_slice

  subroutine mkslice
    implicit none
    real(rkx) :: cell
    integer(ik4) :: i , j , k , n

    do concurrent ( j = jx1:jx2 , i = ix1:ix2 )
      rpsb(j,i) = d_one/sfs%psb(j,i)
    end do
    do concurrent ( j = jd1:jd2 , i = id1:id2 )
      rpsdotb(j,i) = d_one/sfs%psdotb(j,i)
    end do

    do concurrent ( j = jd1:jd2 , i = id1:id2 , k = 1:kz )
      atms%ubd3d(j,i,k) = atm2%u(j,i,k)*rpsdotb(j,i)
      atms%vbd3d(j,i,k) = atm2%v(j,i,k)*rpsdotb(j,i)
    end do

    do concurrent ( j = jce1:jce2 , i = ice1:ice2 , k = 1:kz )
      atms%ubx3d(j,i,k) = d_rfour *                        &
              (atms%ubd3d(j,i,k)   + atms%ubd3d(j,i+1,k) + &
               atms%ubd3d(j+1,i,k) + atms%ubd3d(j+1,i+1,k))
      atms%vbx3d(j,i,k) = d_rfour *                        &
              (atms%vbd3d(j,i,k)   + atms%vbd3d(j,i+1,k) + &
               atms%vbd3d(j+1,i,k) + atms%vbd3d(j+1,i+1,k))
    end do
    do concurrent ( j = jx1:jx2 , i = ix1:ix2 , k = 1:kz )
      atms%tb3d(j,i,k) = atm2%t(j,i,k)*rpsb(j,i)
      atms%qxb3d(j,i,k,iqv) = max(atm2%qx(j,i,k,iqv)*rpsb(j,i),minqq)
    end do
    do n = iqfrst , iqlst
      do k = 1 , kz
        do i = ix1 , ix2
          do j = jx1 , jx2
            atms%qxb3d(j,i,k,n) = atm2%qx(j,i,k,n)*rpsb(j,i)
            if ( atms%qxb3d(j,i,k,n) < minqq * minqq ) then
              atms%qxb3d(j,i,k,n) = d_zero
>>>>>>> 96c69505
            end if
          end do
        end do
      end do
<<<<<<< HEAD
#ifdef BAND
#ifdef MPP1
      do j = jbegin , jendx
        jdx = j
        jdxp1 = j + 1
#else
      do j = 1 , jx
        jdx = j
        jdxp1 = j+1
        if (jdxp1 == jx+1) jdxp1 = 1
#endif
#else
#ifdef MPP1
      do j = jbegin , jendx
        jdx = j
        if ( myid == 0 ) jdx = max0(j,2)
        jdxp1 = j + 1
        if ( myid == nproc-1 ) jdxp1 = min0(j+1,jendx)
#else
      do j = 2 , jxm1
        jdx = max0(j,2)
        jdxp1 = min0(j+1,jxm1)
#endif
#endif
        do k = 1 , kz
          do i = 1 , iym1
            idx = max0(i,2)
            idxp1 = min0(i+1,iym1)
            ubx3d(i,k,j) = d_rfour* & 
                (atm2%u(idx,k,jdx)+atm2%u(idxp1,k,jdx)+ &
                 atm2%u(idx,k,jdxp1)+atm2%u(idxp1,k,jdxp1))/sps2%ps(i,j)
            vbx3d(i,k,j) = d_rfour* &
                (atm2%v(idx,k,jdx)+atm2%v(idxp1,k,jdx)+ &
                 atm2%v(idx,k,jdxp1)+atm2%v(idxp1,k,jdxp1))/sps2%ps(i,j)
=======
    end do
    if ( ichem == 1 ) then
      do n = 1 , ntr
        do k = 1 , kz
          do i = ix1 , ix2
            do j = jx1 , jx2
              atms%chib3d(j,i,k,n) = atm2%chi(j,i,k,n)*rpsb(j,i)
              if ( atms%chib3d(j,i,k,n) < mintr ) then
                atms%chib3d(j,i,k,n) = d_zero
              end if
            end do
>>>>>>> 96c69505
          end do
        end do
      end do
    end if

    if ( idynamic == 2 ) then
      do concurrent ( j = jx1:jx2 , i = ix1:ix2 , k = 1:kz )
        atms%ppb3d(j,i,k) = atm2%pp(j,i,k)*rpsb(j,i)
      end do
      do concurrent ( j = jce1:jce2 , i = ice1:ice2 , k = 2:kz )
        atms%pb3d(j,i,k) = atm0%pr(j,i,k) + atms%ppb3d(j,i,k)
      end do
<<<<<<< HEAD
 
!-----compute the height at full (za) and half (zq) sigma levels:
#ifdef MPP1
      do j = jbegin , jendx
#else
#ifdef BAND
      do j = 1 , jx
#else
      do j = 2 , jxm1
#endif
#endif
        do i = 2 , iym1
          zq(i,kzp1) = d_zero
        end do
        do kk = 1 , kz
          k = kzp1 - kk
          do i = 2 , iym1
            cell = r8pt/sps2%ps(i,j)
            zq(i,k) = zq(i,k+1) + rovg*tb3d(i,k,j) *  &
                      dlog((sigma(k+1)+cell)/(sigma(k)+cell))
          end do
        end do
!
        do k = 1 , kz
          do i = 2 , iym1
            za(i,k,j) = d_half*(zq(i,k)+zq(i,k+1))
            dzq(i,k,j) = zq(i,k) - zq(i,k+1)
          end do
        end do
 
!-----Calculate the relative humidity and air density

        do i = 2 , iym1
          psrf = (sps2%ps(i,j)+r8pt)*d_1000
          tv = tb3d(i,kz,j)
          rhox2d(i,j) = psrf/(rgas*tv)
        end do
        do k = 1 , kz
          do i = 2 , iym2
            pres = (a(k)*sps2%ps(i,j)+r8pt)*d_1000
            rhob3d(i,k,j) = pres/(rgas*tb3d(i,k,j)) !air density
            if ( tb3d(i,k,j) > tzero ) then
              satvp = svp1*d_1000*dexp(svp2*(tb3d(i,k,j)-tzero)           &
                    & /(tb3d(i,k,j)-svp3))
            else
              satvp = svp4*d_1000*dexp(svp5-svp6/tb3d(i,k,j))
            end if
            qsb3d(i,k,j) = ep2*satvp/(pres-satvp)
            rh = d_zero
            if ( qsb3d(i,k,j) > d_zero ) rh = qvb3d(i,k,j)/qsb3d(i,k,j)
            rhb3d(i,k,j) = rh
          end do
=======
      do concurrent ( j = jce1:jce2 , i = ice1:ice2 )
        atms%pb3d(j,i,1) = max(atm0%pr(j,i,1) + atms%ppb3d(j,i,1), &
                          ptop*d_1000+1.0_rkx)
      end do
      do concurrent ( j = jce1:jce2 , i = ice1:ice2 )
        atms%ps2d(j,i) = atm0%ps(j,i) + ptop*d_1000 + atms%ppb3d(j,i,kz)
      end do
      do concurrent ( j = jce1:jce2 , i = ice1:ice2 )
        atms%pf3d(j,i,1) = ptop*d_1000
      end do
      do concurrent ( j = jce1:jce2 , i = ice1:ice2 )
        atms%pf3d(j,i,kzp1) = atms%ps2d(j,i)
      end do
      do concurrent ( j = jce1:jce2 , i = ice1:ice2 , k = 2:kz )
        atms%pf3d(j,i,k) = atm0%pf(j,i,k) + &
                   d_half*(atms%ppb3d(j,i,k-1)+atms%ppb3d(j,i,k))
      end do
    else
      do concurrent ( j = jce1:jce2 , i = ice1:ice2 , k = 1:kz )
        atms%pb3d(j,i,k) = (hsigma(k)*sfs%psb(j,i) + ptop)*d_1000
      end do
      do concurrent ( j = jce1:jce2 , i = ice1:ice2 )
        atms%ps2d(j,i) = (sfs%psb(j,i)+ptop)*d_1000
      end do
      do concurrent ( j = jce1:jce2 , i = ice1:ice2 , k = 1:kzp1 )
        atms%pf3d(j,i,k) = (sigma(k)*sfs%psb(j,i) + ptop)*d_1000
      end do
    end if

    do concurrent ( j = jci1:jci2 , i = ici1:ici2 )
      atms%rhox2d(j,i) = atms%ps2d(j,i)/(rgas*atms%tb3d(j,i,kz))
    end do

    do k = 1 , kz
      do i = ice1 , ice2
        do j = jce1 , jce2
          atms%rhob3d(j,i,k) = atms%pb3d(j,i,k)/(rgas*atms%tb3d(j,i,k))
          atms%th3d(j,i,k) = atms%tb3d(j,i,k) * &
                          (p00/atms%pb3d(j,i,k))**rovcp
          atms%tp3d(j,i,k) = atms%tb3d(j,i,k) * &
                          (atms%ps2d(j,i)/atms%pb3d(j,i,k))**rovcp
        end do
      end do
    end do

    if ( idynamic == 2 ) then
      do concurrent ( j = jci1:jci2 , i = ici1:ici2 , k = 1:kz )
        atms%wpx3d(j,i,k) = omega(j,i,k)
      end do
      do concurrent ( j = jx1:jx2 , i = ix1:ix2 , k = 1:kzp1 )
        atms%wb3d(j,i,k) = atm2%w(j,i,k)*rpsb(j,i)
      end do
    else
      ! Omega in the hydrostatic model is in cb/s
      do concurrent ( j = jci1:jci2 , i = ici1:ici2 , k = 1:kz )
        atms%wpx3d(j,i,k) = omega(j,i,k) * d_1000 ! Pa/s
      end do
      atms%wb3d(:,:,1) = d_zero
      atms%wb3d(:,:,kzp1) = d_zero
      do concurrent ( j = jci1:jci2 , i = ici1:ici2 , k = 2:kz )
        atms%wb3d(j,i,k) = -d_half*regrav * &
                   (atms%wpx3d(j,i,k-1)/atms%rhob3d(j,i,k-1) + &
                    atms%wpx3d(j,i,k)/atms%rhob3d(j,i,k))
      end do
    end if

    !
    ! Find 700 mb theta
    !
    if ( icldmstrat == 1 ) then
      do i = ici1 , ici2
        do j = jci1 , jci2
          atms%th700(j,i) = atms%th3d(j,i,kz)
          vertloop: &
          do k = 1 , kz-1
            if ( atms%pb3d(j,i,k) > 70000.0 ) then
              atms%th700(j,i) = twt(k,1) * atms%th3d(j,i,k+1) + &
                                twt(k,2) * atms%th3d(j,i,k)
              exit vertloop
            end if
          end do vertloop
>>>>>>> 96c69505
        end do
      end do
    end if
    !
    ! Find tropopause hgt.
    !
    ktrop(:,:) = 1
    do i = ici1 , ici2
      do j = jci1 , jci2
        do k = kz , 1 , -1
          if ( atms%pb3d(j,i,k) < ptrop(j,i) ) then
            ktrop(j,i) = k
            exit
          end if
        end do
      end do
    end do
    if ( idynamic == 1 ) then
      !
      ! compute the height at full (za) and half (zq) sigma levels:
      ! CONSTANT FOR NON-HYDROSTATIC
      !
      do concurrent ( j = jce1:jce2 , i = ice1:ice2 )
        atms%zq(j,i,kzp1) = d_zero
      end do
      do concurrent ( j = jce1ga:jce2ga , i = ice1ga:ice2ga , k = kz:1:-1 )
        cell = ptop * rpsb(j,i)
        atms%zq(j,i,k) = atms%zq(j,i,k+1) + rovg * atms%tb3d(j,i,k) *  &
                      log((sigma(k+1)+cell)/(sigma(k)+cell))
      end do
      do concurrent ( j = jce1ga:jce2ga , i = ice1ga:ice2ga , k = 1:kz )
        atms%za(j,i,k) = d_half*(atms%zq(j,i,k) + atms%zq(j,i,k+1))
      end do
      do concurrent ( j = jce1:jce2 , i = ice1:ice2 , k = 1:kz )
        atms%dzq(j,i,k) = atms%zq(j,i,k) - atms%zq(j,i,k+1)
      end do
    end if

    do concurrent ( j = jce1:jce2 , i = ice1:ice2 , k = 1:kz )
      atms%qsb3d(j,i,k) = pfwsat(atms%tb3d(j,i,k),atms%pb3d(j,i,k))
    end do
    do concurrent ( j = jce1:jce2 , i = ice1:ice2 , k = 1:kz )
      atms%rhb3d(j,i,k) = atms%qxb3d(j,i,k,iqv)/atms%qsb3d(j,i,k)
      atms%rhb3d(j,i,k) = min(max(atms%rhb3d(j,i,k),rhmin),rhmax)
    end do

    contains

#include <pfesat.inc>
#include <pfwsat.inc>

  end subroutine mkslice

end module mod_slice

! vim: tabstop=8 expandtab shiftwidth=2 softtabstop=2<|MERGE_RESOLUTION|>--- conflicted
+++ resolved
@@ -17,108 +17,6 @@
 !
 !::::::::::::::::::::::::::::::::::::::::::::::::::::::::::::::::::::::::::::::
 
-<<<<<<< HEAD
-      module mod_slice
-!
-! Prepare and fill 3D spaces for calculations
-!
-      use mod_runparams
-      use mod_main
-      use mod_mainchem
-      use mod_pbldim
-      use mod_pmoist
-!
-      private
-!
-      public :: chib3d , pb3d , qsb3d , rhb3d , rhob3d , ubx3d , vbx3d
-      public :: qcb3d , qvb3d , tb3d , ubd3d , vbd3d
-!
-      public :: allocate_mod_slice , slice
-!
-      real(8) ,allocatable, dimension(:,:,:,:) :: chib3d
-      real(8) ,allocatable, dimension(:,:,:) :: pb3d , qsb3d , rhb3d ,  &
-                                      & rhob3d , ubx3d , vbx3d
-      real(8) ,allocatable, dimension(:,:,:) :: qcb3d , qvb3d , tb3d ,  &
-                                      & ubd3d , vbd3d
-!
-      contains 
-!
-      subroutine allocate_mod_slice
-        implicit none   
-#ifdef MPP1
-        if (ichem == 1 ) then
-          allocate(chib3d(iy,kz,-1:jxp+2,ntr))      
-        end if
-        allocate(pb3d(iy,kz,jxp))
-        allocate(qsb3d(iy,kz,jxp))
-        allocate(rhb3d(iy,kz,jxp))
-        allocate(rhob3d(iy,kz,jxp))
-        allocate(ubx3d(iy,kz,jxp))
-        allocate(vbx3d(iy,kz,jxp))
-        allocate(qcb3d(iy,kz,-1:jxp+2))
-        allocate(qvb3d(iy,kz,-1:jxp+2))
-        allocate(tb3d(iy,kz,-1:jxp+2))
-        allocate(ubd3d(iy,kz,-1:jxp+2))
-        allocate(vbd3d(iy,kz,-1:jxp+2))
-#else
-        if ( ichem == 1 ) then
-          allocate(chib3d(iy,kz,jx,ntr))      
-        end if
-        allocate(pb3d(iy,kz,jx))
-        allocate(qsb3d(iy,kz,jx))
-        allocate(rhb3d(iy,kz,jx))
-        allocate(rhob3d(iy,kz,jx))
-        allocate(ubx3d(iy,kz,jx))
-        allocate(vbx3d(iy,kz,jx))
-        allocate(qcb3d(iy,kz,jx))
-        allocate(qvb3d(iy,kz,jx))
-        allocate(tb3d(iy,kz,jx))
-        allocate(ubd3d(iy,kz,jx))
-        allocate(vbd3d(iy,kz,jx))
-#endif
-        if ( ichem == 1 ) then
-          chib3d = d_zero
-        end if
-        pb3d = d_zero
-        qsb3d = d_zero
-        rhb3d = d_zero
-        rhob3d = d_zero
-        ubx3d = d_zero
-        vbx3d = d_zero
-        qcb3d = d_zero
-        qvb3d = d_zero
-        tb3d = d_zero
-        ubd3d = d_zero
-        vbd3d = d_zero
-!
-      end subroutine allocate_mod_slice
-!
-      subroutine slice
- 
-      implicit none
-!
-      real(8) :: cell , pl , pres , psrf , rh , satvp , thcon , tv
-      integer :: i , idx , idxp1 , j , jdx , jdxp1 , k , kk , n
- 
-#ifdef MPP1
-      do j = 1 , jendx
-#else
-#ifdef BAND
-      do j = 1 , jx
-#else
-      do j = 1 , jxm1
-#endif
-#endif
-        do k = 1 , kz
-          do i = 1 , iym1
-            tb3d(i,k,j) = atm2%t(i,k,j)/sps2%ps(i,j)
-            qvb3d(i,k,j) = atm2%qv(i,k,j)/sps2%ps(i,j)
-            qcb3d(i,k,j) = atm2%qc(i,k,j)/sps2%ps(i,j)
-            if ( ichem == 1 ) then
-              do n = 1 , ntr
-                chib3d(i,k,j,n) = chib(i,k,j,n)/sps2%ps(i,j)
-              end do
-=======
 module mod_slice
   !
   ! Fill 3D spaces for calculations
@@ -216,47 +114,10 @@
             atms%qxb3d(j,i,k,n) = atm2%qx(j,i,k,n)*rpsb(j,i)
             if ( atms%qxb3d(j,i,k,n) < minqq * minqq ) then
               atms%qxb3d(j,i,k,n) = d_zero
->>>>>>> 96c69505
             end if
           end do
         end do
       end do
-<<<<<<< HEAD
-#ifdef BAND
-#ifdef MPP1
-      do j = jbegin , jendx
-        jdx = j
-        jdxp1 = j + 1
-#else
-      do j = 1 , jx
-        jdx = j
-        jdxp1 = j+1
-        if (jdxp1 == jx+1) jdxp1 = 1
-#endif
-#else
-#ifdef MPP1
-      do j = jbegin , jendx
-        jdx = j
-        if ( myid == 0 ) jdx = max0(j,2)
-        jdxp1 = j + 1
-        if ( myid == nproc-1 ) jdxp1 = min0(j+1,jendx)
-#else
-      do j = 2 , jxm1
-        jdx = max0(j,2)
-        jdxp1 = min0(j+1,jxm1)
-#endif
-#endif
-        do k = 1 , kz
-          do i = 1 , iym1
-            idx = max0(i,2)
-            idxp1 = min0(i+1,iym1)
-            ubx3d(i,k,j) = d_rfour* & 
-                (atm2%u(idx,k,jdx)+atm2%u(idxp1,k,jdx)+ &
-                 atm2%u(idx,k,jdxp1)+atm2%u(idxp1,k,jdxp1))/sps2%ps(i,j)
-            vbx3d(i,k,j) = d_rfour* &
-                (atm2%v(idx,k,jdx)+atm2%v(idxp1,k,jdx)+ &
-                 atm2%v(idx,k,jdxp1)+atm2%v(idxp1,k,jdxp1))/sps2%ps(i,j)
-=======
     end do
     if ( ichem == 1 ) then
       do n = 1 , ntr
@@ -268,7 +129,6 @@
                 atms%chib3d(j,i,k,n) = d_zero
               end if
             end do
->>>>>>> 96c69505
           end do
         end do
       end do
@@ -281,60 +141,6 @@
       do concurrent ( j = jce1:jce2 , i = ice1:ice2 , k = 2:kz )
         atms%pb3d(j,i,k) = atm0%pr(j,i,k) + atms%ppb3d(j,i,k)
       end do
-<<<<<<< HEAD
- 
-!-----compute the height at full (za) and half (zq) sigma levels:
-#ifdef MPP1
-      do j = jbegin , jendx
-#else
-#ifdef BAND
-      do j = 1 , jx
-#else
-      do j = 2 , jxm1
-#endif
-#endif
-        do i = 2 , iym1
-          zq(i,kzp1) = d_zero
-        end do
-        do kk = 1 , kz
-          k = kzp1 - kk
-          do i = 2 , iym1
-            cell = r8pt/sps2%ps(i,j)
-            zq(i,k) = zq(i,k+1) + rovg*tb3d(i,k,j) *  &
-                      dlog((sigma(k+1)+cell)/(sigma(k)+cell))
-          end do
-        end do
-!
-        do k = 1 , kz
-          do i = 2 , iym1
-            za(i,k,j) = d_half*(zq(i,k)+zq(i,k+1))
-            dzq(i,k,j) = zq(i,k) - zq(i,k+1)
-          end do
-        end do
- 
-!-----Calculate the relative humidity and air density
-
-        do i = 2 , iym1
-          psrf = (sps2%ps(i,j)+r8pt)*d_1000
-          tv = tb3d(i,kz,j)
-          rhox2d(i,j) = psrf/(rgas*tv)
-        end do
-        do k = 1 , kz
-          do i = 2 , iym2
-            pres = (a(k)*sps2%ps(i,j)+r8pt)*d_1000
-            rhob3d(i,k,j) = pres/(rgas*tb3d(i,k,j)) !air density
-            if ( tb3d(i,k,j) > tzero ) then
-              satvp = svp1*d_1000*dexp(svp2*(tb3d(i,k,j)-tzero)           &
-                    & /(tb3d(i,k,j)-svp3))
-            else
-              satvp = svp4*d_1000*dexp(svp5-svp6/tb3d(i,k,j))
-            end if
-            qsb3d(i,k,j) = ep2*satvp/(pres-satvp)
-            rh = d_zero
-            if ( qsb3d(i,k,j) > d_zero ) rh = qvb3d(i,k,j)/qsb3d(i,k,j)
-            rhb3d(i,k,j) = rh
-          end do
-=======
       do concurrent ( j = jce1:jce2 , i = ice1:ice2 )
         atms%pb3d(j,i,1) = max(atm0%pr(j,i,1) + atms%ppb3d(j,i,1), &
                           ptop*d_1000+1.0_rkx)
@@ -416,7 +222,6 @@
               exit vertloop
             end if
           end do vertloop
->>>>>>> 96c69505
         end do
       end do
     end if
