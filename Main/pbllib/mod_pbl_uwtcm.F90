--- conflicted
+++ resolved
@@ -1070,10 +1070,7 @@
         end if
       else
         ! Lowermost layer
-<<<<<<< HEAD
-=======
         kmix2dx = kz
->>>>>>> 25b83a96
         pblx = (0.07_rkx*ustx)/pfcor
         do k = kz-1 , 1 , -1
           if ( zqx(k) > pblx ) exit
