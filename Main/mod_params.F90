!::::::::::::::::::::::::::::::::::::::::::::::::::::::::::::::::::::::::::::::
!
!    This file is part of ICTP RegCM.
!
!    ICTP RegCM is free software: you can redistribute it and/or modify
!    it under the terms of the GNU General Public License as published by
!    the Free Software Foundation, either version 3 of the License, or
!    (at your option) any later version.
!
!    ICTP RegCM is distributed in the hope that it will be useful,
!    but WITHOUT ANY WARRANTY; without even the implied warranty of
!    MERCHANTABILITY or FITNESS FOR A PARTICULAR PURPOSE.  See the
!    GNU General Public License for more details.
!
!    You should have received a copy of the GNU General Public License
!    along with ICTP RegCM.  If not, see <http://www.gnu.org/licenses/>.
!
!::::::::::::::::::::::::::::::::::::::::::::::::::::::::::::::::::::::::::::::

module mod_params

  use mod_runparams
  use mod_mppparam
  use mod_mpmessage
  use mod_domain
  use mod_service
  use mod_cu_interface
  use mod_lm_interface
  use mod_atm_interface
  use mod_che_interface
  use mod_rad_interface
  use mod_pbl_interface
#ifdef CLM45
  use mod_clm_regcm
#endif
  use mod_micro_interface
  use mod_split
  use mod_slice
  use mod_bdycod
  use mod_ncio
  use mod_tendency
  use mod_ncout
  use mod_advection , only : init_advection
  use mod_sladvection , only : init_sladvection
  use mod_diffusion , only : allocate_mod_diffusion
  use mod_savefile
  use mod_slabocean
  use mod_sldepparam
  use mod_sound
  use mod_timer
  use mod_zita
  use mod_moloch
  use mod_timefilter
#ifdef OASIS
  use mod_oasis_interface
#endif

  implicit none

  private

  real(rkx) , parameter :: mindt = 1.0_rkx

  public :: param

  contains
  !
  ! This subroutine defines the various model parameters.
  !
  subroutine param
    implicit none
    real(rkx) :: afracl , afracs , bb , cc , dlargc , dsmalc , dxtemc , &
               qk , qkp1 , sig700 , ssum , vqmax , wk , wkp1 , xbot ,   &
               xtop , xx , yy , mo_c1 , mo_c2 , dl , minfrq
    real(rkx) , dimension(kzp1) :: fak , fbk
    integer(ik4) :: kbmax
    integer(ik4) :: iretval
    integer(ik4) :: i , j , k , kbase , ktop , ns
    integer(ik8) :: mdate0 , mdate1 , mdate2
    integer(ik4) :: hspan , ipunit
    integer(ik4) :: n , len_path
    character(len=32) :: appdat
    type(rcm_time_interval) :: bdif
#ifdef DEBUG
    character(len=dbgslen) :: subroutine_name = 'param'
    integer(ik4) , save :: idindx = 0
#endif
    !
    ! namelist:
    !
    namelist /restartparam/ ifrest , mdate0 , mdate1 , mdate2

    namelist /timeparam/ dtrad , dtsrf , dtcum , dtche , dtabem , dt

    namelist /outparam/ prestr , ifsave , ifatm , ifrad , ifsrf , ifsub , &
      iflak , ifshf , ifsts , ifchem , ifopt , outnwf , savfrq , atmfrq , &
      srffrq , subfrq , lakfrq , radfrq , chemfrq ,optfrq, dirout ,       &
      uvrotate , enable_atm_vars , enable_srf_vars , enable_rad_vars ,    &
      enable_sub_vars , enable_sts_vars , enable_lak_vars ,               &
      enable_opt_vars , enable_che_vars , enable_shf_vars ,               &
      lsync , idiag , icosp , ifcordex , chechgact ,                      &
      do_parallel_netcdf_in , do_parallel_netcdf_out

    namelist /physicsparam/ ibltyp , iboudy , isladvec , iqmsl ,         &
      icup_lnd , icup_ocn , ipgf , iemiss , lakemod , ipptls , idiffu ,  &
      iocnflx , iocncpl , iwavcpl , icopcpl , iocnrough , iocnzoq ,      &
      ichem ,  scenario ,  idcsst , iwhitecap , iseaice , iconvlwp ,     &
      icldmstrat , icldfrac , irrtm , iclimao3 , iclimaaer , isolconst , &
      icumcloud , islab_ocean , itweak , temp_tend_maxval ,              &
      wind_tend_maxval , ghg_year_const , ifixsolar , fixedsolarval ,    &
      irceideal , year_offset , radclimpath , ioasiscpl

    namelist /dynparam/ gnu1 , gnu2 , diffu_hgtf , ckh , adyndif , &
      upstream_mode , uoffc , stability_enhance , t_extrema ,      &
      q_rel_extrema

    namelist /hydroparam/ nsplit , lstand

    namelist /nonhydroparam/ ifupr , nhbet , nhxkd ,       &
      ifrayd , rayndamp , rayalpha0 , rayhd , itopnudge ,  &
      mo_divfilter , mo_anu2 , mo_nadv , mo_nsound , mo_nzfilt

    namelist /rrtmparam/ inflgsw , iceflgsw , liqflgsw , inflglw ,    &
      iceflglw , liqflglw , icld , irng , imcica , nradfo , rrtm_extend

    namelist /cldparam/ ncld , rhmax , rhmin , rh0oce , rh0land , tc0 ,  &
      cllwcv , clfrcvmax , cftotmax , kfac_shal , kfac_deep , k2_const , &
      lsrfhack , larcticcorr , rcrit , coef_ccn , abulk

    namelist /subexparam/ qck1land , qck1oce , gulland , guloce ,  &
      cevaplnd , cevapoce , caccrlnd , caccroce , conf

    namelist /microparam/ stats , budget_compute , nssopt ,  &
      iautoconv , vfqr , vfqi , vfqs , auto_rate_khair ,     &
      auto_rate_kessl , auto_rate_klepi , rkconv , skconv ,  &
      rcovpmin , rpecons , rcldiff

    namelist /grellparam/ igcc , shrmin , shrmax , edtmin , &
      edtmax , edtmino , edtmaxo , edtminx , edtmaxx , pbcmax ,    &
      mincld , htmin , htmax , skbmax , dtauc, shrmin_ocn ,        &
      shrmax_ocn , edtmin_ocn, edtmax_ocn, edtmino_ocn ,           &
      edtmaxo_ocn , edtminx_ocn , edtmaxx_ocn

    namelist /emanparam/ minorig , elcrit_ocn , elcrit_lnd , tlcrit , &
      entp , sigd , sigs , omtrain , omtsnow , coeffr , coeffs , cu , &
      betae , dtmax , alphae , damp , epmax_ocn , epmax_lnd ,         &
      istochastic

    namelist /emanstochastic/ epmax_lnd_min , epmax_lnd_max , &
      elcrit_lnd_min , elcrit_lnd_max ,                       &
      sigs_min , sigs_max , sigd_min , sigd_max

    namelist /tiedtkeparam/ iconv , entrmax , entrdd , entrpen_lnd , &
      entrpen_ocn , entrscv , entrmid , cprcon , detrpen_lnd ,       &
      detrpen_ocn , entshalp , rcuc_lnd , rcuc_ocn , rcpec_lnd ,     &
      rcpec_ocn , rhebc_lnd , rhebc_ocn , rprc_ocn , rprc_lnd ,      &
      revap_lnd , revap_ocn , cmtcape , lmfpen , lmfmid , lmfdd ,    &
      lepcld , lmfdudv , lmfscv , lmfuvdis , lmftrac , lmfsmooth ,   &
      lmfwstar

    namelist /kfparam/ kf_min_pef , kf_max_pef , kf_entrate , kf_dpp , &
      kf_min_dtcape , kf_max_dtcape , kf_tkemax , kf_convrate ,        &
      kf_wthreshold

    namelist /chemparam/ chemsimtype , ichremlsc , ichremcvc , ichdrdepo , &
      ichcumtra , ichsolver , idirect , iindirect , ichdustemd ,           &
      ichdiag , ichsursrc , ichebdy , rdstemfac , ichjphcld , ichbion ,    &
      ismoke , rocemfac, ichlinox , isnowdark, ichdustparam , ichecold ,   &
      carb_aging_control

    namelist /uwparam/ iuwvadv , atwo , rstbl , czero , nuk

    namelist /holtslagparam/ ricr_ocn , ricr_lnd , zhnew_fac , &
      ifaholtth10 , ifaholt , holtth10iter

#ifdef CLM
    namelist /clmparam/ dirclm , imask , clmfrq , ilawrence_albedo
#endif

    namelist /cplparam/ cpldt , zomax , ustarmax

#ifdef OASIS
    namelist /oasisparam/ l_write_grids , write_restart_option , &
                          oasis_sync_lag , &
                          l_cpl_im_sst , &
!                          l_cpl_im_sit , &
                          l_cpl_im_wz0 , &
                          l_cpl_im_wust , &
                          l_cpl_ex_u10m , &
                          l_cpl_ex_v10m , &
                          l_cpl_ex_wspd , &
                          l_cpl_ex_wdir , &
                          l_cpl_ex_t2m , &
!                          l_cpl_ex_t10m , &
                          l_cpl_ex_q2m , &
!                          l_cpl_ex_q10m , &
                          l_cpl_ex_slp , &
                          l_cpl_ex_taux , &
                          l_cpl_ex_tauy , &
                          l_cpl_ex_z0 , &
                          l_cpl_ex_ustr , &
                          l_cpl_ex_evap , &
                          l_cpl_ex_prec , &
                          l_cpl_ex_nuwa , &
                          l_cpl_ex_ulhf , &
                          l_cpl_ex_ushf , &
                          l_cpl_ex_uwlw , &
                          l_cpl_ex_dwlw , &
                          l_cpl_ex_nulw , &
                          l_cpl_ex_uwsw , &
                          l_cpl_ex_dwsw , &
                          l_cpl_ex_ndsw , &
                          l_cpl_ex_rhoa
    ! OASIS field +++
#endif

    namelist /slabocparam/ do_qflux_adj , do_restore_sst , &
      sst_restore_timescale , mixed_layer_depth

    namelist /tweakparam/ itweak_temperature , itweak_solar_irradiance , &
            itweak_sst , itweak_greenhouse_gases , temperature_tweak ,   &
            sst_tweak , solar_tweak , gas_tweak_factors

#ifdef DEBUG
    call time_begin(subroutine_name,idindx)
#endif
    !
    ! default values for all the options:
    !     (can be overwritten by namelist input).
    !
    ! restartparam ;
    !
    ifrest = .false.     ! Restart?:  t=true; f=false
    idate0 = 1900010100  ! Start date of the initial simulation
    idate1 = 1900010100  ! Start date of this simulation
    idate2 = 1900010100  ! End Date this simulation
    !
    ! timeparam ;
    !
    dt = 100.0_rkx  ! time step in seconds
    dtrad = 0.0_rkx ! time interval in min solar rad caluclated
    dtsrf = 0.0_rkx ! time interval at which bats is called (secs)
    dtcum = 0.0_rkx ! time interval at which cumulus is called (secs)
    dtabem = 0.0_rkx ! time interval absorption-emission calculated (hours)
    dtche = 900.0_rkx ! time interval at which bats is called (secs)
    !
    ! outparam ;
    !
    prestr = ''
    ifcordex = .false.
    ifsave = .true.
    ifatm  = .true.
    ifrad  = .true.
    ifsrf  = .true.
    ifsts  = .true.
    ifshf  = .false.
    ifsub  = .false.
    iflak  = .false.
    ifopt  = .false.
    ifchem = .false.
    outnwf  = 0.0_rkx ! Frequency in days to open new files.
    savfrq  = 0.0_rkx ! time interval for disposing sav output (days)
    atmfrq  = 6.0_rkx ! time interval for disposing atm output (hrs)
    radfrq  = 6.0_rkx ! time interval for disposing rad output (hrs)
    srffrq  = 3.0_rkx ! time interval for disposing srf output (hrs)
    lakfrq  = 6.0_rkx ! time interval for disposing lake output (hrs)
    subfrq  = 6.0_rkx ! time interval for disposing lake output (hrs)
    chemfrq = 6.0_rkx ! time interval for disposing chem output (hrs)
    optfrq =  6.0_rkx ! time interval for disposing opt output (hrs)
    enable_atm_vars(:) = .true.
    enable_srf_vars(:) = .true.
    enable_sts_vars(:) = .true.
    enable_sub_vars(:) = .true.
    enable_lak_vars(:) = .true.
    enable_rad_vars(:) = .true.
    enable_opt_vars(:) = .true.
    enable_che_vars(:) = .true.
    enable_shf_vars(:) = .true.
    dirout = './output'
    lsync = .true.
    uvrotate = .false.
    do_parallel_netcdf_in = .false.
    do_parallel_netcdf_out = .false.
    chechgact = .false.
    idiag = 0
    icosp = 0
    !
    ! physicsparam ;
    !
    iboudy = 5
    ibltyp = 1
    isladvec = 0
    iqmsl = 1
    icup_lnd = 4
    icup_ocn = 4
    ipptls = 1
    idiffu = 1
    ipgf = 0
    iemiss = 0
    iocnflx = 2
    iocnrough = 1
    iocnzoq = 1
    iocncpl = 0
    iwavcpl = 0
    icopcpl = 0
    ioasiscpl = 0
    lakemod = 0
    ichem = 0
    scenario = 'RCP4.5'
    ghg_year_const = 1950
    idcsst = 0
    iwhitecap = 0
    iseaice = 0
    iconvlwp = 1
#ifdef RCEMIP
<<<<<<< HEAD
    icldfrac = 2
=======
    icldfrac = 7
>>>>>>> 8527a575
#else
    icldfrac = 1
#endif
    icldmstrat = 0
    irrtm = 0
    islab_ocean = 0
    iclimao3 = 0
    iclimaaer = 0
    radclimpath = 'OPPMONTH'
    isolconst = 0
    year_offset = 0
    ifixsolar = 0
    fixedsolarval = 343.0_rkx
    irceideal = 0
    icumcloud = 1
    temp_tend_maxval = 5.0_rkx*(dt/secpm)
    wind_tend_maxval = 5.0_rkx*(dt/secpm)
    !
    ! Hydrostatic param ;
    !
    nsplit = 2
    lstand = .true.
    !
    ! Non hydrostatic param ;
    !
    ifupr = 1
    nhbet = 0.4_rkx   ! Arakawa beta (MM5 manual, Sec. 2.5.1)
    nhxkd = 0.1_rkx
    itopnudge = 0
    ifrayd = 0
    rayndamp = 5
    rayalpha0 = 1.0_rkx/86400.0_rkx
    rayhd = 10000.0_rkx
    mo_nadv = 3
    mo_nsound = 5
    mo_divfilter = .false.
    mo_anu2 = 0.6_rkx
    mo_nzfilt = kz/5
    !
    ! Rrtm radiation param ;
    !
    inflgsw  = 2
    iceflgsw = 3
    liqflgsw = 1
    inflglw  = 2
    iceflglw = 3
    liqflglw = 1
    icld  = 1
    imcica = 1
    irng = 0
    nradfo = 4
    rrtm_extend = .true.
    !
    ! Subexparam ;
    ! From Pal et al, 2000
    !
    qck1land  = 0.0005_rkx ! Autoconversion Rate for Land
    qck1oce   = 0.0005_rkx ! Autoconversion Rate for Ocean
    gulland   = 0.65_rkx   ! Fract of Gultepe eqn (qcth) when prcp occurs (land)
    guloce    = 0.30_rkx   ! Fract of Gultepe eqn (qcth) for ocean
    cevaplnd  = 1.0e-5_rkx ! Raindrop ev rate coef land [[(kg m-2 s-1)-1/2]/s]
    cevapoce  = 1.0e-5_rkx ! Raindrop ev rate coef ocean [[(kg m-2 s-1)-1/2]/s]
    caccrlnd  = 6.0_rkx    ! Raindrop accretion rate land  [m3/kg/s]
    caccroce  = 4.0_rkx    ! Raindrop accretion rate ocean [m3/kg/s]
    conf      = 1.00_rkx   ! Condensation efficiency
    !
    ! Cloud fraction control algorithm
    !
    ncld      = 1        ! # of bottom model levels with no clouds (rad only)
    rhmax     = 1.01_rkx   ! RH at whicn FCC = 1.0
    rhmin     = 0.01_rkx   ! RH min value
    rh0land   = 0.80_rkx   ! Relative humidity threshold for land
    rh0oce    = 0.90_rkx   ! Relative humidity threshold for ocean
    tc0       = 238.0_rkx  ! Below this temp, rh0 begins to approach unity
    cllwcv    = 0.3e-3_rkx ! Cloud liquid water content for convective precip.
#ifdef RCEMIP
    clfrcvmax = 1.00_rkx   ! Max cloud fractional cover for convective precip.
    cftotmax  = 1.00_rkx   ! Max total cover cloud fraction for radiation
#else
    clfrcvmax = 0.75_rkx   ! Max cloud fractional cover for convective precip.
    cftotmax  = 0.75_rkx   ! Max total cover cloud fraction for radiation
#endif
    k2_const  = 500.0_rkx  ! K2 CF factor relation with updraft mass flux
    kfac_shal = 0.07_rkx   ! Conv. cf factor in relation with updraft mass flux
    kfac_deep = 0.14_rkx   ! Conv. cf factor in relation with updraft mass flux
    lsrfhack  = .false.    ! Surface radiation hack
    larcticcorr = .true.   ! Vavrus and Waliser Arctic cloud correction
    rcrit     = 13.5_rkx   ! Mean critical radius
    coef_ccn  = 2.5e+20_rkx ! Coefficient determined by assuming a lognormal PMD
    abulk     = 0.9_rkx    ! Bulk activation ratio
    !
    ! microparam ;
    ! From original Nogerotto settings
    !
    stats = .false.
    budget_compute = .false. ! Verify enthalpy and moisture conservation
    nssopt = 1 ! Supersaturation Computation
               ! 0 => No scheme
               ! 1 => Tompkins
               ! 2 => Lohmann and Karcher
               ! 3 => Gierens
    iautoconv = 4 !  Choose the autoconversion paramaterization
                  ! => 1 Klein & Pincus (2000)
                  ! => 2 Khairoutdinov and Kogan (2000)
                  ! => 3 Kessler (1969)
                  ! => 4 Sundqvist
    vfqr = 4.0_rkx
    vfqi = 0.015_rkx
    vfqs = 1.0_rkx
    auto_rate_khair = 0.355_rkx
    auto_rate_kessl = 1.e-3_rkx
    auto_rate_klepi = 0.5e-3_rkx
    rkconv = 1.666e-4_rkx ! 1.0/6000.0
    skconv = 1.0e-3_rkx
    rcldiff = 1.0e-6_rkx
    rcovpmin = 0.1_rkx
    rpecons = 5.547e-5_rkx
    !
    ! grellparam ;
    ! Taken from MM5 Grell implementation
    !
    igcc        = 2        ! Closure scheme
    edtmin      = 0.20_rkx ! Minimum Precipitation Efficiency land
    edtmin_ocn  = 0.20_rkx ! Minimum Precipitation Efficiency ocean
    edtmax      = 0.80_rkx ! Maximum Precipitation Efficiency land
    edtmax_ocn  = 0.80_rkx ! Maximum Precipitation Efficiency ocean
    edtmino     = 0.20_rkx ! Minimum Tendency Efficiency (o var) land
    edtmino_ocn = 0.20_rkx ! Minimum Tendency Efficiency (o var) ocean
    edtmaxo     = 0.80_rkx ! Maximum Tendency Efficiency (o var) land
    edtmaxo_ocn = 0.80_rkx ! Maximum Tendency Efficiency (o var) ocean
    edtminx     = 0.20_rkx ! Minimum Tendency Efficiency (x var) land
    edtminx_ocn = 0.20_rkx ! Minimum Tendency Efficiency (x var) ocean
    edtmaxx     = 0.80_rkx ! Maximum Tendency Efficiency (x var) land
    edtmaxx_ocn = 0.80_rkx ! Maximum Tendency Efficiency (x var) ocean
    shrmin      = 0.30_rkx ! Minimum Shear effect on precip eff. land
    shrmin_ocn  = 0.30_rkx ! Minimum Shear effect on precip eff. ocean
    shrmax      = 0.90_rkx ! Maximum Shear effect on precip eff. land
    shrmax_ocn  = 0.90_rkx ! Maximum Shear effect on precip eff. ocean
    pbcmax =  50.0_rkx     ! Max depth (mb) of stable layer b/twn LCL & LFC
    mincld = 50.0_rkx      ! Min cloud depth (mb).
    htmin = -250.0_rkx     ! Min convective heating
    htmax = 500.0_rkx      ! Max convective heating
    skbmax = 0.4_rkx       ! Max cloud base height in sigma
    dtauc = 60.0_rkx ! Fritsch & Chappell (1980) ABE Removal Timescale (min)
    !
    ! emanparam ;
    ! From Kerry Emanuel convect 4.3c original code
    !
    minorig = 1
    elcrit_ocn = 0.0011_rkx ! Autoconversion threshold water content (gm/gm)
    elcrit_lnd = 0.0011_rkx ! Autoconversion threshold water content (gm/gm)
    tlcrit = -55.0_rkx    ! Below tlcrit auto-conversion threshold is zero
    entp = 0.50_rkx       ! Coefficient of mixing in the entrainment formulation
    sigd = 0.05_rkx       ! Fractional area covered by unsaturated dndraft
    sigs = 0.12_rkx       ! Fraction of precipitation falling outside of cloud
    omtrain = 50.0_rkx    ! Fall speed of rain (P/s)
    omtsnow = 5.5_rkx     ! Fall speed of snow (P/s)
    coeffr = 1.0_rkx      ! Coefficient governing the rate of rain evaporation
    coeffs = 0.8_rkx      ! Coefficient governing the rate of snow evaporation
    cu = 0.7_rkx          ! Coefficient governing convective momentum transport
    betae = 10.0_rkx      ! Controls downdraft velocity scale
    dtmax = 0.90_rkx    ! Max negative parcel temperature perturbation below LFC
    alphae = 0.01_rkx   ! Controls the approach rate to quasi-equilibrium
    damp = 0.1_rkx      ! Controls the approach rate to quasi-equilibrium
    epmax_ocn = 0.999_rkx ! Maximum precipitation efficiency over land
    epmax_lnd = 0.999_rkx ! Maximum precipitation efficiency over ocean
    !
    ! tiedtkeparam ;
    ! Taken from MPI Echam settings
    !
    iconv    = 4            ! Selects the actual scheme
    entrmax  = 1.75e-3_rkx  ! Max entrainment iconv=[1,2,3]
    entrdd   = 3.0e-4_rkx   ! Entrainment rate for cumulus downdrafts
    entrpen_lnd  = 1.75e-3_rkx  ! Entrainment rate for penetrative convection
    entrpen_ocn  = 1.75e-3_rkx  ! Entrainment rate for penetrative convection
    entrscv  = 3.0e-4_rkx   ! Entrainment rate for shallow convn iconv=[1,2,3]
    entrmid  = 1.0e-4_rkx   ! Entrainment rate for midlevel convn iconv=[1,2,3]
    cprcon   = 1.0e-4_rkx   ! Coefficient for determine conversion iconv=[1,2,3]
    detrpen_lnd = 0.75e-4_rkx   ! Detrainment rate for penetrative convection
    detrpen_ocn = 0.75e-4_rkx   ! Detrainment rate for penetrative convection
    entshalp = 2.0_rkx      ! shallow entrainment factor for entrpen
    rcuc_lnd = 0.05_rkx     ! Convective cloud cover for rain evporation
    rcuc_ocn = 0.05_rkx     ! Convective cloud cover for rain evporation
    rcpec_lnd = 5.55e-5_rkx ! Coefficient for rain evaporation below cloud
    rcpec_ocn = 5.55e-5_rkx ! Coefficient for rain evaporation below cloud
    rhebc_lnd = 0.8_rkx     ! Critical relative humidity below
                            ! cloud at which evaporation starts for land
    rhebc_ocn = 0.8_rkx     ! Critical relative humidity below
                            ! cloud at which evaporation starts for ocean
    rprc_lnd = 1.4e-3_rkx   ! coefficient for conversion from cloud water
    rprc_ocn = 1.4e-3_rkx   ! coefficient for conversion from cloud water
    revap_lnd = 1.0e-5_rkx  ! coefficient for evaporation over land
    revap_ocn = 1.0e-5_rkx  ! coefficient for evaporation over ocean
    cmtcape = 3600.0_rkx   ! CAPE adjustment timescale
    lmfpen    = .true.  ! penetrative conv is switched on
    lmfmid    = .true.  ! midlevel conv is switched on
    lmfdd     = .true.  ! cumulus downdraft is switched on
    lepcld    = .true.  ! prognostic cloud scheme is on
    lmfdudv   = .true.  ! cumulus friction is switched on
    lmfscv    = .true.  ! shallow convection is switched on
    lmfuvdis  = .true.  ! use kinetic energy dissipation
    lmftrac   = .true.  ! chemical tracer transport is on
    lmfsmooth = .false. ! smoot of mass fluxes for tracers
    lmfwstar  = .false. ! Grant w* closure for shallow conv
    !
    ! kfparam ;
    ! Taken from WRF KFeta parametrization
    !
    kf_wthreshold = 0.02_rkx ! Kain Fritsch vertical velocity threshold
    kf_entrate = 0.03_rkx    ! Kain Fritsch entrainment rate
    kf_convrate = 0.03_rkx   ! Kain Fritsch condensate to rain conversion rate
    kf_min_pef = 0.2_rkx  ! Minimum precipitation efficiency
    kf_max_pef = 0.9_rkx  ! Maximum precipitation efficiency
    kf_dpp = 150.0_rkx    ! Starting height of downdraft above updraft (mb)
    kf_tkemax = 5.0_rkx   ! Maximum turbolent kinetic energy in sub cloud layer
    kf_min_dtcape = 1800.0_rkx ! Consumption time of CAPE low limit
    kf_max_dtcape = 3600.0_rkx ! Consumption time of CAPE high limit
    !
    ! uwparam ;
    ! Original settings from Travis O'Brian
    !
    iuwvadv = 0
    atwo  = 10.0_rkx
    rstbl = 1.5_rkx
    czero = 5.869_rkx
    nuk   = 5.0_rkx
    !
    ! holtslagparam ;
    ! Settings from C. Torma
    !
    ricr_ocn = 0.25_rkx
    ricr_lnd = 0.25_rkx
    zhnew_fac = 0.25_rkx
    ifaholt = 0
    ifaholtth10 = 2
    holtth10iter = 1
    !
    ! slabocparam ;
    !
    mixed_layer_depth     = 50.0_rkx
    sst_restore_timescale = 5.0_rkx !days
    do_restore_sst = .true.
    do_qflux_adj = .false.
    !
    ! tweakparam ;
    !
    itweak = 0
    itweak_sst = 0
    itweak_temperature = 0
    itweak_solar_irradiance = 0
    itweak_greenhouse_gases = 0
    sst_tweak = 0.0_rkx
    temperature_tweak = 0.0_rkx
    solar_tweak = 0.0_rkx
    gas_tweak_factors(:) = 1.0_rkx
    !
    ! chemparam ; ( 0 = none, 1 = activated)
    !
    ichsolver = 1     ! enable chem solver
    ismoke = 0        ! consider emissions from fires (smoke tracer)
    ichremlsc = 1     ! tracer removal by large scale clouds
    ichremcvc = 1     ! tracer removal by convective clouds
    ichdrdepo = 1     ! tracer dry deposition
    ichcumtra = 1     ! tracer convective transport
    ichdustemd = 1    ! dust emission distribution (1 = alfaro, 2 =kok)
    ichdustparam = 1  ! read dust emission scheme surface parameters
    ichjphcld = 1     ! impact of cloud aod on photolysis coef
    ichecold = 0      ! chemistry cold start (restart without chem data in SAV)
    idirect = 0       ! tracer direct effect
#ifdef CLM45
    isnowdark = 1     ! Snow darkening by CARB/DUST
#else
    isnowdark = 0     ! Snow darkening by CARB/DUST
#endif
    iindirect = 0
    ichdiag = 0       ! chem tend outputs
    ichsursrc = 1
    ichebdy = 1
    ichlinox = 1
    rdstemfac = d_one
    ichbion = 0
    rocemfac = 1.33_rkx
    carb_aging_control = .false.

    ntr = 0
    nbin = 0
    igaschem = 0
    iaerosol = 0
    iisoropia = 0
    ioxclim = 0

#ifdef CLM
    !
    ! clmparam ; (read in case clm surface model compiled in)
    !
    imask = 1
    ilawrence_albedo = 1
    clmfrq = 24.0_rkx
#endif
    !
    ! cplparam ;
    !
    cpldt = 21600.0_rkx  ! coupling time step in seconds (seconds)
    zomax = 0.02_rkx     ! maximum allowed surface roughness from wave comp.
    ustarmax = 0.02_rkx  ! maximum allowed friction velocity from wave comp.

#ifdef OASIS
    !
    ! oasisparam ;
    !
    write_restart_option = 0
    l_write_grids = .false.
    oasis_sync_lag = 0
    l_cpl_im_sst  = .false.
!    l_cpl_im_sit  = .false.
    l_cpl_im_wz0  = .false.
    l_cpl_im_wust = .false.
    l_cpl_ex_u10m = .false.
    l_cpl_ex_v10m = .false.
    l_cpl_ex_wspd = .false.
    l_cpl_ex_wdir = .false.
    l_cpl_ex_t2m  = .false.
!    l_cpl_ex_t10m = .false.
    l_cpl_ex_q2m  = .false.
!    l_cpl_ex_q10m = .false.
    l_cpl_ex_slp  = .false.
    l_cpl_ex_taux = .false.
    l_cpl_ex_tauy = .false.
    l_cpl_ex_z0   = .false.
    l_cpl_ex_ustr = .false.
    l_cpl_ex_evap = .false.
    l_cpl_ex_prec = .false.
    l_cpl_ex_nuwa = .false.
    l_cpl_ex_ulhf = .false.
    l_cpl_ex_ushf = .false.
    l_cpl_ex_uwlw = .false.
    l_cpl_ex_dwlw = .false.
    l_cpl_ex_nulw = .false.
    l_cpl_ex_uwsw = .false.
    l_cpl_ex_dwsw = .false.
    l_cpl_ex_ndsw = .false.
    l_cpl_ex_rhoa = .false.
    ! OASIS field +++
#endif

#ifdef CLM
    if ( myid == italk ) then
      if (nsg /= 1 ) then
        write (stderr,*) 'Running SUBGRID with CLM: not implemented'
        write (stderr,*) 'Please set nsg to 1 in regcm.in'
        call fatal(__FILE__,__LINE__, &
                   'CLM & SUBGRID TOGETHER')
      end if
    end if
#endif

    if ( myid == iocpu ) then
      open(newunit=ipunit, file=namelistfile, status='old', &
                   action='read', iostat=iretval)
      if ( iretval /= 0 ) then
        write(stderr,*) 'Error opening input namelist file ',trim(namelistfile)
        call fatal(__FILE__,__LINE__, &
                   'INPUT NAMELIST OPEN ERROR')
#ifdef DEBUG
      else
        write(stdout,*) 'Open ',trim(namelistfile),' OK'
#endif
      end if

      write(stdout,*) 'Reading model namelist file'

      rewind(ipunit)
      read (ipunit, nml=restartparam, iostat=iretval, err=100)
      if ( iretval /= 0 ) then
        write(stderr,*) 'Error reading restartparam namelist'
        call fatal(__FILE__,__LINE__, &
                   'INPUT NAMELIST READ ERROR')
#ifdef DEBUG
      else
        write(stdout,*) 'Read restartparam OK'
#endif
      end if

      idate0 = i8wcal(mdate0,ical)
      idate1 = i8wcal(mdate1,ical)
      idate2 = i8wcal(mdate2,ical)
      bdif = idate2 - idate1
      hspan = nint(tohours(bdif))
      if ( mod(hspan,24) /= 0 ) then
        call fatal(__FILE__,__LINE__,  &
                   'Runtime increments must be modulus 24 hours')
      end if

      rewind(ipunit)
      read (ipunit, nml=timeparam, iostat=iretval, err=101)
      if ( iretval /= 0 ) then
        write(stderr,*) 'Error reading timeparam namelist'
        call fatal(__FILE__,__LINE__, &
                   'INPUT NAMELIST READ ERROR')
#ifdef DEBUG
      else
        write(stdout,*) 'Read timeparam OK'
#endif
      end if

      rewind(ipunit)
      read (ipunit, nml=outparam, iostat=iretval, err=102)
      if ( iretval /= 0 ) then
        write(stderr,*) 'Error reading outparam namelist'
        call fatal(__FILE__,__LINE__, &
                   'INPUT NAMELIST READ ERROR')
#ifdef DEBUG
      else
        write(stdout,*) 'Read outparam OK'
#endif
      end if

      len_path = len(trim(dirout))
      if ( dirout(len_path:len_path) /= '/' ) dirout = trim(dirout)//'/'
      rewind(ipunit)
      read (ipunit, nml=physicsparam, iostat=iretval, err=103)
      if ( iretval /= 0 ) then
        write(stderr,*) 'Error reading physicsparam namelist'
        call fatal(__FILE__,__LINE__, &
                   'INPUT NAMELIST READ ERROR')
#ifdef DEBUG
      else
        write(stdout,*) 'Read physicsparam OK'
#endif
      end if

      if ( idynamic < 3 ) then
        upstream_mode = .true.
        stability_enhance = .true.
        if ( idynamic == 2 ) then
          gnu1 = 0.1000_rkx
          gnu2 = 0.1000_rkx
          diffu_hgtf = 0
        else if ( idynamic == 1 ) then
          gnu1 = 0.0625_rkx
          gnu2 = 0.0625_rkx
          diffu_hgtf = 1
        end if
        ckh = 1.0_rkx
        adyndif = 1.0_rkx
        uoffc = 0.250_rkx
        t_extrema = 5.0_rkx
        q_rel_extrema = 0.20_rkx
        rewind(ipunit)
        read (ipunit, nml=dynparam, iostat=iretval, err=104)
        if ( iretval /= 0 ) then
          write(stdout,*) 'Using default dynamical parameters.'
#ifdef DEBUG
        else
          write(stdout,*) 'Read dynparam OK'
#endif
        end if

        if ( idynamic == 2 ) then
          rewind(ipunit)
          read (ipunit, nml=nonhydroparam, iostat=iretval, err=105)
          if ( iretval /= 0 ) then
            write(stdout,*) 'Using default non-hydrostatc parameters.'
#ifdef DEBUG
          else
            write(stdout,*) 'Read nonhydroparam OK'
#endif
          end if
        else if ( idynamic == 1 ) then
          rewind(ipunit)
          read (ipunit, nml=hydroparam, iostat=iretval, err=106)
          if ( iretval /= 0 ) then
            write(stdout,*) 'Using default hydrostatc parameters.'
#ifdef DEBUG
          else
            write(stdout,*) 'Read hydroparam OK'
#endif
          end if
        end if
      else
        rewind(ipunit)
        read (ipunit, nml=nonhydroparam, iostat=iretval, err=105)
        if ( iretval /= 0 ) then
          write(stdout,*) 'Using default non-hydrostatc parameters.'
#ifdef DEBUG
        else
          write(stdout,*) 'Read nonhydroparam OK'
#endif
        end if
      end if

      icup(1) = icup_lnd
      icup(2) = icup_ocn
      if ( any(icup == 1) ) then
        if ( idynamic == 3 ) then
          write(stderr,*) &
            'ERROR: Kuo scheme cannot be used with MOLOCH dynamical scheme'
          call fatal(__FILE__,__LINE__, &
                     'INPUT NAMELIST ICUP INCONSISTENT')
        end if
        if ( icup_lnd /= icup_ocn ) then
          write(stderr,*) &
            'ERROR: Kuo scheme MUST be used on both Land and Ocean'
          call fatal(__FILE__,__LINE__, &
                     'INPUT NAMELIST ICUP INCONSISTENT')
        end if
      end if

      rewind(ipunit)
      read (ipunit, nml=cldparam, iostat=iretval, err=107)
      if ( iretval /= 0 ) then
        write(stdout,*) 'Using default cloud parameter.'
#ifdef DEBUG
      else
        write(stdout,*) 'Read cldparam OK'
#endif
      end if
      if ( cftotmax < 0.0 ) then
        cftotmax = 0.1_rkx
      else if ( cftotmax > 1.0_rkx ) then
        cftotmax = 1.00_rkx
      end if

      if ( ipptls == 1 ) then
        rewind(ipunit)
        read (ipunit, nml=subexparam, iostat=iretval, err=108)
        if ( iretval /= 0 ) then
          write(stdout,*) 'Using default subex parameter.'
#ifdef DEBUG
        else
          write(stdout,*) 'Read subexparam OK'
#endif
        end if
      else if ( ipptls == 2 ) then
        rewind(ipunit)
        read (ipunit, nml=microparam, iostat=iretval, err=109)
        if ( iretval /= 0 ) then
          write(stdout,*) 'Using default microphysical parameter.'
#ifdef DEBUG
        else
          write(stdout,*) 'Read microparam OK'
#endif
        end if
        if ( budget_compute ) then
          write(stdout,*) 'Will check the total enthalpy and moisture'
        end if
      end if

      if ( any(icup == 2) ) then
        rewind(ipunit)
        read (ipunit, nml=grellparam, iostat=iretval, err=110)
        if ( iretval /= 0 ) then
          write(stdout,*) 'Using default Grell parameter.'
#ifdef DEBUG
        else
          write(stdout,*) 'Read grellparam OK'
#endif
        end if
      end if
      if ( any(icup == 4) ) then
        rewind(ipunit)
        read (ipunit, nml=emanparam, iostat=iretval, err=111)
        if ( iretval /= 0 ) then
          write(stdout,*) 'Using default MIT parameter.'
#ifdef DEBUG
        else
          write(stdout,*) 'Read emanparam OK'
#endif
        end if
        if ( istochastic == 1 ) then
          rewind(ipunit)
          read (ipunit, nml=emanstochastic, iostat=iretval, err=111)
          if ( iretval /= 0 ) then
            write(stdout,*) 'No emanstochastic namelist.'
            write(stdout,*) 'Setting Emanuel to deterministic.'
            istochastic = 0
#ifdef DEBUG
          else
            write(stdout,*) 'Activate Emanuel Stochastic parameterization.'
#endif
          end if
        end if
      end if
      if ( any(icup == 5) ) then
        rewind(ipunit)
        read (ipunit, nml=tiedtkeparam, iostat=iretval, err=112)
        if ( iretval /= 0 ) then
          write(stdout,*) 'Using default Tiedtke parameter.'
#ifdef DEBUG
        else
          write(stdout,*) 'Read tiedtkeparam OK'
#endif
        end if
      end if
      if ( any(icup == 6) ) then
        rewind(ipunit)
        read (ipunit, nml=kfparam, iostat=iretval, err=113)
        if ( iretval /= 0 ) then
          write(stdout,*) 'Using default Kain Fritsch parameter.'
#ifdef DEBUG
        else
          write(stdout,*) 'Read kfparam OK'
#endif
        end if
        if ( kf_min_dtcape < 600.0_rkx ) then
          write(stdout,*) 'Resetting kf_min_dtcape to 600 s'
          kf_min_dtcape = 600.0_rkx
        end if
        if ( kf_max_dtcape > 7200.0_rkx ) then
          write(stdout,*) 'Resetting kf_max_dtcape to 7200 s'
          kf_max_dtcape = 7200.0_rkx
        end if
        if ( kf_tkemax > 12.0_rkx ) then
          write(stdout,*) 'Resetting kf_tkemax to 12 m2 s-2'
          kf_tkemax = 12.0_rkx
        end if
        if ( kf_tkemax < 3.0_rkx ) then
          write(stdout,*) 'Resetting kf_tkemax to 3 m2 s-2'
          kf_tkemax = 3.0_rkx
        end if
      end if
      if ( iocnflx < 0 .or. iocnflx > 3 ) then
        call fatal(__FILE__,__LINE__, &
                   'UNSUPPORTED OCEAN FLUX SCHEME.')
      end if
      if ( any(icup < -1) .or. any(icup > 6) ) then
        call fatal(__FILE__,__LINE__, &
                   'UNSUPPORTED CUMULUS SCHEME')
      end if
      if ( ibltyp < 0 .or. ibltyp > 2 ) then
        call fatal(__FILE__,__LINE__, &
                   'UNSUPPORTED PBL SCHEME.')
      end if
#ifdef CLM
      if ( ibltyp > 2 ) then
        call fatal(__FILE__,__LINE__, &
                   'UNSUPPORTED PBL SCHEME FOR CLM 3.5')
      end if
#endif
      if ( ibltyp == 1 ) then
        rewind(ipunit)
        read (ipunit, nml=holtslagparam, iostat=iretval, err=114)
        if ( iretval /= 0 ) then
          write(stdout,*) 'Using default Holtslag parameter.'
#ifdef DEBUG
        else
          write(stdout,*) 'Read holtslagparam OK'
#endif
        end if
      end if
      if ( ibltyp == 2 ) then
        rewind(ipunit)
        read (ipunit, nml=uwparam, iostat=iretval, err=115)
        if ( iretval /= 0 ) then
          write(stdout,*) 'Using default UW PBL parameter.'
#ifdef DEBUG
        else
          write(stdout,*) 'Read uwparam OK'
#endif
        end if
      end if
      if ( irrtm == 1 ) then
        rewind(ipunit)
        read (ipunit, nml=rrtmparam, iostat=iretval, err=116)
        if ( iretval /= 0 ) then
          write(stdout,*) 'Using default RRTM parameter.'
#ifdef DEBUG
        else
          write(stdout,*) 'Read rrtmparam OK'
#endif
        end if
      end if

      if ( islab_ocean == 1 ) then
        rewind(ipunit)
        read (ipunit, nml=slabocparam, iostat=iretval, err=117)
        if ( iretval /= 0 ) then
          write(stdout,*) 'Using default SLAB Ocean parameter.'
#ifdef DEBUG
        else
          write(stdout,*) 'Read slabocparam OK'
#endif
        end if
        if ( do_qflux_adj .eqv. do_restore_sst ) then
          write (stderr,*) 'do_qflux_adj   = ' , do_qflux_adj
          write (stderr,*) 'do_restore_sst = ' , do_restore_sst
          write (stderr,*) 'THESE OPTION CANNOT BE EQUAL !!'
          write (stderr,*) 'FIRST DO A RESTORE SST RUN AND THEN AN ADJUST RUN!'
          call fatal(__FILE__,__LINE__, &
                     'SLABOCEAN INPUT INCONSISTENCY')
        end if
        if ( idcsst == 1 ) then
          write(stderr,*) 'The SLAB Ocean model disables the diurnal SST'
          idcsst = 0
        end if
        if ( iseaice == 1 ) then
          write(stderr,*) 'The SLAB Ocean model disables the SeaIce model'
          iseaice = 0
        end if
      end if

      if ( ichem == 1 ) then
        !if ( iclimaaer == 1 ) then
        !  write(stderr,*) 'Cannot define both ichem and iclimaaer'
        !  call fatal(__FILE__,__LINE__, &
        !             'INPUT NAMELIST INCONSISTENT AEROSOLS')
        !end if
        rewind(ipunit)
        read (ipunit, chemparam, iostat=iretval, err=118)
        if ( iretval /= 0 ) then
          write(stderr,*) 'Error reading chemparam namelist'
          call fatal(__FILE__,__LINE__, &
                     'INPUT NAMELIST READ ERROR')
#ifdef DEBUG
        else
          write(stdout,*) 'Read chemparam OK'
#endif
        end if
      end if
#ifndef CLM45
      if ( isnowdark > 0 ) then
        write(stderr,*) 'Snow Darkening effect active only with CLM45'
        write(stderr,*) 'Reset it to zero.'
        isnowdark = 0
      end if
#endif
#ifdef CLM
      rewind(ipunit)
      read (ipunit , clmparam, iostat=iretval, err=119)
      if ( iretval /= 0 ) then
        write(stdout,*) 'Using default CLM parameter.'
#ifdef DEBUG
      else
        write(stdout,*) 'Read clmparam OK'
#endif
      end if
#endif
      if ( iocncpl == 1 .or. iwavcpl == 1 .or. icopcpl == 1 ) then
        rewind(ipunit)
        read (ipunit , cplparam, iostat=iretval, err=120)
        if ( iretval /= 0 ) then
          write(stdout,*) 'Using default Coupling parameter.'
#ifdef DEBUG
        else
          write(stdout,*) 'Read cplparam OK'
#endif
        end if
      end if

      if ( itweak == 1 ) then
        rewind(ipunit)
        read (ipunit , tweakparam, iostat=iretval, err=121)
        if ( iretval /= 0 ) then
          write(stdout,*) 'Tweak parameters absent.'
          write(stdout,*) 'Disable tweaking.'
          itweak = 0
#ifdef DEBUG
        else
          write(stdout,*) 'Read tweakparam OK'
#endif
        end if
        if ( itweak_sst == 0 .and.              &
             itweak_temperature == 0 .and.      &
             itweak_solar_irradiance == 0 .and. &
             itweak_greenhouse_gases == 0 ) then
          write(stdout,*) 'Tweak parameters not enabled.'
          write(stdout,*) 'Disable tweaking.'
          itweak = 0
        end if
      end if

#ifdef OASIS
      if ( ioasiscpl == 1 ) then
        rewind(ipunit)
        read(ipunit, oasisparam, iostat=iretval, err=122)
        if ( iretval /= 0 ) then
          write(stdout,*) 'OASIS parameters absent.'
          write(stdout,*) 'Disable OASIS coupling.'
          ioasiscpl = 0
#ifdef DEBUG
        else
          write(stdout,*) 'Read oasisparam OK'
#endif
        end if
      end if
#else
      if ( ioasiscpl == 1 ) then
        write(stdout,*) 'ioasiscpl set to 1 while OASIS has'
        write(stdout,*) 'not been enabled during compilation.'
        write(stdout,*) 'Disable OASIS coupling.'
        ioasiscpl = 0
      end if
#endif

      close(ipunit)

      if ( dt < mindt ) then
        write(stderr,*) 'Minimum dt allowed is ',mindt,' seconds.'
        call fatal(__FILE__,__LINE__, &
                   'DT TOO SMALL')
      end if

      dt = check_against_outparams(dt,mindt)

      minfrq = 86400.0_rkx

      if ( ifcordex ) then
        ! Save file setup and file granularity left to user.
        ifatm = .true.
        ifrad = .true.
        ifsrf = .true.
        ifsts = .true.
        ifshf = .false.
        iflak = .false.
        ifsub = .false.
        ifopt = .false.
        ifchem = .false.
        if ( atmfrq <= 0.0_rkx ) atmfrq = 6.0_rkx
        radfrq = 1.0_rkx
        srffrq = 1.0_rkx
        lsync = .false. ! Faster this way
        idiag = 0
        icosp = 0
        ! Variable selection in mod_ncout where list is
      end if

      ! Check user input
      if ( srffrq <= 0.0_rkx ) srffrq = 3.0_rkx
      if ( atmfrq <= 0.0_rkx ) atmfrq = 6.0_rkx
      if ( radfrq <= 0.0_rkx ) radfrq = 6.0_rkx
      if ( optfrq <= 0.0_rkx ) optfrq = 6.0_rkx
      if ( lakfrq <= 0.0_rkx ) lakfrq = 6.0_rkx
      if ( subfrq <= 0.0_rkx ) subfrq = 3.0_rkx
      if ( chemfrq <= 0.0_rkx ) chemfrq = 6.0_rkx

      if ( ifsrf ) minfrq = min(minfrq,max(srffrq*3600.0_rkx,dt))
      if ( ifatm ) minfrq = min(minfrq,max(atmfrq*3600.0_rkx,dt))
      if ( ifrad ) minfrq = min(minfrq,max(radfrq*3600.0_rkx,dt))
      if ( ifopt ) minfrq = min(minfrq,max(optfrq*3600.0_rkx,dt))
      if ( ifshf ) minfrq = min(minfrq,3600.0_rkx)
      if ( ichem == 1 ) then
        if ( ifchem ) minfrq = min(minfrq,max(chemfrq*3600.0_rkx,dt))
      end if
      if ( lakemod == 1 ) then
        if ( iflak ) minfrq = min(minfrq,max(lakfrq*3600.0_rkx,dt))
      end if
      if ( nsg > 1 ) then
        if ( ifsub ) minfrq = min(minfrq,max(subfrq*3600.0_rkx,dt))
      end if

      if ( dtsrf <= 0.0_rkx ) dtsrf = 600.0_rkx
      if ( dtcum <= 0.0_rkx ) dtcum = 300.0_rkx
      if ( dtche <= 0.0_rkx ) dtche = 900.0_rkx
      if ( dtrad <= 0.0_rkx ) then
        dtrad = 1800.0_rkx
      else
        dtrad = dtrad * 60.0_rkx
      end if
      if ( dtabem <= 0.0_rkx ) then
        dtabem = 64800.0_rkx
      else
        dtabem = dtabem * 3600.0_rkx
      end if

      if ( dtcum < dt ) dtcum = dt
      if ( dtsrf < dt ) dtsrf = dt
      if ( dtche < dt ) dtche = dt
      if ( dtrad < dt ) dtrad = dt
      if ( dtabem < dt ) dtabem = dt

      dtsrf = int(dtsrf / dt) * dt
      do while ( mod(minfrq,dtsrf) > d_zero )
        dtsrf = dtsrf - dt
      end do

      dtcum = int(dtcum / dt) * dt
      do while ( mod(minfrq,dtcum) > d_zero )
        dtcum = dtcum - dt
      end do
      dtcum = max(int(dtcum / (0.5_rkx*dtsrf)),1) * (0.5_rkx*dtsrf)

      dtrad = int(dtrad / dt) * dt
      do while ( mod(minfrq,dtrad) > d_zero )
        dtrad = dtrad - dt
      end do
      dtrad = max(int(dtrad / (3.0_rkx*dtsrf)),1) * (3.0_rkx*dtsrf)
      dtabem = max(int(dtabem / (36_rkx*dtrad)),1) * (36.0_rkx*dtrad)

      dtche = int(dtche / dt) * dt

      if ( iseaice == 1 ) then
        select case (ssttyp)
          case ('EIN15','EIN75','EIXXX')
            icetriggert = 271.465_rkx
          case ('ERA5 ','ERA5D')
            icetriggert = 272.0_rkx
          case default
            icetriggert = 271.355_rkx
        end select
      end if
    end if
    !
    ! communicate to all processors
    !
    call bcast(lsmoist)
    call bcast(ifrest)
    call bcast(hspan)
    call bcast(idate0)
    call bcast(idate1)
    call bcast(idate2)
    call bcast(globidate1)
    call bcast(globidate2)

    call bcast(dt)
    call bcast(dtrad)
    call bcast(dtsrf)
    call bcast(dtcum)
    call bcast(dtche)
    call bcast(dtabem)

    call bcast(prestr,64)
    call bcast(ifcordex)
    !
    ! Force to grant same output
    !
<<<<<<< HEAD
    if ( ifcordex ) then
      ! Save file setup and file granularity left to user.
      ifatm = .true.
      ifrad = .true.
      ifsrf = .true.
      ifsts = .true.
      ifshf = .false.
      iflak = .false.
      ifsub = .false.
      ifopt = .false.
      ifchem = .false.
      atmfrq = 6.0
      radfrq = 1.0
      srffrq = 1.0
      lsync = .false. ! Faster this way
      idiag = 0
      icosp = 0
      ! Variable selection in mod_ncout where list is
    end if
=======
>>>>>>> 8527a575
    call bcast(ifsave)
    call bcast(ifatm)
    call bcast(ifrad)
    call bcast(ifshf)
    call bcast(ifsrf)
    call bcast(ifsub)
    call bcast(iflak)
    call bcast(ifsts)
    call bcast(ifopt)
    call bcast(ifchem)
    call bcast(outnwf)
    call bcast(savfrq)
    call bcast(atmfrq)
    call bcast(radfrq)
    call bcast(srffrq)
    call bcast(lakfrq)
    call bcast(subfrq)
    call bcast(chemfrq)
    call bcast(optfrq)
    call bcast(enable_atm_vars)
    call bcast(enable_rad_vars)
    call bcast(enable_srf_vars)
    call bcast(enable_shf_vars)
    call bcast(enable_sub_vars)
    call bcast(enable_sts_vars)
    call bcast(enable_lak_vars)
    call bcast(enable_opt_vars)
    call bcast(enable_che_vars)
    call bcast(lsync)
    call bcast(uvrotate)
    call bcast(idiag)
    call bcast(icosp)
    call bcast(do_parallel_netcdf_in)
    call bcast(do_parallel_netcdf_out)
    call bcast(chechgact)
#ifdef NETCDF4_HDF5
    call bcast(ncfilter)
    call bcast(ncfilter_params)
#endif

    do_parallel_save = (do_parallel_netcdf_in .and. do_parallel_netcdf_out)

    ! Reset the NEEDED 2D vars.
    enable_atm_vars(1:6) = .true.
    enable_rad_vars(1:6) = .true.
    enable_opt_vars(1:6) = .true.
    enable_che_vars(1:6) = .true.
    ! These do not have p0, no vertical field.
    enable_srf_vars(1:5) = .true.
    enable_shf_vars(1:5) = .true.
    enable_sub_vars(1:5) = .true.
    enable_sts_vars(1:5) = .true.
    enable_lak_vars(1:5) = .true.

    call bcast(gnu1)
    call bcast(gnu2)
    call bcast(diffu_hgtf)
    call bcast(ckh)
    call bcast(adyndif)
    call bcast(upstream_mode)
    call bcast(uoffc)
    call bcast(stability_enhance)
    call bcast(t_extrema)
    call bcast(q_rel_extrema)

    call bcast(iboudy)
    call bcast(isladvec)
    call bcast(iqmsl)
    call bcast(ibltyp)
    call bcast(icup_lnd)
    call bcast(icup_ocn)
    call bcast(icup)
    call bcast(ipptls)
    call bcast(idiffu)
    call bcast(iocnflx)
    call bcast(iocncpl)
    call bcast(iwavcpl)
    call bcast(icopcpl)
    call bcast(ioasiscpl)
    call bcast(iocnrough)
    call bcast(iocnzoq)
    call bcast(ipgf)
    call bcast(iemiss)
    call bcast(lakemod)
    call bcast(ichem)
    call bcast(iclimaaer)
    call bcast(radclimpath,256)

    if ( idynamic == 3 ) then
      if ( isladvec == 1 ) then
        write(stderr,*) 'Moloch core does not work SL advection code'
        isladvec = 0
      end if
      if ( any(icup ==  1) ) then
        write(stderr,*) 'Moloch core does not work with Kuo convection scheme'
        call fatal(__FILE__,__LINE__, &
                   'MOLOCH DOES NOT WORK WITH KUO')
      end if
      ! Moloch paramters here
      call bcast(mo_divfilter)
      call bcast(mo_anu2)
      call bcast(mo_nzfilt)
      call bcast(mo_nadv)
      call bcast(mo_nsound)
      call bcast(ifrayd)
      call bcast(rayndamp)
      call bcast(rayalpha0)
      call bcast(rayhd)
    else if ( idynamic == 2 ) then
      call bcast(base_state_pressure)
      call bcast(logp_lrate)
      call bcast(ifupr)
      call bcast(nhbet)
      call bcast(nhxkd)
      call bcast(itopnudge)
      call bcast(ifrayd)
      call bcast(rayndamp)
      call bcast(rayalpha0)
      call bcast(rayhd)
    else
      call bcast(nsplit)
      call bcast(lstand)
    end if

    if ( iboudy == 4 ) then
      nspgd = max(6,nspgd)
      nspgx = max(5,nspgx)
    end if

    ! Check if really do output

#ifdef CLM
    if ( lakemod /= 0 ) then
      if ( myid == italk ) then
        write(stderr,*) 'Disabling BATS lake model, this is a CLM run'
      end if
      lakemod = 0
    end if
#endif
#if defined(CLM45) || defined(CLM)
    if ( iemiss /= 0 ) then
      if ( myid == italk ) then
        write(stderr,*) 'Using CLM Radiant Temperature'
      end if
      iemiss = 0
    end if
#endif
    if ( lakemod /= 1 ) then
      iflak = .false.
    end if
    if ( nsg < 2 ) then
      ifsub = .false.
    end if

    if ( ichem /= 1 ) then
      ifchem = .false.
      if (iclimaaer == 0) ifopt = .false.
    end if

    !
    ! Force the correct scenario from dattyp in CMIP5
    !
    if ( myid == iocpu ) then
      if ( dattyp(4:5) == '26' ) then
        if ( scenario /= 'RCP3PD' .or. &
             scenario /= 'RCP2.6' .or. &
             scenario /= 'RCP26' ) then
          write(stderr,*) 'Forcing scenario from dattyp to RCP2.6'
          scenario = 'RCP2.6'
        end if
      else if ( dattyp(4:5) == '45' ) then
        if ( scenario /= 'RCP4.5' .or. scenario /= 'RCP45' ) then
          write(stderr,*) 'Forcing scenario from dattyp to RCP4.5'
          scenario = 'RCP4.5'
        end if
      else if ( dattyp(4:5) == '60' ) then
        if ( scenario /= 'RCP6' .or.  &
             scenario /= 'RCP60' .or. &
             scenario /= 'RCP6.0' ) then
          write(stderr,*) 'Forcing scenario from dattyp to RCP6.0'
          scenario = 'RCP6.0'
        end if
      else if ( dattyp(4:5) == '85' ) then
        if ( scenario /= 'RCP8.5' .or. scenario /= 'RCP85' ) then
          write(stderr,*) 'Forcing scenario from dattyp to RCP8.5'
          scenario = 'RCP8.5'
        end if
      end if
    end if

    if ( iocncpl == 1 .or. iwavcpl == 1 .or. icopcpl == 1 ) then
      call bcast(cpldt)
      call bcast(zomax)
      call bcast(ustarmax)
    end if

#ifdef OASIS
    if ( ioasiscpl == 1 ) then
      call bcast(write_restart_option)
      call bcast(l_write_grids)
      call bcast(oasis_sync_lag)
      call bcast(l_cpl_im_sst)
!      call bcast(l_cpl_im_sit)
      call bcast(l_cpl_im_wz0)
      call bcast(l_cpl_im_wust)
      call bcast(l_cpl_ex_u10m)
      call bcast(l_cpl_ex_v10m)
      call bcast(l_cpl_ex_wspd)
      call bcast(l_cpl_ex_wdir)
      call bcast(l_cpl_ex_t2m)
!      call bcast(l_cpl_ex_t10m)
      call bcast(l_cpl_ex_q2m)
!      call bcast(l_cpl_ex_q10m)
      call bcast(l_cpl_ex_slp)
      call bcast(l_cpl_ex_taux)
      call bcast(l_cpl_ex_tauy)
      call bcast(l_cpl_ex_z0)
      call bcast(l_cpl_ex_ustr)
      call bcast(l_cpl_ex_evap)
      call bcast(l_cpl_ex_prec)
      call bcast(l_cpl_ex_nuwa)
      call bcast(l_cpl_ex_ulhf)
      call bcast(l_cpl_ex_ushf)
      call bcast(l_cpl_ex_uwlw)
      call bcast(l_cpl_ex_dwlw)
      call bcast(l_cpl_ex_nulw)
      call bcast(l_cpl_ex_uwsw)
      call bcast(l_cpl_ex_dwsw)
      call bcast(l_cpl_ex_ndsw)
      call bcast(l_cpl_ex_rhoa)
      ! OASIS field +++
    end if
#endif

    call bcast(scenario,8)
    call bcast(ghg_year_const)
    call bcast(idcsst)
    call bcast(iwhitecap)
    call bcast(iseaice)
    call bcast(icetriggert)
    call bcast(iconvlwp)
    call bcast(icldfrac)
    call bcast(icldmstrat)
    call bcast(irrtm)
    call bcast(iclimao3)
    call bcast(isolconst)
    call bcast(ifixsolar)
    call bcast(fixedsolarval)
    call bcast(irceideal)
    if ( irceideal == 1 ) then
      if ( i_band /= 1 ) then
        call fatal(__FILE__,__LINE__, &
          'irceideal can run only if i_band has been set to 1')
      end if
      if ( i_crm /= 1 ) then
        call fatal(__FILE__,__LINE__, &
          'irceideal can run only if i_crm has been set to 1')
      end if
    end if
    call bcast(year_offset)
    call bcast(icumcloud)
    call bcast(islab_ocean)
    call bcast(itweak)
    if ( idcsst == 1 .and. iocnflx /= 2 ) then
      if ( myid == italk ) then
        write(stderr,*) &
          'Cannot enable diurnal cycle sst without Zheng ocean flux'
        write(stderr,*) 'Disabling idcsst.'
      end if
      idcsst = 0
    else if ( idcsst == 1 .and. iocncpl == 1 ) then
      if ( myid == italk ) then
        write(stderr,*) &
          'Cannot enable diurnal cycle sst with coupled ocean'
        write(stderr,*) 'Disabling idcsst.'
      end if
      idcsst = 0
    end if

#ifdef CLM
    call bcast(dirclm,256)
    call bcast(imask)
    call bcast(clmfrq)
    call bcast(ilawrence_albedo)
#endif

    !
    ! Cloud parameters
    !
    call bcast(ncld)
    call bcast(rhmax)
    call bcast(rhmin)
    call bcast(rh0oce)
    call bcast(rh0land)
    call bcast(tc0)
    call bcast(cftotmax)
    call bcast(clfrcvmax)
    call bcast(cllwcv)
    call bcast(rcrit)
    call bcast(coef_ccn)
    call bcast(abulk)
    call bcast(lsrfhack)
    call bcast(larcticcorr)
    call bcast(k2_const)
    call bcast(kfac_shal)
    call bcast(kfac_deep)

    if ( ipptls == 1 ) then
      call bcast(qck1land)
      call bcast(qck1oce)
      call bcast(gulland)
      call bcast(guloce)
      call bcast(cevaplnd)
      call bcast(cevapoce)
      call bcast(caccrlnd)
      call bcast(caccroce)
      call bcast(conf)
    else if ( ipptls == 2 ) then
      call bcast(stats)
      call bcast(budget_compute)
      call bcast(nssopt)
      call bcast(iautoconv)
      call bcast(vfqr)
      call bcast(vfqi)
      call bcast(vfqs)
      call bcast(auto_rate_khair)
      call bcast(auto_rate_kessl)
      call bcast(auto_rate_klepi)
      call bcast(rcovpmin)
      call bcast(rpecons)
      call bcast(rkconv)
      call bcast(skconv)
      call bcast(rcldiff)
    end if

    iqfrst = iqc
    if ( ipptls == 2 .or. ipptls == 3 ) then
      nqx = 5
      iqlst  = iqs
    else if ( ipptls == 4 ) then
      nqx = 7
      iqlst  = iqh
    else if ( ipptls == 5 ) then
      nqx = 10
      iqlst = iqh
    else
      nqx = 2
      iqlst  = iqc
    end if

    if ( irrtm == 1 ) then
      call bcast(inflgsw)
      call bcast(iceflgsw)
      call bcast(liqflgsw)
      call bcast(inflglw)
      call bcast(iceflglw)
      call bcast(liqflglw)
      call bcast(icld)
      call bcast(irng)
      call bcast(imcica)
      call bcast(nradfo)
      call bcast(rrtm_extend)
      if ( imcica == 0 .and. inflgsw == 2 ) then
        if ( myid == italk ) then
          write(stderr,*) &
            'Cannot use inflgsw RRTM cloud optical properties options '// &
            'when mcICA is not enabled imcica = 0'
          write(stderr,*) 'Running setting back inflgsw to zero.'
        end if
        inflgsw = 0
      end if
    end if

    if ( any(icup == 2) ) then
      call bcast(igcc)
      call bcast(shrmin)
      call bcast(shrmax)
      call bcast(edtmin)
      call bcast(edtmax)
      call bcast(edtmino)
      call bcast(edtmaxo)
      call bcast(edtminx)
      call bcast(edtmaxx)
      call bcast(shrmin_ocn)
      call bcast(shrmax_ocn)
      call bcast(edtmin_ocn)
      call bcast(edtmax_ocn)
      call bcast(edtmino_ocn)
      call bcast(edtmaxo_ocn)
      call bcast(edtminx_ocn)
      call bcast(edtmaxx_ocn)
      call bcast(pbcmax)
      call bcast(mincld)
      call bcast(htmin)
      call bcast(htmax)
      call bcast(skbmax)
      call bcast(dtauc)
    end if

    if ( any(icup == 4) ) then
      call bcast(minorig)
      call bcast(elcrit_ocn)
      call bcast(elcrit_lnd)
      call bcast(tlcrit)
      call bcast(entp)
      call bcast(sigd)
      call bcast(sigs)
      call bcast(omtrain)
      call bcast(omtsnow)
      call bcast(coeffr)
      call bcast(coeffs)
      call bcast(cu)
      call bcast(betae)
      call bcast(dtmax)
      call bcast(alphae)
      call bcast(damp)
      call bcast(epmax_ocn)
      call bcast(epmax_ocn)
      call bcast(istochastic)
      if ( istochastic == 1 ) then
        call bcast(sigs_min)
        call bcast(sigs_max)
        call bcast(sigd_min)
        call bcast(sigd_max)
        call bcast(epmax_lnd_min)
        call bcast(epmax_lnd_max)
        call bcast(elcrit_lnd_min)
        call bcast(elcrit_lnd_max)
      end if
    end if

    if ( any(icup == 5) ) then
      call bcast(iconv)
      call bcast(entrmax)
      call bcast(entrdd)
      call bcast(entrpen_lnd)
      call bcast(entrpen_ocn)
      call bcast(entrscv)
      call bcast(entrmid)
      call bcast(cprcon)
      call bcast(detrpen_lnd)
      call bcast(detrpen_ocn)
      call bcast(entshalp)
      call bcast(rcuc_lnd)
      call bcast(rcuc_ocn)
      call bcast(rcpec_lnd)
      call bcast(rcpec_ocn)
      call bcast(rhebc_lnd)
      call bcast(rhebc_ocn)
      call bcast(rprc_lnd)
      call bcast(rprc_ocn)
      call bcast(revap_lnd)
      call bcast(revap_ocn)
      call bcast(cmtcape)
      call bcast(lmfpen)
      call bcast(lmfmid)
      call bcast(lmfdd)
      call bcast(lepcld)
      call bcast(lmfdudv)
      call bcast(lmfscv)
      call bcast(lmfuvdis)
      call bcast(lmftrac)
      call bcast(lmfsmooth)
      call bcast(lmfwstar)
    end if

    if ( any(icup == 6) ) then
      call bcast(kf_wthreshold)
      call bcast(kf_entrate)
      call bcast(kf_convrate)
      call bcast(kf_min_pef)
      call bcast(kf_max_pef)
      call bcast(kf_dpp)
      call bcast(kf_min_dtcape)
      call bcast(kf_max_dtcape)
      call bcast(kf_tkemax)
    end if

    if ( ibltyp == 1 ) then
      call bcast(ricr_ocn)
      call bcast(ricr_lnd)
      call bcast(zhnew_fac)
      call bcast(ifaholtth10)
      call bcast(ifaholt)
      call bcast(holtth10iter)
    end if
    if ( ibltyp == 2 ) then
      call bcast(iuwvadv)
      call bcast(atwo)
      call bcast(rstbl)
      call bcast(czero)
      call bcast(nuk)
    end if

    if ( islab_ocean == 1 ) then
      call bcast(do_qflux_adj)
      call bcast(do_restore_sst)
      call bcast(sst_restore_timescale)
      call bcast(mixed_layer_depth)
      ! Save the input restore flux file for the adjust run
      if ( do_restore_sst ) ifslaboc = .true.
    end if

    if ( itweak == 1 ) then
      call bcast(itweak_sst)
      call bcast(itweak_temperature)
      call bcast(itweak_solar_irradiance)
      call bcast(itweak_greenhouse_gases)
      call bcast(sst_tweak)
      call bcast(temperature_tweak)
      call bcast(solar_tweak)
      call bcast(gas_tweak_factors)
    end if

    if ( ichem == 1 ) then
      call bcast(chemsimtype,8)
      call bcast(ichremlsc)
      call bcast(ichremcvc)
      call bcast(ichdrdepo)
      call bcast(ichcumtra)
      call bcast(idirect)
      call bcast(ichecold)
      call bcast(isnowdark)
      call bcast(iindirect)
      call bcast(ichsolver)
      call bcast(ichjphcld)
      call bcast(ichdustemd)
      call bcast(ichdustparam)
      call bcast(rdstemfac)
      call bcast(rocemfac)
      call bcast(ichdiag)
      call bcast(ichsursrc)
      call bcast(ichebdy)
      call bcast(ichlinox)
      call bcast(ichbion)
      call bcast(ismoke)
      call bcast(carb_aging_control)

      ! Set chemistry dimensions and tracer names
      call chem_config

    end if

    rcmtimer => rcm_timer(idate0,idate1,idate2,dt)

    if ( iclimaaer == 1 ) then
      ntr = aerclima_ntr
      nbin = aerclima_nbin
    end if

    !
    ! ALLOCATE NEEDED SPACE
    !
    call allocate_mod_runparams

    call allocate_mod_atm_interface

    call allocate_mod_tend

    call allocate_mod_bdycon

    call allocate_pblscheme

    call allocate_micro

    call allocate_mod_split

    call allocate_mod_savefile

    call allocate_surface_model

    call allocate_radiation

    call allocate_mod_che_common
    call allocate_mod_che_mppio
    call allocate_mod_che_dust
    call allocate_mod_che_bdyco
    call allocate_mod_che_bionit

    if ( isladvec == 1 ) then
      call allocate_mod_sldepparam
    end if

    if ( idynamic == 2 ) then
      call allocate_mod_sound
    else if ( idynamic == 3 ) then
      call allocate_moloch
    end if

    call allocate_mod_diffusion

    if ( myid == italk ) then
      if ( ifsrf ) then
        if ( ifsts .and. srffrq > 24.0_rkx ) then
          call fatal(__FILE__,__LINE__, &
                     'NEED SRF FREQUENCY LESS THAN 24H FOR STS OUTPUT')
        end if
      else
        if ( ifsts ) then
          call fatal(__FILE__,__LINE__, &
                     'TO ENABLE STS, ENABLE SRF OUTPUT IS REQUIRED')
        end if
      end if
      if ( ichem == 1 ) then
        if ( chemfrq <= d_zero ) then
          write (stderr,*) 'CHEMFRQ=', chemfrq
          call fatal(__FILE__,__LINE__, &
                     'CHEMFRQ CANNOT BE ZERO')
        end if
      end if
      if ( isladvec == 1 ) then
        if ( jxp < 5 .or. iyp < 5 ) then
          write (stderr,*) 'To use Semi-Lagrangian Advection Scheme reduce'
          write (stderr,*) 'the number of processors !!!!'
          write (stderr,*) 'Minimum number of points is 25 (5x5) per processor'
          call fatal(__FILE__,__LINE__, &
                     'ISLADVEC WITH PPROC < 5x5')
        end if
      end if
    end if

    if ( ifrest ) then
      doing_restart = .true.
    end if
    !
    ! Calculate the time step in minutes.
    !
    dtsec = dt
    if ( idynamic == 3 ) then
      dtbat = dtsrf
    else
      dtbat = dt
    end if
    rdt   = d_one/dt
    dtbdys = real(ibdyfrq,rkx)*secph
    !
    ! Reset the options/calculate variables using namelist info
    !
    bdydate1 = idate1

    alarm_hour => rcm_alarm(rcmtimer,3600.0_rkx)
    alarm_day => rcm_alarm(rcmtimer,86400.0_rkx)
    alarm_in_bdy => rcm_alarm(rcmtimer,dtbdys)

    if ( abs(outnwf) > d_zero ) then
      alarm_out_nwf => rcm_alarm(rcmtimer,secpd*abs(outnwf))
    else
      alarm_out_nwf => null( )
    end if
    if ( abs(savfrq) > d_zero ) then
      alarm_out_sav => rcm_alarm(rcmtimer,secpd*abs(savfrq))
    else
      alarm_out_sav => null( )
    end if
    alarm_out_atm => rcm_alarm(rcmtimer,secph*atmfrq)
    alarm_out_rad => rcm_alarm(rcmtimer,secph*radfrq)
    alarm_out_srf => rcm_alarm(rcmtimer,secph*srffrq)
    alarm_out_shf => alarm_hour
    alarm_out_sts => alarm_day
    if ( lakemod == 1 ) then
      alarm_out_lak => rcm_alarm(rcmtimer,secph*lakfrq)
    end if
    if ( ichem == 1 ) then
      alarm_out_che => rcm_alarm(rcmtimer,secph*chemfrq)
    end if
    alarm_out_opt => rcm_alarm(rcmtimer,secph*optfrq)
    if ( nsg > 1 ) then
      alarm_out_sub => rcm_alarm(rcmtimer,secph*subfrq)
    end if

    syncro_rep => rcm_syncro(rcmtimer,3.0_rkx*3600.0_rkx)
    syncro_srf => rcm_syncro(rcmtimer,dtsrf)
    syncro_cum => rcm_syncro(rcmtimer,dtcum)
    syncro_rad => rcm_syncro(rcmtimer,dtrad)
    syncro_emi => rcm_syncro(rcmtimer,dtabem)
    syncro_che => rcm_syncro(rcmtimer,dtche)
    if ( debug_level > 0 ) then
      syncro_dbg => rcm_syncro(rcmtimer,secph*dbgfrq)
    end if
    if ( irrtm == 1 ) then
      syncro_radfor => rcm_syncro(rcmtimer,dtrad*nradfo)
    end if
    if ( iocncpl == 1 .or. iwavcpl == 1 .or. icopcpl == 1 ) then
      syncro_cpl => rcm_syncro(rcmtimer,cpldt)
    end if

    if ( idynamic == 1 ) then
      do ns = 1 , nsplit
        dtsplit(ns) = dt*(d_half/real(nsplit-ns+1,rkx))
        dtau(ns) = dtsplit(ns)
      end do
    end if
    dtsq = dt*dt
    dtcb = dt*dt*dt
    if ( idynamic < 3 ) then
      dt2 = d_two*dt
    else
      dt2 = dt
    end if

    intbdy = rcm_time_interval(ibdyfrq,uhrs)
    intsom = rcm_time_interval(1,umnt)

    if ( myid == italk ) then
      appdat = tochar(idate0)
      write(stdout,*) 'Initial date of the global simulation: ', appdat
      appdat = tochar(idate1)
      write(stdout,*) 'Initial date of this run             : ', appdat
      appdat = tochar(idate2)
      write(stdout,*) 'Final date of this run               : ', appdat
      write(stdout,*) 'Total simulation length              : ', hspan, ' hours'
      write(stdout,'(a,f11.6)') ' Timestep in seconds = ', dtsec
      if ( idynamic == 1 ) then
        write(stdout,'(a,2f11.6)') ' Split explicit dtau = ', dtau
      end if
    end if

    call bcast(dirter,256)
    call bcast(dirglob,256)
    call bcast(dirout,256)
    call bcast(domname,64)
    call bcast(ds)
    if ( irceideal == 1 ) then
      mddom%ht = 0.0_rkx
      mddom%lndcat = 15.0_rkx
      mddom%lndtex = 14.0_rkx
      mddom%mask = 0.0_rkx
      mddom%msfx = 1.0_rkx
      mddom%area = (ds*d_1000)**2
      dl = raddeg * (ds*d_1000)/earthrad
      do concurrent ( j = jde1:jde2, i = ide1:ide2 )
        mddom%xlat(j,i) = clat - dl * (real(iy,rkx)*d_half - i + 0.5_rkx)
        mddom%xlon(j,i) = clon - dl * (real(jx,rkx)*d_half - j + 0.5_rkx)
#ifdef RCEMIP
        mddom%coriol(j,i) = 0.0_rkx
#else
        mddom%coriol(j,i) = eomeg2*sin(mddom%xlat(j,i)*degrad)
#endif
      end do
      if ( idynamic == 3 ) then
        do concurrent ( j = jde1:jde2, i = ide1:ide2 )
          mddom%ulat(j,i) = mddom%xlat(j,i)
          mddom%ulon(j,i) = clon - dl * (real(jx,rkx)*d_half - j + 1.0_rkx)
          mddom%vlat(j,i) = clat - dl * (real(iy,rkx)*d_half - i + 1.0_rkx)
          mddom%vlon(j,i) = mddom%xlon(j,i)
        end do
        mddom%msfu = 1.0_rkx
        mddom%msfv = 1.0_rkx
      else
        do concurrent ( j = jde1:jde2, i = ide1:ide2 )
          mddom%dlat(j,i) = clat - dl * (real(iy,rkx)*d_half - i + 1.0_rkx)
          mddom%dlon(j,i) = clon - dl * (real(jx,rkx)*d_half - j + 1.0_rkx)
        end do
        mddom%msfd = 1.0_rkx
      end if
      if ( idynamic == 2 ) then
        base_state_ts0 = 288.15_rkx
      end if
    else
      call read_domain_info(mddom%ht,mddom%lndcat,mddom%lndtex,            &
                            mddom%mask,mddom%area,                         &
                            mddom%xlat,mddom%xlon,mddom%dlat,mddom%dlon,   &
                            mddom%ulat,mddom%ulon,mddom%vlat,mddom%vlon,   &
                            mddom%msfx,mddom%msfd,mddom%msfu,mddom%msfv,   &
                            mddom%coriol,mddom%snowam,mddom%smoist,        &
                            mddom%rmoist,mddom%rts,mddom%dhlake,           &
                            base_state_ts0)
    end if
    if ( moloch_do_test_1 ) then
      ifrayd = 0
      mddom%ht = 0.0_rkx
      mddom%lndcat = 15.0_rkx
      mddom%lndtex = 14.0_rkx
      mddom%mask = 0.0_rkx
    end if
    if ( moloch_do_test_2 ) then
      !mddom%ht(jde1:jde2,ide1:ide2) = 100.0_rkx * &
      !              abs(sin(mddom%xlat(jde1:jde2,ide1:ide2)*degrad))
      mddom%ht = 0.0_rkx
      mddom%lndcat = 15.0_rkx
      mddom%lndtex = 14.0_rkx
      mddom%mask = 0.0_rkx
      mddom%msfu = d_one
      mddom%msfv = d_one
      mddom%msfx = d_one
      mddom%coriol = d_zero
    end if

    if ( idynamic == 3 ) then
      ptop = 0.1_rkx ! assume 1 mbar (.1 cbar)
    end if
    call bcast(ptop)
    call bcast(xcone)

    dx = ds * d_1000
    dx2 = d_two*dx
    dx4 = d_four*dx
    dx8 = 8.0_rkx*dx
    dx16 = 16.0_rkx*dx
    dxsq = dx*dx
    rdx = 1.0_rkx/dx
    rdxsq = 1.0_rkx/dxsq

    if ( idynamic == 3 ) then
      mo_c1 = sqrt(d_two)*150.0_rkx*dtsec/dx/real(mo_nadv,rkx)
      mo_c2 = sqrt(d_two)*sqrt(cpd/cvd*rgas*313.16_rkx)* &
              dtsec/dx/real(mo_nadv,rkx)/real(mo_nsound,rkx)
      if ( myid == italk ) then
        write(stdout,'(a, f9.3, a, i2, a)') &
           ' Advection timestep = ', dtsec/real(mo_nadv,rkx), &
           ' (factor ', mo_nadv, ')'
        write(stdout,'(a, f9.4)') &
           ' Max. Courant number for horizontal advection = ', mo_c1
        write(stdout,'(a, f9.3, a, i2, a)') ' Sound waves timestep = ', &
           dtsec/real(mo_nadv,rkx)/real(mo_nsound,rkx), &
           ' (factor ', mo_nsound, ')'
        write(stdout,'(a, f9.4)') &
           ' Courant number of horizontal sound waves = ', mo_c2
      end if
    end if

    !
    ! Calculate boundary areas per processor
    !
    call setup_boundaries(cross,cross,ba_cr)
    if ( idynamic == 3 ) then
      call setup_boundaries(dot,cross,ba_ut)
      call setup_boundaries(cross,dot,ba_vt)
    else
      call setup_boundaries(dot,dot,ba_dt)
    end if

    call allocate_v2dbound(xpsb,cross)
    call allocate_v2dbound(xtsb,cross)
    call allocate_v3dbound(xtb,kz,cross)
    call allocate_v3dbound(xqb,kz,cross)
    call allocate_v3dbound(xub,kz,dot)
    call allocate_v3dbound(xvb,kz,dot)
    if ( idynamic == 2 ) then
      call allocate_v3dbound(xppb,kz,cross)
      call allocate_v3dbound(xwwb,kzp1,cross)
    else if ( idynamic == 3 ) then
      call allocate_v3dbound(xpaib,kz,cross)
      call allocate_v3dbound(xwwb,kzp1,cross)
    end if

    if ( myid == italk ) then
      write(stdout,*) 'Setting IPCC scenario to ', scenario
      if ( scenario == 'CONST' ) then
        write(stdout,*) 'Selected value at year ', ghg_year_const
      end if
    end if

    call set_scenario(scenario,rcmtimer%year,rcmtimer%month)

    if ( myid == italk ) then
      if ( ifrest .and. idate0 == idate1 ) then
        write(stderr,*) 'Error in parameter set.'
        write(stderr,*) 'Cannot set idate0 == idate1 on restart run'
        write(stderr,*) 'Correct idate0.'
        call fatal(__FILE__,__LINE__, &
                   'IDATE0==IDATE1 ON RESTART')
      else if ( .not. ifrest .and. idate0 /= idate1 ) then
        write(stderr,*) 'Error in parameter set.'
        write(stderr,*) 'Cannot set idate0 /= idate1 on non restart run'
        write(stderr,*) 'Correct idate1.'
        call fatal(__FILE__,__LINE__, &
                   'IDATE0/=IDATE1 ON NON RESTART')
      end if
    end if

    if ( myid == italk ) then
      if ( ifcordex ) write(stdout,*) &
        'Model will output required CORDEX variables.'
      write(stdout,*) 'Create SAV files : ' , ifsave
      write(stdout,*) 'Create ATM files : ' , ifatm
      write(stdout,*) 'Create RAD files : ' , ifrad
      write(stdout,*) 'Create SRF files : ' , ifsrf
      write(stdout,*) 'Create STS files : ' , ifsts
      write(stdout,*) 'Create SHF files : ' , ifshf
      if ( nsg > 1 ) write(stdout,*) 'Create SUB files : ' , ifsub
      if ( lakemod == 1 ) write(stdout,*) 'Create LAK files : ' , iflak
      if ( ichem == 1 ) then
        write(stdout,*) 'Create CHE files : ' , ifchem
        write(stdout,*) 'Create OPT files : ' , ifopt
      end if
      if ( .not. associated(alarm_out_nwf) ) then
        write(stdout,'(a,f6.1)') ' Monthly new files are created'
      else
        write(stdout,'(a,f6.1)') ' Frequency in days for new files: ' , outnwf
      end if
      if ( int(savfrq) == 0 ) then
        write(stdout,'(a,f6.1)') ' Monthly SAV files are written'
      else if ( savfrq > d_zero ) then
        write(stdout,'(a,f6.1)') ' Frequency in days to create SAV : ' , savfrq
      else
        write(stdout,'(a,f6.1)') ' Monthly SAV files are written'
        write(stdout,'(a,f6.1)') ' Frequency in days to create SAV : ' , -savfrq
      end if
      write(stdout,'(a,f6.1)') ' Frequency in hours to create ATM : ' , atmfrq
      write(stdout,'(a,f6.1)') ' Frequency in hours to create RAD : ' , radfrq
      write(stdout,'(a,f6.1)') ' Frequency in hours to create SRF : ' , srffrq
      if ( nsg > 1 ) &
        write(stdout,'(a,f6.1)') ' Frequency in hours to create SUB : ' , subfrq
      if ( lakemod == 1 ) &
        write(stdout,'(a,f6.1)') ' Frequency in hours to create LAK : ' , lakfrq
      if ( ichem == 1 ) then
        write(stdout,'(a,f6.1)') &
          ' Frequency in hours to create CHE : ' , chemfrq
        write(stdout,'(a,f6.1)') &
          ' Frequency in hours to create OPT : ' , optfrq
      end if

      write(stdout,*) 'Physical Parameterizations'
      write(stdout,'(a,i2)') '  Lateral Boundary conditions : ' , iboudy
      write(stdout,'(a,i2)') '  Semi-Lagrangian Advection   : ' , isladvec
      if ( isladvec == 1 ) then
        write(stdout,'(a,i2)') '  QMSL algorithm used         : ' , iqmsl
      end if
      if ( any(icup == -1) ) then
        icup(:) = -1
        write(stdout,'(a)') '  Shallow cumulus scheme '
      else
        write(stdout,'(a,i2)') '  Land cumulus conv. scheme   : ' , icup_lnd
        write(stdout,'(a,i2)') '  Ocean cumulus conv. scheme  : ' , icup_ocn
      end if
      write(stdout,'(a,i2)') '  Moisture schem              : ' , ipptls
      write(stdout,'(a,i2)') '  Ocean Flux scheme           : ' , iocnflx
      if ( iocnflx == 2 ) then
        write(stdout,'(a,i2)') '  Zeng roughness formula      : ' , iocnrough
        write(stdout,'(a,i2)') '  Zeng roughness method       : ' , iocnzoq
      end if
      write(stdout,'(a,i2)') '  Coupling with ocean         : ' , iocncpl
      write(stdout,'(a,i2)') '  Coupling with wave          : ' , iwavcpl
      write(stdout,'(a,i2)') '  Coupling with COP           : ' , icopcpl
      write(stdout,'(a,i2)') '  Pressure gradient force     : ' , ipgf
      write(stdout,'(a,i2)') '  Prescribed LW emissivity    : ' , iemiss
#ifndef CLM
      write(stdout,'(a,i2)') '  Lake model in BATS          : ' , lakemod
      write(stdout,'(a,i2)') '  Simulate diurnal sst cycle  : ' , idcsst
      write(stdout,'(a,i2)') '  Simulate sea ice cover      : ' , iseaice
#endif
      write(stdout,'(a,i2)') '  Enable chem/aerosol model   : ' , ichem
      write(stdout,'(a,i2)') '  Large scale LWP as convect. : ' , iconvlwp
      write(stdout,'(a,i2)') '  Cloud fraction scheme       : ' , icldfrac
      write(stdout,'(a,i2)') '  Marine stratocumulus        : ' , icldmstrat
      write(stdout,'(a,i2)') '  Climate O3 dataset          : ' , iclimao3
      write(stdout,'(a,i2)') '  Climate Aerosol dataset     : ' , iclimaaer
#ifndef RCEMIP
      write(stdout,*) 'Boundary Pameterizations'
      write(stdout,'(a,i3)') '  Num. of bndy points cross  : ', nspgx
      write(stdout,'(a,i3)') '  Num. of bndy points dot    : ', nspgd
      write(stdout,'(a,f9.6)') '  Nudge value high range     : ', high_nudge
      write(stdout,'(a,f9.6)') '  Nudge value medium range   : ', medium_nudge
      write(stdout,'(a,f9.6)') '  Nudge value low range      : ', low_nudge
      write(stdout,'(a,f9.6)') '  Nm paramter                : ', bdy_nm
      write(stdout,'(a,f9.6)') '  Dm paramter                : ', bdy_dm
#endif
#ifdef CLM
      write(stdout,*) 'CLM Pameterizations'
      write(stdout,'(a,i2)' ) '  CLM imask                       : ' , imask
      write(stdout,'(a,f9.6)') '  Frequency in hours to write CLM : ', clmfrq
#endif
      write(stdout,*) 'Model Timestep Pameterizations'
      write(stdout,'(a,f18.6)') '  time step for dynamical '// &
            'model in seconds : ' , dt
      write(stdout,'(a,f18.6)') '  time step for surface   '// &
            'model in seconds : ' , dtsrf
      write(stdout,'(a,f18.6)') '  time step for cumulus   '// &
            'model in seconds : ' , dtcum
      write(stdout,'(a,f18.6)') '  time step for radiation '// &
            'model in seconds : ' , dtrad
      write(stdout,'(a,f18.6)') '  time step for emission  '// &
            'model in seconds : ' , dtabem
      if ( ichem == 1 ) then
        write(stdout,'(a,f18.6)') '  time step for chemistry '// &
              'model in seconds : ' , dtche
      end if
    end if

    if ( nsg > 1 ) then
      if ( irceideal == 1 ) then
        call fatal(__FILE__,__LINE__, &
          'The idealized cases can run only with nsg == 1')
      end if
      call read_subdomain_info(mdsub%ht,mdsub%lndcat,mdsub%lndtex,mdsub%mask, &
               mdsub%area,mdsub%xlat,mdsub%xlon,mdsub%dhlake)
      mdsub%ht = mdsub%ht*egrav
    else
      do concurrent ( j = jci1:jci2, i = ici1:ici2 )
        mdsub%ht(1,j,i) = mddom%ht(j,i)*egrav
        mdsub%lndcat(1,j,i) = mddom%lndcat(j,i)
        mdsub%lndtex(1,j,i) = mddom%lndtex(j,i)
        mdsub%xlat(1,j,i) = mddom%xlat(j,i)
        mdsub%xlon(1,j,i) = mddom%xlon(j,i)
        mdsub%mask(1,j,i) = mddom%mask(j,i)
        mdsub%area(1,j,i) = mddom%area(j,i)
      end do
      if ( lakemod == 1 ) then
        do concurrent ( j = jci1:jci2, i = ici1:ici2 )
          mdsub%dhlake(1,j,i) = mddom%dhlake(j,i)
        end do
      end if
    end if
    !
    ! Compute diffusion halo for idynamic /= 3
    !
    if ( idynamic /= 3 ) then
      if ( idiffu == 1 ) then
        idif = 2
      else if ( idiffu == 2 ) then
        idif = 1
      else if ( idiffu == 3 ) then
        idif = 3
      else
        call fatal(__FILE__,__LINE__, &
          'INCORRECT DIFFUSION SCHEME! CHECK IDIFFU IN NAMELIST')
      end if
    end if
    !
    !------invert mapscale factors and convert hgt to geopotential
    !
    do concurrent ( j = jde1:jde2, i = ide1:ide2 )
      mddom%ht(j,i)   = mddom%ht(j,i)*egrav
    end do
    if ( idynamic /= 3 ) then
      do concurrent ( j = jde1:jde2, i = ide1:ide2 )
        mddom%msfd(j,i) = d_one/mddom%msfd(j,i)
        mddom%msfx(j,i) = d_one/mddom%msfx(j,i)
      end do
      do concurrent ( j = jdi1:jdi2, i = idi1:idi2 )
        mddom%dmsf(j,i) = d_one/(mddom%msfd(j,i)*mddom%msfd(j,i)*dx16)
        mddom%xmsf(j,i) = d_one/(mddom%msfx(j,i)*mddom%msfx(j,i)*dx4)
      end do
      call exchange(mddom%msfx,idif,jde1,jde2,ide1,ide2)
      call exchange(mddom%msfd,idif,jde1,jde2,ide1,ide2)
    end if
    !
    !-----compute half sigma levels.
    !
    if ( idynamic == 3 ) then
      call model_zitaf(zita,mo_ztop)
      call model_zitah(zitah,mo_ztop)
      mo_dzita = zita(kz)
      sigma = sigmazita(zita,mo_ztop)
      hsigma = sigmazita(zitah,mo_ztop)
      fak = md_ak(zita,mo_ztop,mo_h)
      fbk = md_bk(zita,mo_ztop,mo_a0)
      ak = md_ak(zitah,mo_ztop,mo_h)
      bk = md_bk(zitah,mo_ztop,mo_a0)
      do k = 1 , kz
        dsigma(k) = (sigma(k+1) - sigma(k))
      end do
    else
      do k = 1 , kz
        hsigma(k) = (sigma(k+1) + sigma(k))*d_half
        dsigma(k) = (sigma(k+1) - sigma(k))
      end do
    end if

    call exchange(mddom%xlat,1,jde1,jde2,ide1,ide2)
    call exchange(mddom%xlon,1,jde1,jde2,ide1,ide2)
    call exchange(mddom%ht,2,jde1,jde2,ide1,ide2)
    !
    !-----compute land/water mask
    !
    do concurrent ( j = jci1:jci2, i = ici1:ici2 )
      if ( mddom%mask(j,i) > 0.1_rkx ) then
        mddom%ldmsk(j,i) = 1
      else
        mddom%ldmsk(j,i) = 0
      end if
    end do
    !
    !-----compute land/water mask on subgrid space
    !
    do concurrent ( n = 1:nnsg, j = jci1:jci2, i = ici1:ici2 )
      if ( mdsub%mask(n,j,i) > 0.1_rkx ) then
        mdsub%ldmsk(n,j,i) = 1
      else
        mdsub%ldmsk(n,j,i) = 0
      end if
    end do
    !
    ! Initializations
    !
    if ( idynamic /= 3 ) then
      call init_advection
      if ( isladvec == 1 ) then
        call init_sladvection
      end if
    end if
    call init_slice
    call init_micro
    if ( ichem == 1 ) then
      call init_chem
      do n = 1 , ntr
        call bcast(chtrname(n),6)
      end do
    end if
    call init_surface_model
    call init_cumulus
    call init_radiation
    if ( islab_ocean == 1 ) then
      call allocate_mod_slabocean
      call init_slabocean(sfs,mddom%lndcat,fsw,flw,mddom%xlon,mddom%xlat)
    end if
    !
    ! Setup Boundary condition routines.
    !
    call setup_bdycon
    if ( ichem == 1 ) call setup_che_bdycon

    if ( idynamic == 2 ) then
      call make_reference_atmosphere
      call compute_full_coriolis_coefficients
    else if ( idynamic == 3 ) then
      call compute_moloch_static
    end if

    if ( iboudy < 0 .or. iboudy > 6 ) then
      call fatal(__FILE__,__LINE__, &
                 'UNSUPPORTED BDY SCHEME.')
    end if

    if ( myid == italk ) then
      write(stdout,*) 'Domain grid parameters:'
      write(stdout,'(a,a)') '  Map Projection        : ',iproj
      write(stdout,'(a,i4,a,i4,a,i3)') &
        '  Dot Grid Full Extent  : ',jx,'x',iy,'x',kz
      if ( idynamic /= 3 ) then
        write(stdout,'(a,f11.6,a)') '  Model Top Pressure    : ',ptop,' cb'
      end if
      write(stdout,'(a,f11.6,a)') '  Model Grid Spacing    : ',ds,' km'
      write(stdout,'(a,f11.6,a)') '  Proj Center Latitude  : ',clat,' deg'
      write(stdout,'(a,f11.6,a)') '  Proj Center longitude : ',clon,' deg'
      if ( iproj == 'ROTMER' .or. iproj == 'ROTLLR' ) then
        write(stdout,'(a,f11.6,a)') '  Pole Latitude         : ',plat,' deg'
        write(stdout,'(a,f11.6,a)') '  Pole longitude        : ',plon,' deg'
      else if ( iproj == 'LAMCON' ) then
        write(stdout,'(a,f11.6,a)') '  True Latitude 1       : ',truelatl,' deg'
        write(stdout,'(a,f11.6,a)') '  True Latitude 2       : ',truelath,' deg'
      end if
    end if

    if ( ipptls > 0 ) then
      cevaplnd = max(cevaplnd,d_zero)
      caccrlnd = max(caccrlnd,d_zero)
      cevapoce = max(cevapoce,d_zero)
      caccroce = max(caccroce,d_zero)
    end if

    if ( myid == italk ) then
      if ( idynamic /= 3 ) then
        if ( idiffu == 1 ) then
          write(stdout,*) 'Fourth order / second order boundary diffusion'
        else if ( idiffu == 2 ) then
          write(stdout,*) 'Fourth order diffusion LeVeque Laplacian'
        else if ( idiffu == 3 ) then
          write(stdout,*) 'Sixth order diffusion with flux limiter'
        end if
      end if
      if ( ibltyp == 1 ) then
        write(stdout,*) 'Holtslag PBL Scheme'
        write(stdout,'(a,f11.6)') '  ricr_ocn     = ', ricr_ocn
        write(stdout,'(a,f11.6)') '  ricr_lnd     = ', ricr_lnd
        write(stdout,'(a,f11.6)') '  zhnew_fac    = ', zhnew_fac
        write(stdout,'(a,i2)') '  ifaholt      = ', ifaholt
        write(stdout,'(a,i2)') '  ifaholtth10  = ', ifaholtth10
        write(stdout,'(a,i4)') '  holtth10iter = ', holtth10iter
      else if ( ibltyp == 2 ) then
        write(stdout,*) 'UW TCM Parameters'
        write(stdout,'(a,f11.6)') '  rstbl     = ', rstbl
        write(stdout,'(a,f11.6)') '  atwo      = ', atwo
        write(stdout,'(a,f11.6)') '  czero     = ', czero
        write(stdout,'(a,f11.6)') '  nuk       = ', nuk
        write(stdout,'(a,i3)')    '  iuwvadv   = ', iuwvadv
      else
        write(stdout,*) &
          'Model frictionless and insulated for the lower boundary.'
      end if
      write(stdout,*) 'Cloud fraction schemes parameters'
      write(stdout,'(a,i2)' )   '  # of bottom no cloud model levels : ',ncld
      write(stdout,'(a,f11.6)') '  Maximum relative humidity         : ' ,rhmax
      write(stdout,'(a,f11.6)') '  Minimum relative humidity         : ' ,rhmin
      if ( icldfrac == 0 ) then
        write(stdout,'(a,f11.6)') '  RH0 temperature threshold         : ' ,tc0
        write(stdout,'(a,f11.6,a,f11.6)')                      &
            '  Relative humidity thresholds: Land = ',rh0land, &
            ' Ocean = ',rh0oce
      end if
      write(stdout,'(a,f11.6)') &
          '  Maximum total cloud cover for rad : ', cftotmax
      write(stdout,'(a,f11.6)') &
          '  Conv. CF UMF factor deep cumulus  : ', kfac_deep
      write(stdout,'(a,f11.6)') &
          '  Conv. CF UMF factor deep cumulus  : ', kfac_deep
      write(stdout,'(a,f11.6)') &
          '  Conv. CF UMF factor k2            : ', k2_const
      write(stdout,'(a,l11)') &
          '  Surface radiation hack            : ', lsrfhack
      write(stdout,'(a,l11)') &
          '  Vavrus-Waliser Arctic cloud fix   : ', larcticcorr
      if ( ipptls == 1 ) then
        !
        ! specify the constants used in the model.
        !     conf  : condensation efficiency
        !     qcth  : threshold for the onset of autoconversion
        !     qck1  : constant autoconversion rate
        ! all the other constants are used to compute the cloud
        ! microphysical parameterization (ref. orville & kopp, 1977 jas).
        !
        write(stdout,*) 'SUBEX large scale precipitation parameters'
        write(stdout,'(a,f11.6,a,f11.6)')                      &
            '  Auto-conversion rate:         Land = ',qck1land,&
            ' Ocean = ',qck1oce
        write(stdout,'(a,f11.6,a,f11.6)')                      &
            '  Gultepe factors:              Land = ',gulland ,&
            ' Ocean = ',guloce
        if ( cevaplnd <= d_zero ) then
          write (stdout,*) '  Land raindrop evaporation not included'
        else
          write(stdout,'(a,f11.6)') &
            '  Land Raindrop Evaporation Rate    : ',cevaplnd
        end if
        if ( cevapoce <= d_zero ) then
          write (stdout,*) '  Ocean raindrop evaporation not included'
        else
          write(stdout,'(a,f11.6)') &
            '  Ocean Raindrop Evaporation Rate   : ', cevapoce
        end if
        if ( caccrlnd <= d_zero ) then
          write(stdout, *) '  Land raindrop accretion not included'
        else
          write(stdout,'(a,f11.6)') &
            '  Land Raindrop Accretion Rate      : ', caccrlnd
        end if
        if ( caccroce <= d_zero ) then
          write(stdout, *) '  Ocean raindrop accretion not included'
        else
          write(stdout,'(a,f11.6)') &
            '  Ocean Raindrop Accretion Rate     : ', caccroce
        end if
        write(stdout,'(a,f11.6)') &
            '  Condensation efficiency           : ', conf
      end if
    end if

    call allocate_cumulus
    !
    !-----compute the vertical interpolation coefficients for t and qv.
    !
    twt(1,1) = d_zero
    twt(1,2) = d_zero
    qcon(1) = d_zero
    do k = 2 , kz
      twt(k,1) = (sigma(k)-hsigma(k-1))/(hsigma(k)-hsigma(k-1))
      twt(k,2) = d_one - twt(k,1)
      qcon(k) = (sigma(k)-hsigma(k))/(hsigma(k-1)-hsigma(k))
    end do

    if ( any(icup == 1) ) then
      !
      ! specify heating profile (twght) and weighted function
      ! for moisture fluxes due to convection (vqflx)
      ! assume base of cloud varies as  < kbase = 5,kz >
      ! top  of cloud varies as  < ktop  = 1,kbase-3 >
      ! exceptions to this are treated explicitly in subroutine
      ! "cupara".
      !
      do kbase = 5 , kz
        do ktop = 1 , kbase - 3
          do k = 1 , kz
            twght(k,kbase,ktop) = d_zero
            vqflx(k,kbase,ktop) = d_zero
          end do
          !
          ! get twght from 1/2 level sigma values
          !
          bb = log(hsigma(ktop)) + log(hsigma(kbase))
          cc = log(hsigma(ktop))*log(hsigma(kbase))
          ssum = d_zero
          do k = ktop , kbase
            xx = log(hsigma(k))
            twght(k,kbase,ktop) = (xx*xx) - (bb*xx) + cc
            ssum = ssum + twght(k,kbase,ktop)*dsigma(k)
          end do
          do k = ktop , kbase
            twght(k,kbase,ktop) = twght(k,kbase,ktop)/ssum
          end do
          !
          ! get vqflx from  d(w*q) / dsigma on full levels
          ! do computations in p to avoid sigma=0. discontinuity
          !
          xtop = log((d_100-ptop)*sigma(ktop)+ptop)
          xbot = log((d_100-ptop)*sigma(kbase+1)+ptop)
          bb = xtop + xbot
          cc = xtop*xbot
          vqmax = d_zero
          ssum = d_zero
          xx = xtop
          yy = xbot
          wk = (xx*xx) - (bb*xx) + cc
          qk = -((yy*yy)-(bb*yy)+cc)
          do k = ktop , kbase
            xx = log((d_100-ptop)*sigma(k+1)+ptop)
            yy = log((d_100-ptop) * &
                 (sigma(ktop)+sigma(kbase+1)-sigma(k+1))+ptop)
            wkp1 = (xx*xx) - (bb*xx) + cc
            qkp1 = -((yy*yy)-(bb*yy)+cc)
            vqflx(k,kbase,ktop) = -((wkp1*qkp1)-(wk*qk))/dsigma(k)
            ssum = ssum + vqflx(k,kbase,ktop)
            if ( abs(vqflx(k,kbase,ktop)) > vqmax ) &
                 vqmax = abs(vqflx(k,kbase,ktop))
            wk = wkp1
            qk = qkp1
          end do
          do k = ktop , kbase
            vqflx(k,kbase,ktop) = vqflx(k,kbase,ktop)*vqrang/vqmax
          end do
        end do
      end do
      if ( myid == italk ) then
        write(stdout, *) 'Anthes-Kuo Convection Scheme used.'
      end if
    end if
    if ( any(icup == 2) ) then
      kbmax = kz
      do k = 1 , kz - 1
        if ( hsigma(k) <= skbmax ) kbmax = kz - k
      end do
      if ( myid == italk ) then
        write(stdout,*) 'Grell Convection Scheme used.'
        write(stdout,'(a,f11.6)') '  Max Shear       : ' , shrmax
        write(stdout,'(a,f11.6)') '  Min Shear       : ' , shrmin
        write(stdout,'(a,f11.6)') '  Max PPT eff     : ' , edtmax
        write(stdout,'(a,f11.6)') '  Min PPT eff     : ' , edtmin
        write(stdout,'(a,f11.6)') '  Max PPT eff(o)  : ' , edtmaxo
        write(stdout,'(a,f11.6)') '  Min PPT eff(o)  : ' , edtmino
        write(stdout,'(a,f11.6)') '  Max PPT eff(x)  : ' , edtmaxx
        write(stdout,'(a,f11.6)') '  Min PPT eff(x)  : ' , edtminx
        write(stdout,'(a,f11.6)') '  Max PBC         : ' , pbcmax
        write(stdout,'(a,f11.6)') '  Min Cloud Depth : ' , mincld
        write(stdout,'(a,f11.6)') '  Max Cloud Base  : ' , skbmax
        write(stdout,'(a,f11.6)') '  Max Heating     : ' , htmax
        write(stdout,'(a,f11.6)') '  Min Heating     : ' , htmin
        if ( igcc == 1 ) then
          write(stdout,*) ' Arakawa-Schubert (1974) Closure Assumption'
        else if ( igcc == 2 ) then
          write(stdout,*) ' Fritsch-Chappell (1980) Closure Assumption'
          write(stdout,'(a,f11.6)') '  ABE removal timescale : ',dtauc
        else
          write(stderr,*) 'Unknown Closure Assumption for Grell.'
          call fatal(__FILE__,__LINE__, &
                    'PARAMETER ERROR')
        end if
      end if

      do concurrent ( j = jci1:jci2, i = ici1:ici2 )
        if ( isocean(mddom%lndcat(j,i)) ) then
          shrmax2d(j,i) = shrmax_ocn
          shrmin2d(j,i) = shrmin_ocn
          edtmax2d(j,i) = edtmax_ocn
          edtmin2d(j,i) = edtmin_ocn
          edtmaxo2d(j,i) = edtmaxo_ocn
          edtmino2d(j,i) = edtmino_ocn
          edtmaxx2d(j,i) = edtmaxx_ocn
          edtminx2d(j,i) = edtminx_ocn
        else
          shrmax2d(j,i) = shrmax
          shrmin2d(j,i) = shrmin
          edtmax2d(j,i) = edtmax
          edtmin2d(j,i) = edtmin
          edtmaxo2d(j,i) = edtmaxo
          edtmino2d(j,i) = edtmino
          edtmaxx2d(j,i) = edtmaxx
          edtminx2d(j,i) = edtminx
        end if
        pbcmax2d(j,i) = pbcmax
        mincld2d(j,i) = mincld
        kbmax2d(j,i) = kbmax
        htmax2d(j,i) = htmax
        htmin2d(j,i) = htmin
        dtauc2d(j,i) = dtauc*secpm
      end do
    end if
    if ( any(icup == 4) ) then
      if ( myid == italk ) then
        write(stdout,*) 'Emanuel (1991) Convection Scheme V4.3C used.'
        write(stdout,'(a,i3)')    '  Min Convection origin             : ', &
          minorig
        write(stdout,'(a,f11.6)') '  Autoconversion Threshold (ocean)  : ', &
          elcrit_ocn
        write(stdout,'(a,f11.6)') '  Autoconversion Threshold (land)   : ', &
          elcrit_lnd
        write(stdout,'(a,f11.6)') &
          '  Autoconversion Threshold to zero  : ',tlcrit
        write(stdout,'(a,f11.6)') '  Entrainment Coefficient           : ',entp
        write(stdout,'(a,f11.6)') '  Fractional area of uns. downdraft : ',sigd
        write(stdout,'(a,f11.6)') '  Fractional area of uns. downdraft : ',sigd
        write(stdout,'(a,f11.6)') &
          '  Fall speed of rain                : ',omtrain
        write(stdout,'(a,f11.6)') &
          '  Fall speed of snow                : ',omtsnow
        write(stdout,'(a,f11.6)') &
          '  Rain evaporation coefficient      : ',coeffr
        write(stdout,'(a,f11.6)') &
          '  Snow evaporation coefficient      : ',coeffs
        write(stdout,'(a,f11.6)') '  Convective momentum transport coef: ',cu
        write(stdout,'(a,f11.6)') '  Downdraft velocity scale          : ',betae
        write(stdout,'(a,f11.6)') '  Max negative perturbation blw LFC : ',dtmax
        write(stdout,'(a,f11.6)') &
          '  Quasi-equilibrium approach rate 1 : ',alphae
        write(stdout,'(a,f11.6)') '  Quasi-equilibrium approach rate 2 : ',damp
        write(stdout,'(a,f11.6)') '  Precipitation efficienct (land)   : ', &
          epmax_lnd
        write(stdout,'(a,f11.6)') '  Precipitation efficienct (ocean)  : ', &
          epmax_ocn
      end if
    end if
    if ( any(icup == 5)  ) then
      if ( myid == italk ) then
        write(stdout,*) 'Tiedtke (1986) Convection Scheme used.'
        write(stdout,'(a,i2)')    &
          '  Used Scheme                       : ',iconv
        write(stdout,'(a,f11.6)') &
          '  Entrainment rate pen. conv. land  : ',entrpen_lnd
        write(stdout,'(a,f11.6)') &
          '  Entrainment rate pen. conv. ocean : ',entrpen_ocn
        write(stdout,'(a,f11.6)') &
          '  Entrainment rate shallow conv.    : ',entrscv
        write(stdout,'(a,f11.6)') &
          '  Entrainment rate midlev conv.     : ',entrmid
        write(stdout,'(a,f11.6)') &
          '  Entrainment rate cumulus downdraft: ',entrdd
        write(stdout,'(a,f11.6)') &
          '  CLW to rain conversion factor     : ',cprcon
        write(stdout,'(a,f11.6)') &
          '  Max entrainment                   : ',entrmax
        write(stdout,'(a,f12.6)') &
          '  CAPE adjustment timescale         : ',cmtcape
      end if
    end if
    if ( any(icup == 6)  ) then
      if ( myid == italk ) then
        write(stdout,*) 'Kain Fritsch scheme used.'
        write(stdout,'(a,f11.6)') &
          '  Vertical velocity threshold : ', kf_wthreshold
        write(stdout,'(a,f11.6)') &
          '  Entrainment rate            : ', kf_entrate
        write(stdout,'(a,f11.6)') &
          '  Conversion rate             : ', kf_convrate
        write(stdout,'(a,f11.6)') &
          '  Maximum prec. efficiency    : ', kf_max_pef
        write(stdout,'(a,f11.6)') &
          '  Minimum prec. efficiency    : ', kf_min_pef
        write(stdout,'(a,f11.6)') &
          '  Updraft start elevation     : ', kf_dpp
        write(stdout,'(a,f11.6)') &
          '  CAPE removal time min.      : ', kf_min_dtcape
        write(stdout,'(a,f11.6)') &
          '  CAPE removal time max.      : ', kf_max_dtcape
        write(stdout,'(a,f11.6)') &
          '  TKE maximum in sub cloud    : ', kf_tkemax
      end if
    end if

    call init_pblscheme
    !
    ! Convective Cloud Cover
    !
    afracl = 0.25_rkx  ! frac. cover for conv. precip. when dx=dxlarg
    afracs = clfrcvmax !   "     "    "    "      "     "   dx=dxsmal
    dlargc = 100.0_rkx
    dsmalc = 10.0_rkx
    dxtemc = min(max(ds,dsmalc),dlargc)
    clfrcv = afracl + (afracs-afracl)*((dlargc-dxtemc)/(dlargc-dsmalc))**2
    clfrcv = min(clfrcv,afracs)
    clfrcv = max(clfrcv,afracl)
    if ( myid == italk ) then
      write(stdout,*) &
        'Convective Cloud Cover parameters after resolution scaling'
      write(stdout,'(a,f11.6)') '  Maximum Convective Cloud Cover : ',clfrcv
      write(stdout,'(a,f11.6)') '  Convective Cloud Water         : ',cllwcv
    end if

    do concurrent ( j = jci1:jci2, i = ici1:ici2 )
      if ( isocean(mddom%lndcat(j,i)) ) then
        rh0(j,i)   = rh0oce
      else
        rh0(j,i)   = rh0land
      end if
    end do

    if ( ipptls == 1 ) then
      do concurrent ( j = jci1:jci2, i = ici1:ici2 )
        if ( isocean(mddom%lndcat(j,i)) ) then
          qck1(j,i)  = qck1oce  ! OCEAN
          cgul(j,i)  = guloce
          cevap(j,i) = cevapoce
          caccr(j,i) = caccroce
        else
          qck1(j,i)  = qck1land ! LAND
          cgul(j,i)  = gulland
          cevap(j,i) = cevaplnd
          caccr(j,i) = caccrlnd
        end if
      end do
    end if
    !
    ! Setup Holtslag PBL Critical Richardson Number
    !
    if ( ibltyp == 1 ) then
      do concurrent ( j = jci1:jci2, i = ici1:ici2 )
        if ( isocean(mddom%lndcat(j,i)) ) then
          ricr(j,i) = ricr_lnd
        else
          ricr(j,i) = ricr_ocn
        end if
      end do
    end if
    if ( any(icup == 1) ) then
      sig700 = (70.0_rkx-ptop)/(d_100-ptop)
      do k = 1 , kz
        k700 = k
        if ( sig700 <= sigma(k+1) .and. sig700 > sigma(k) ) exit
      end do
    end if
    if ( myid == italk ) then
      write(stdout,*) &
        'The surface energy budget is used to calculate the ground temperature.'
      write(stdout,'(a,f5.0,a)') &
        ' The radiation is computed every ',dtrad/60.0_rkx,' minutes.'

      if ( iboudy == 0 ) then
        write(stdout,*) 'The lateral boundary conditions are fixed.'
      else if ( iboudy == 1 ) then
        write(stdout,*) 'Relaxation boundary conditions (linear method)'
      else if ( iboudy == 2 ) then
        write(stdout,*) 'Time dependent boundary conditions are used.'
      else if ( iboudy == 3 ) then
        write(stdout,*) 'Inflow/outflow boundary conditions are used.'
      else if ( iboudy == 4 ) then
        write(stdout,*) 'Sponge boundary conditions are used.'
      else if ( iboudy == 5 ) then
        write(stdout,*) 'Relaxation boundary conditions (exponential method)'
      else if ( iboudy == 6 ) then
        write(stdout,*) 'Relaxation boundary conditions (sinusoidal method)'
      end if

      if ( idynamic /= 3 ) then
        write(stdout,'(a,7x,a,11x,a,6x,a,7x,a,7x,a,9x,a)') '# k','sigma','a',&
          'dsigma','twt(1)','twt(2)','qcon'

        do k = 1 , kz
          write(stdout, &
            '(1x,i2,5x,f7.4,5x,f7.4,5x,f7.4,5x,f8.4,5x,f8.4,5x,f8.4)') &
            k , sigma(k) , hsigma(k) , dsigma(k) , twt(k,1) , twt(k,2) , qcon(k)
        end do
        write(stdout,'(1x,i2,5x,f7.4)') kzp1 , sigma(kzp1)
      end if
    end if

    if ( itweak == 1 ) then
      if ( myid == italk ) then
        write(stdout,*) 'TWEAKING OF DATA ENABLED!'
        write(stdout,*) 'THIS RUN IS TO BE CONSIDERED A NON STANDARD SCENARIO!'
        if ( itweak_temperature == 1 ) then
          write(stdout,'(a,f11.6,a)') ' Value added to temperature      : ', &
                  temperature_tweak , ' K'
        end if
        if ( itweak_solar_irradiance == 1 ) then
          write(stdout,'(a,f11.6,a)') ' Value added to solar irradiance : ', &
                  solar_tweak , ' W m-2'
        end if
        if ( itweak_greenhouse_gases == 1 ) then
          write(stdout,'(a,f11.6)') ' CO2 concentration factor        : ', &
                  gas_tweak_factors(1)
          write(stdout,'(a,f11.6)') ' CH4 concentration factor        : ', &
                  gas_tweak_factors(2)
          write(stdout,'(a,f11.6)') ' N2O concentration factor        : ', &
                  gas_tweak_factors(3)
          write(stdout,'(a,f11.6)') ' CFC11 concentration factor      : ', &
                  gas_tweak_factors(4)
          write(stdout,'(a,f11.6)') ' CFC12 concentration factor      : ', &
                  gas_tweak_factors(5)
        end if
      end if
    end if

#ifdef OASIS
   l_cpl_im_sst  = ( ioasiscpl == 1 ) .and. ( l_cpl_im_sst )
!   l_cpl_im_sit  = ( ioasiscpl == 1 ) .and. ( l_cpl_im_sit )
   l_cpl_im_wz0  = ( ioasiscpl == 1 ) .and. ( l_cpl_im_wz0 )
   l_cpl_im_wust = ( ioasiscpl == 1 ) .and. ( l_cpl_im_wust )
   l_cpl_ex_u10m = ( ioasiscpl == 1 ) .and. ( l_cpl_ex_u10m )
   l_cpl_ex_v10m = ( ioasiscpl == 1 ) .and. ( l_cpl_ex_v10m )
   l_cpl_ex_wspd = ( ioasiscpl == 1 ) .and. ( l_cpl_ex_wspd )
   l_cpl_ex_wdir = ( ioasiscpl == 1 ) .and. ( l_cpl_ex_wdir )
   l_cpl_ex_t2m  = ( ioasiscpl == 1 ) .and. ( l_cpl_ex_t2m )
!   l_cpl_ex_t10m = ( ioasiscpl == 1 ) .and. ( l_cpl_ex_t10m )
   l_cpl_ex_q2m  = ( ioasiscpl == 1 ) .and. ( l_cpl_ex_q2m )
!   l_cpl_ex_q10m = ( ioasiscpl == 1 ) .and. ( l_cpl_ex_q10m )
   l_cpl_ex_slp  = ( ioasiscpl == 1 ) .and. ( l_cpl_ex_slp )
   l_cpl_ex_taux = ( ioasiscpl == 1 ) .and. ( l_cpl_ex_taux )
   l_cpl_ex_tauy = ( ioasiscpl == 1 ) .and. ( l_cpl_ex_tauy )
   l_cpl_ex_z0   = ( ioasiscpl == 1 ) .and. ( l_cpl_ex_z0 )
   l_cpl_ex_ustr = ( ioasiscpl == 1 ) .and. ( l_cpl_ex_ustr )
   l_cpl_ex_evap = ( ioasiscpl == 1 ) .and. ( l_cpl_ex_evap )
   l_cpl_ex_prec = ( ioasiscpl == 1 ) .and. ( l_cpl_ex_prec )
   l_cpl_ex_nuwa = ( ioasiscpl == 1 ) .and. ( l_cpl_ex_nuwa )
   l_cpl_ex_ulhf = ( ioasiscpl == 1 ) .and. ( l_cpl_ex_ulhf )
   l_cpl_ex_ushf = ( ioasiscpl == 1 ) .and. ( l_cpl_ex_ushf )
   l_cpl_ex_uwlw = ( ioasiscpl == 1 ) .and. ( l_cpl_ex_uwlw )
   l_cpl_ex_dwlw = ( ioasiscpl == 1 ) .and. ( l_cpl_ex_dwlw )
   l_cpl_ex_nulw = ( ioasiscpl == 1 ) .and. ( l_cpl_ex_nulw )
   l_cpl_ex_uwsw = ( ioasiscpl == 1 ) .and. ( l_cpl_ex_uwsw )
   l_cpl_ex_dwsw = ( ioasiscpl == 1 ) .and. ( l_cpl_ex_dwsw )
   l_cpl_ex_ndsw = ( ioasiscpl == 1 ) .and. ( l_cpl_ex_ndsw )
   l_cpl_ex_rhoa = ( ioasiscpl == 1 ) .and. ( l_cpl_ex_rhoa )
   ! OASIS field +++
   if ( ioasiscpl == 1 ) then
     if ( myid == italk ) then
       write(stdout,*) 'OASIS COUPLING ENABLED!'
       write(stdout,*) 'Component name is: ' , comp_name
       write(stdout,"(A,I2)") '   Component id is: ' , comp_id
       write(stdout,*) '      Sync lag is: ' , oasis_sync_lag
     end if
     if ( .not. l_cpl_im_sst  .and. &
!          .not. l_cpl_im_sit  .and. &
          .not. l_cpl_im_wz0  .and. &
          .not. l_cpl_im_wust .and. &
          .not. l_cpl_ex_u10m .and. &
          .not. l_cpl_ex_v10m .and. &
          .not. l_cpl_ex_wspd .and. &
          .not. l_cpl_ex_wdir .and. &
          .not. l_cpl_ex_t2m  .and. &
!          .not. l_cpl_ex_t10m .and. &
          .not. l_cpl_ex_q2m  .and. &
!          .not. l_cpl_ex_q10m .and. &
          .not. l_cpl_ex_slp  .and. &
          .not. l_cpl_ex_taux .and. &
          .not. l_cpl_ex_tauy .and. &
          .not. l_cpl_ex_z0   .and. &
          .not. l_cpl_ex_ustr .and. &
          .not. l_cpl_ex_evap .and. &
          .not. l_cpl_ex_prec .and. &
          .not. l_cpl_ex_nuwa .and. &
          .not. l_cpl_ex_ulhf .and. &
          .not. l_cpl_ex_ushf .and. &
          .not. l_cpl_ex_uwlw .and. &
          .not. l_cpl_ex_dwlw .and. &
          .not. l_cpl_ex_nulw .and. &
          .not. l_cpl_ex_uwsw .and. &
          .not. l_cpl_ex_dwsw .and. &
          .not. l_cpl_ex_ndsw .and. &
          .not. l_cpl_ex_rhoa ) then
          ! OASIS field +++
       if ( myid == italk ) then
         write(stdout,*) 'Warning: no enabled coupling field found.'
         write(stdout,*) 'Disable OASIS coupling.'
       end if
       ioasiscpl = 0
     end if
     if ( ioasiscpl == 1 ) then
       if ( write_restart_option < 0 .or. write_restart_option > 3 ) then
         if ( myid == italk ) then
           write(stdout,*) 'Warning: write_restart_option is out of bounds.'
           write(stdout,*) 'It is now set to 0.'
         end if
         write_restart_option = 0
       end if
     end if
   end if
#endif

#ifdef DEBUG
    call time_end(subroutine_name,idindx)
#endif

    return

100 call fatal(__FILE__,__LINE__, 'Error reading RESTARTPARAM')
101 call fatal(__FILE__,__LINE__, 'Error reading TIMEPARAM')
102 call fatal(__FILE__,__LINE__, 'Error reading OUTPARAM')
103 call fatal(__FILE__,__LINE__, 'Error reading PHYSICSPARAM')
104 call fatal(__FILE__,__LINE__, 'Error reading DYNPARAM')
105 call fatal(__FILE__,__LINE__, 'Error reading NONHYDROPARAM')
106 call fatal(__FILE__,__LINE__, 'Error reading HYDROPARAM')
107 call fatal(__FILE__,__LINE__, 'Error reading CLDPARAM')
108 call fatal(__FILE__,__LINE__, 'Error reading SUBEXPARAM')
109 call fatal(__FILE__,__LINE__, 'Error reading MICROPARAM')
110 call fatal(__FILE__,__LINE__, 'Error reading GRELLPARAM')
111 call fatal(__FILE__,__LINE__, 'Error reading EMANPARAM')
112 call fatal(__FILE__,__LINE__, 'Error reading TIEDTKEPARAM')
113 call fatal(__FILE__,__LINE__, 'Error reading KFPARAM')
114 call fatal(__FILE__,__LINE__, 'Error reading HOLTSLAGPARAM')
115 call fatal(__FILE__,__LINE__, 'Error reading UWPARAM')
116 call fatal(__FILE__,__LINE__, 'Error reading RRTMPARAM')
117 call fatal(__FILE__,__LINE__, 'Error reading SLABOCPARAM')
118 call fatal(__FILE__,__LINE__, 'Error reading CHEMPARAM')
#ifdef CLM
119 call fatal(__FILE__,__LINE__, 'Error reading CLMPARAM')
#endif
120 call fatal(__FILE__,__LINE__, 'Error reading CPLPARAM')
121 call fatal(__FILE__,__LINE__, 'Error reading TWEAKPARAM')
#ifdef OASIS
122 call fatal(__FILE__,__LINE__, 'Error reading OASISPARAM')
#endif

    contains

      subroutine make_reference_atmosphere
        use mod_nhinterp
        implicit none
        integer(ik4) :: i , j , k
        real(rkx) :: ztop
        call nhsetup(ptop,base_state_pressure,logp_lrate,base_state_ts0)
        mddom%ht = mddom%ht * regrav
        call nhbase(ice1,ice2,jce1,jce2,kz,hsigma,mddom%ht, &
                    atm0%ps,atm0%pr,atm0%t,atm0%rho,atm0%z)
        call nhbase(ice1,ice2,jce1,jce2,kzp1,sigma,mddom%ht, &
                    atm0%ps,atm0%pf,atm0%tf,atm0%rhof,atm0%zf)
        mddom%ht = mddom%ht * egrav
        call exchange(atm0%ps,1,jce1,jce2,ice1,ice2)
        call exchange(atm0%pr,1,jce1,jce2,ice1,ice2,1,kz)
        call exchange(atm0%t,1,jce1,jce2,ice1,ice2,1,kz)
        call exchange(atm0%z,1,jce1,jce2,ice1,ice2,1,kz)
        call exchange(atm0%zf,1,jce1,jce2,ice1,ice2,1,kzp1)
        call exchange(atm0%rho,1,jce1,jce2,ice1,ice2,1,kz)
        call psc2psd(atm0%ps,atm0%psdot)
        call exchange(atm0%psdot,1,jde1,jde2,ide1,ide2)
        do concurrent ( j = jce1:jce2, i = ice1:ice2, k = 1:kz )
          atm0%dzf(j,i,k) = atm0%zf(j,i,k) - atm0%zf(j,i,k+1)
        end do
        do concurrent ( j = jdi1:jdi2, i = idi1:idi2, k = 1:kz )
          atm0%zd(j,i,k) = d_rfour * &
                   (atm0%z(j,i,k) + atm0%z(j-1,i,k) + &
                    atm0%z(j,i-1,k) + atm0%z(j-1,i-1,k))
        end do
        do concurrent ( j = jci1:jci2, i = ice1:ice2 )
          dpsdxm(j,i) = (atm0%ps(j+1,i) - atm0%ps(j-1,i)) / &
                        (atm0%ps(j,i)*dx8*mddom%msfx(j,i))
        end do
        if ( ma%has_bdyleft ) then
          do i = ice1 , ice2
            dpsdxm(jce1,i) = (atm0%ps(jci1,i) - atm0%ps(jce1,i)) / &
                        (atm0%ps(jce1,i)*dx8*mddom%msfx(jce1,i))
          end do
        end if
        if ( ma%has_bdyright ) then
          do i = ice1 , ice2
            dpsdxm(jce2,i) = (atm0%ps(jce2,i) - atm0%ps(jci2,i)) / &
                        (atm0%ps(jce2,i)*dx8*mddom%msfx(jce2,i))
          end do
        end if
        do concurrent ( j = jce1:jce2, i = ici1:ici2 )
          dpsdym(j,i) = (atm0%ps(j,i+1) - atm0%ps(j,i-1)) / &
                        (atm0%ps(j,i)*dx8*mddom%msfx(j,i))
        end do
        if ( ma%has_bdybottom ) then
          do j = jce1 , jce2
            dpsdym(j,ice1) = (atm0%ps(j,ici1) - atm0%ps(j,ice1)) / &
                        (atm0%ps(j,ice1)*dx8*mddom%msfx(j,ice1))
          end do
        end if
        if ( ma%has_bdytop ) then
          do j = jce1 , jce2
            dpsdym(j,ice2) = (atm0%ps(j,ice2) - atm0%ps(j,ici2)) / &
                        (atm0%ps(j,ice2)*dx8*mddom%msfx(j,ice2))
          end do
        end if
        do concurrent ( j = jdi1:jdi2, i = idi1:idi2, k = 1:kz )
          atm0%dprddx(j,i,k) = atm0%pr(j,i,k)   - atm0%pr(j-1,i,k) + &
                               atm0%pr(j,i-1,k) - atm0%pr(j-1,i-1,k)
          atm0%dprddy(j,i,k) = atm0%pr(j,i,k)   - atm0%pr(j,i-1,k) + &
                               atm0%pr(j-1,i,k) - atm0%pr(j-1,i-1,k)
        end do
        if ( myid == italk ) then
          write(stdout,*) 'Reference atmosphere calculated.'
        end if
        ztop = maxval(atm0%zf)
        call maxall(ztop,rayzd)
        if ( myid == italk ) then
          write(stdout,*) 'Model top at ',rayzd,' m'
        end if
      end subroutine make_reference_atmosphere

      subroutine compute_full_coriolis_coefficients
        implicit none
        integer(ik4) :: i , j
        real(rkx) :: rotang , dlat , dlatdy , dlondy
        do i = idi1 , idi2
          do j = jdi1 , jdi2
            dlat = mddom%dlat(j,i)
            dlatdy = d_half * (mddom%xlat(j-1,i)   + mddom%xlat(j,i) - &
                               mddom%xlat(j-1,i-1) - mddom%xlat(j,i-1))
            if ( abs(dlatdy) < 1.0e-8_rkx ) dlatdy = sign(1.0e-8_rkx,dlatdy)
            dlondy = d_half * (mddom%xlon(j-1,i)   + mddom%xlon(j,i) - &
                               mddom%xlon(j-1,i-1) - mddom%xlon(j,i-1))
            if ( dlondy >  180.0_rkx ) dlondy = dlondy - 360.0_rkx
            if ( dlondy < -180.0_rkx ) dlondy = dlondy + 360.0_rkx
            rotang = -atan(dlondy/dlatdy*cos(degrad*dlat))
            if ( dlatdy < 0.0 ) rotang = rotang + mathpi
            mddom%ef(j,i) = eomeg2*cos(degrad*dlat)
            mddom%ddx(j,i) = cos(rotang)
            mddom%ddy(j,i) = sin(rotang)
          end do
        end do
        do concurrent ( j = jdi1:jdi2, i = idi1:idi2, k = 1:kz )
          mddom%dmdx(j,i) = -d_half * &
              (mddom%msfx(j,i) + mddom%msfx(j,i-1) - &
               mddom%msfx(j-1,i) - mddom%msfx(j-1,i-1)) / &
               (dx*mddom%msfd(j,i)*mddom%msfd(j,i))
          mddom%dmdy(j,i) = -d_half * &
              (mddom%msfx(j,i) + mddom%msfx(j-1,i) - &
               mddom%msfx(j,i-1) - mddom%msfx(j-1,i-1)) / &
               (dx*mddom%msfd(j,i)*mddom%msfd(j,i))
        end do
        call exchange(mddom%ef,1,jdi1,jdi2,idi1,idi2)
        call exchange(mddom%ddx,1,jdi1,jdi2,idi1,idi2)
        call exchange(mddom%ddy,1,jdi1,jdi2,idi1,idi2)
        do concurrent ( j = jci1:jci2, i = ici1:ici2 )
          mddom%ex(j,i) = d_rfour*(mddom%ef(j,i)   + mddom%ef(j,i+1) + &
                                   mddom%ef(j+1,i) + mddom%ef(j+1,i+1))
          mddom%crx(j,i) = d_rfour*(mddom%ddx(j,i)   + mddom%ddx(j,i+1) + &
                                    mddom%ddx(j+1,i) + mddom%ddx(j+1,i+1))
          mddom%cry(j,i) = d_rfour*(mddom%ddy(j,i)   + mddom%ddy(j,i+1) + &
                                    mddom%ddy(j+1,i) + mddom%ddy(j+1,i+1))
        end do
        if ( myid == italk ) then
          write(stdout,*) 'Full Coriolis coefficients computed.'
        end if
      end subroutine compute_full_coriolis_coefficients

      subroutine compute_moloch_static
        implicit none
        integer(ik4) :: i , j
        call exchange_lr(mddom%msfu,1,jde1,jde2,ide1,ide2)
        call exchange_bt(mddom%msfv,1,jde1,jde2,ide1,ide2)
        do concurrent ( j = jdi1:jdi2, i = ice1:ice2 )
          mddom%hx(j,i) = (mddom%ht(j,i) - mddom%ht(j-1,i)) * &
                           mddom%msfu(j,i) * rdx * regrav
        end do
        if ( iproj == 'ROTLLR' ) then
          do concurrent ( j = jce1:jce2, i = idi1:idi2 )
            mddom%hy(j,i) = (mddom%ht(j,i) - mddom%ht(j,i-1)) * &
                             rdx * regrav
          end do
        else
          do concurrent ( j = jce1:jce2, i = idi1:idi2 )
            mddom%hy(j,i) = (mddom%ht(j,i) - mddom%ht(j,i-1)) * &
                             mddom%msfv(j,i) * rdx * regrav
          end do
        end if
        call exchange_lr(mddom%hx,1,jde1,jde2,ice1,ice2)
        call exchange_bt(mddom%hy,1,jce1,jce2,ide1,ide2)
        do concurrent ( j = jce1:jce2, i = ice1:ice2, k = 1:kz )
<<<<<<< HEAD
          mo_atm%zeta(j,i,k) = md_zeta(zitah(k),mddom%ht(j,i))
          mo_atm%fmz(j,i,k) = md_fmz(zitah(k),mddom%ht(j,i))
=======
          mo_atm%zeta(j,i,k) = md_zeta(zitah(k), &
            mddom%ht(j,i),mo_ztop,mo_h,mo_a0)
          mo_atm%fmz(j,i,k) = md_fmz(zitah(k), &
            mddom%ht(j,i),mo_ztop,mo_h,mo_a0)
>>>>>>> 8527a575
        end do
#ifdef RCEMIP
        if ( myid == italk ) then
          write(stdout,'(a)') 'Vertical level height profile: '
          do k = kz , 1 , -1
            write(stdout,'(i3,f9.2)') kzp1-k , mo_atm%zeta(jci1,ici1,k)
          end do
        end if
#endif
        call exchange_lrbt(mo_atm%fmz,1,jce1,jce2,ice1,ice2,1,kz)
        call exchange_lrbt(mo_atm%zeta,2,jce1,jce2,ice1,ice2,1,kz)
        do concurrent ( j = jce1:jce2, i = ice1:ice2, k = 1:kzp1 )
<<<<<<< HEAD
          mo_atm%fmzf(j,i,k) = md_fmz(zita(k),mddom%ht(j,i))
          mo_atm%zetaf(j,i,k) = md_zeta(zita(k),mddom%ht(j,i))
=======
          mo_atm%fmzf(j,i,k) = md_fmz(zita(k), &
                   mddom%ht(j,i),mo_ztop,mo_h,mo_a0)
          mo_atm%zetaf(j,i,k) = md_zeta(zita(k), &
                   mddom%ht(j,i),mo_ztop,mo_h,mo_a0)
>>>>>>> 8527a575
        end do
        do concurrent ( j = jce1:jce2 , i = ice1:ice2 , k = 1:kz )
          mo_atm%dz(j,i,k) = mo_atm%zetaf(j,i,k) - mo_atm%zetaf(j,i,k+1)
        end do
        rayzd = mo_ztop
        if ( myid == italk ) then
          write(stdout,*) 'Model top at ',mo_ztop,' m'
        end if
      end subroutine compute_moloch_static

      recursive integer(ik4) function gcd_rec(u,v) result(gcd)
        implicit none
        integer(ik4) , intent(in) :: u , v
        if ( mod(u,v) /= 0 ) then
          gcd = gcd_rec(v,mod(u,v))
        else
          gcd = v
        end if
      end function gcd_rec

      real(rkx) function check_against_outparams(dt,dec) result(newdt)
        implicit none
        real(rkx) , intent(in) :: dt , dec
        newdt = int(dt/dec)*dec
        if ( ifshf ) then
          do
            if ( gcd_rec(int(newdt), int(secph)) < newdt ) then
              newdt = newdt + dec
              cycle
            end if
            exit
          end do
        else
          do
            if ( gcd_rec(int(newdt), int(secpd)) < newdt ) then
              newdt = newdt + dec
              cycle
            end if
            exit
          end do
        end if
      end function check_against_outparams

  end subroutine param

end module mod_params

! vim: tabstop=8 expandtab shiftwidth=2 softtabstop=2<|MERGE_RESOLUTION|>--- conflicted
+++ resolved
@@ -313,11 +313,7 @@
     iseaice = 0
     iconvlwp = 1
 #ifdef RCEMIP
-<<<<<<< HEAD
-    icldfrac = 2
-=======
     icldfrac = 7
->>>>>>> 8527a575
 #else
     icldfrac = 1
 #endif
@@ -825,6 +821,13 @@
                      'INPUT NAMELIST ICUP INCONSISTENT')
         end if
       end if
+      if ( any(icup == 3) ) then
+        if ( icup_lnd /= icup_ocn ) then
+          write(stderr,*) 'ERROR: BM scheme MUST be used on both Land and Ocean'
+          call fatal(__FILE__,__LINE__, &
+                     'INPUT NAMELIST ICUP INCONSISTENT')
+        end if
+      end if
 
       rewind(ipunit)
       read (ipunit, nml=cldparam, iostat=iretval, err=107)
@@ -947,7 +950,7 @@
         call fatal(__FILE__,__LINE__, &
                    'UNSUPPORTED CUMULUS SCHEME')
       end if
-      if ( ibltyp < 0 .or. ibltyp > 2 ) then
+      if ( ibltyp < 0 .or. ibltyp > 4 ) then
         call fatal(__FILE__,__LINE__, &
                    'UNSUPPORTED PBL SCHEME.')
       end if
@@ -1243,28 +1246,6 @@
     !
     ! Force to grant same output
     !
-<<<<<<< HEAD
-    if ( ifcordex ) then
-      ! Save file setup and file granularity left to user.
-      ifatm = .true.
-      ifrad = .true.
-      ifsrf = .true.
-      ifsts = .true.
-      ifshf = .false.
-      iflak = .false.
-      ifsub = .false.
-      ifopt = .false.
-      ifchem = .false.
-      atmfrq = 6.0
-      radfrq = 1.0
-      srffrq = 1.0
-      lsync = .false. ! Faster this way
-      idiag = 0
-      icosp = 0
-      ! Variable selection in mod_ncout where list is
-    end if
-=======
->>>>>>> 8527a575
     call bcast(ifsave)
     call bcast(ifatm)
     call bcast(ifrad)
@@ -2442,6 +2423,10 @@
         write(stdout,'(a,f11.6)') '  czero     = ', czero
         write(stdout,'(a,f11.6)') '  nuk       = ', nuk
         write(stdout,'(a,i3)')    '  iuwvadv   = ', iuwvadv
+      else if ( ibltyp == 3 ) then
+        write(stdout,*) 'GFS PBL Scheme'
+      else if ( ibltyp == 4 ) then
+        write(stdout,*) 'MYJ PBL Scheme'
       else
         write(stdout,*) &
           'Model frictionless and insulated for the lower boundary.'
@@ -2650,6 +2635,13 @@
         htmin2d(j,i) = htmin
         dtauc2d(j,i) = dtauc*secpm
       end do
+    end if
+    if ( any(icup == 3) ) then
+      if ( myid == italk ) then
+        write(stderr,*) &
+          'WARNING : The Betts-Miller Convection scheme is not ', &
+          'properly implemented'
+      end if
     end if
     if ( any(icup == 4) ) then
       if ( myid == italk ) then
@@ -3123,15 +3115,10 @@
         call exchange_lr(mddom%hx,1,jde1,jde2,ice1,ice2)
         call exchange_bt(mddom%hy,1,jce1,jce2,ide1,ide2)
         do concurrent ( j = jce1:jce2, i = ice1:ice2, k = 1:kz )
-<<<<<<< HEAD
-          mo_atm%zeta(j,i,k) = md_zeta(zitah(k),mddom%ht(j,i))
-          mo_atm%fmz(j,i,k) = md_fmz(zitah(k),mddom%ht(j,i))
-=======
           mo_atm%zeta(j,i,k) = md_zeta(zitah(k), &
             mddom%ht(j,i),mo_ztop,mo_h,mo_a0)
           mo_atm%fmz(j,i,k) = md_fmz(zitah(k), &
             mddom%ht(j,i),mo_ztop,mo_h,mo_a0)
->>>>>>> 8527a575
         end do
 #ifdef RCEMIP
         if ( myid == italk ) then
@@ -3144,15 +3131,10 @@
         call exchange_lrbt(mo_atm%fmz,1,jce1,jce2,ice1,ice2,1,kz)
         call exchange_lrbt(mo_atm%zeta,2,jce1,jce2,ice1,ice2,1,kz)
         do concurrent ( j = jce1:jce2, i = ice1:ice2, k = 1:kzp1 )
-<<<<<<< HEAD
-          mo_atm%fmzf(j,i,k) = md_fmz(zita(k),mddom%ht(j,i))
-          mo_atm%zetaf(j,i,k) = md_zeta(zita(k),mddom%ht(j,i))
-=======
           mo_atm%fmzf(j,i,k) = md_fmz(zita(k), &
                    mddom%ht(j,i),mo_ztop,mo_h,mo_a0)
           mo_atm%zetaf(j,i,k) = md_zeta(zita(k), &
                    mddom%ht(j,i),mo_ztop,mo_h,mo_a0)
->>>>>>> 8527a575
         end do
         do concurrent ( j = jce1:jce2 , i = ice1:ice2 , k = 1:kz )
           mo_atm%dz(j,i,k) = mo_atm%zetaf(j,i,k) - mo_atm%zetaf(j,i,k+1)
