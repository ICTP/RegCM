--- conflicted
+++ resolved
@@ -16,150 +16,15 @@
 !    along with ICTP RegCM.  If not, see <http://www.gnu.org/licenses/>.
 !
 !::::::::::::::::::::::::::::::::::::::::::::::::::::::::::::::::::::::::::::::
-<<<<<<< HEAD
-!
-!::::::::::::::::::::::::::::::::::::::::::::::::::::::::::::::::::::::::::::::
-!
-! This is the Regional Climatic Model RegCM from ICTP Trieste
-!
-!  References :
-!
-!     1. model:
-!
-!     Anthes, R. A., and T. T. Warner, 1978: Development of
-!     hydrodynamic models suitable for air pollution and
-!     other mesometeorological studies. Mon. Wea. Rev.,
-!     106, 1045-1078.
-!
-!     2. cumulus parameterization :
-!
-!     Anthes, R. A., 1977: A cumulus parameterization scheme
-!     utilizing a one-dimensional cloud model. Mon. Wea.
-!     Rev., 105, 270-286.
-!
-!     Kuo, Y.-H., 1983: A diagnostic case study of the effects
-!     of deep extratropical convection on the large-scale
-!     temperature and moisture structure. PH.D. thesis,
-!     Department of Meteorology, the Pennsylvania State
-!     University, 222 pp.
-!
-!     Grell,
-!
-!     3. explicit moisture :
-!
-!     Hsie, E.-Y., 1983: Frontogenesis in a moist atmosphere.
-!     PH.D. thesis, Department of Meteorology, the
-!     Pennsylvania State University, 251 pp.
-!
-!     4. pbl parameterization :
-!
-!     Holtslag, De Bruijn and Pan - MWR - 8/90
-!
-!     5. radiation parameterization :
-!
-!     CCM2 radiation column model, bruce briegleb, jan '92
-!
-!     CCM3 radiation column model, NCAR/TN-422+PPR, Description
-!     of the NCAR CCM,      J. T. Kiehl, J. Hack et al.,
-!     introduced by   Filippo Giorgi, N. Keiichi, Yun Qian
-!
-!     CCM3.6.6 code introduced by Xunqiang Bi, 2000
-!
-!::::::::::::::::::::::::::::::::::::::::::::::::::::::::::::::::::::::::::::::
-!
-      program regcm
-!
-      use mod_runparams
-      use mod_date
-      use mod_message
-      use mod_ncio
-      use mod_output
-      use mod_split
-      use mod_bdycod
-      use mod_che_semdde
-      use mod_init
-      use mod_header
-      use mod_param
-      use mod_tendency
-      use mod_tstep
-      use mod_service
-#ifdef CHEMTEST
-      use mod_chem
-#endif
-#ifdef MPP1
-      use mod_mppio
-      use mpi
-#ifdef CLM
-      use perf_mod
-      use spmdMod, only: mpicom
-#endif
-#endif
-      implicit none
-!
-      real(8) :: dtinc , extime
-      integer :: iexec
-      integer :: nhours , ibcdate
-      integer :: ierr
-#ifdef MPP1
-      integer :: ncpu
-#endif
-      character(256) :: namelistfile, prgname
-! 
-!**********************************************************************
-!
-#ifdef MPP1
-!**********************************************************************
-!
-!     MPI Initialization
-!
-!**********************************************************************
-!
-      call mpi_init(ierr)
-      call mpi_comm_rank(mpi_comm_world,myid,ierr)
-      call mpi_comm_size(mpi_comm_world,ncpu,ierr)
-#endif
-!
-      call whoami(myid)
-!
-#ifdef DEBUG 
-      call activate_debug()
-#endif
-=======
 
 program regcm
 !
->>>>>>> 96c69505
 !**********************************************************************
 !
 !     Used module declarations
 !
 !**********************************************************************
 !
-<<<<<<< HEAD
-#ifdef MPP1
-      if ( myid == 0 ) then
-#endif
-      call getarg(0, prgname)
-      call getarg(1, namelistfile)
-      call initparam(namelistfile, ierr)
-      if ( ierr/=0 ) then
-        write ( 6, * ) 'Parameter initialization not completed'
-        write ( 6, * ) 'Usage : '
-        write ( 6, * ) '          ', trim(prgname), ' regcm.in'
-        write ( 6, * ) ' '
-        write ( 6, * ) 'Check argument and namelist syntax'
-        stop
-      end if
-!
-#ifdef BAND
-      call init_mod_ncio(.true.)
-#else
-      call init_mod_ncio(.false.)
-#endif
-!
-#ifdef MPP1
-      end if
-=======
   use mod_intkinds
   use mod_realkinds
   use mod_dynparam
@@ -167,132 +32,10 @@
   use mod_runparams
 #ifndef MPI_SERIAL
   use mpi
->>>>>>> 96c69505
 #endif
 
   implicit none
 
-<<<<<<< HEAD
-      call set_nproc(ncpu)
-
-      if ( ncpu /= nproc ) then
-        write (aline,*) 'The number of CPU is not well set'
-        call say
-        write (aline,*) 'NCPU = ' , ncpu , '    nproc =' , nproc
-        call say
-        call fatal(__FILE__,__LINE__,'CPU Count mismatch')
-      end if
-!      print * , "process" , myid , "of" , nproc
-      call mpi_barrier(mpi_comm_world,ierr)
-!     starttime= MPI_WTIME()
-      if ( myid > 0 ) then
-        iwest = myid - 1
-      else
-#ifdef BAND
-        iwest = nproc-1
-#else
-        iwest = mpi_proc_null
-#endif
-      end if
-      if ( myid < nproc-1 ) then
-        ieast = myid + 1
-      else
-#ifdef BAND
-        ieast = 0
-#else
-        ieast = mpi_proc_null
-#endif
-      end if
-      if ( jxp < 3 ) then
-        write (aline,*) 'The number of jxp must be greater than 2'
-        call say
-        write (aline,*) 'jxp = ' , jxp , '   jx = ' , jx
-        call say
-        call fatal(__FILE__,__LINE__,'Domain too small')
-      end if
-      if ( jxp*nproc /= jx ) then
-        write (aline,*) 'jx should be divided by nproc'
-        call say
-        write (aline,*) 'jx = ' , jx , '   nproc = ' , nproc
-        call say
-        call fatal(__FILE__,__LINE__,                                   &
-                 & 'Domain dimension not multiple of' //                &
-                 & ' processor number')
-      end if
-      jbegin = 1
-      jendl = jxp
-      jendx = jxp
-      jendm = jxp
-#ifndef BAND
-      if ( myid == 0 ) jbegin = 2
-      if ( myid == nproc-1 ) then
-        jendx = jxp - 1
-        jendm = jxp - 2
-      end if
-#endif
-#else
-      myid = 0
-      nproc= 1 
-#endif
-
-!**********************************************************************
-!
-!     RegCM V4 printout header
-!
-!**********************************************************************
-!
-      call header(myid,nproc)
-!
-!**********************************************************************
-!
-!     Parameter Setup
-!
-!**********************************************************************
-!
-      extime = 0.0D0
-      iexec  = 1
-      call param
-!
-      dtinc  = dt
-      ibcdate = idatex
-!
-!**********************************************************************
-!
-!     Read initial data
-!
-!**********************************************************************
-!
-! this below enable debugging
-#ifdef DEBUG 
-      call start_debug()
-#endif 
-!
-      call init
-#ifdef CHEMTEST
-      if ( ichem == 1 ) then
-        call init_chem
-      end if
-#endif
-!
-!**********************************************************************
-!
-!     Read Boundary conditions
-!
-!**********************************************************************
-!
-      call bdyin
-#ifdef CHEMTEST
-      if ( ichem == 1 ) then
-        call bdyin_chem
-      end if
-#endif
-      call addhours(ibcdate,ibdyfrq)
-!
-      call spinit
-! 
-      if ( ichem == 1 ) call chsrfem
-!
-=======
   real(rk8) :: timestr, timeend
   type(rcm_time_interval) :: tdif
   integer(ik4) :: ierr , iprov
@@ -305,7 +48,6 @@
 !
 ! Model Initialization
 !
->>>>>>> 96c69505
 !**********************************************************************
 !
   call mpi_init_thread(mpi_thread_single,iprov,ierr)
@@ -317,86 +59,6 @@
 !
 !**********************************************************************
 !
-<<<<<<< HEAD
-      call output
-!
-!**********************************************************************
-!
-!     Clean up and logging
-!
-!**********************************************************************
-!
-#ifdef MPP1
-      call free_mpp_initspace
-#endif
-      call time_print(6,'inizialization phase')
-      call time_reset()
-!
-!**********************************************************************
-!
-!     Time Loop : begin Forecast
-!
-!**********************************************************************
-!
-      do while ( idatex < idate2 )
-!
-!       Read in boundary conditions if needed
-!
-
-        if ( idatex == ibcdate .and. idatex < idate2 ) then
-          call bdyin
-#ifdef CHEMTEST
-          if ( ichem == 1 ) call bdyin_chem
-#endif
-          call addhours(ibcdate,ibdyfrq)
-        end if
-!
-!       Refined start
-!
-        if ( .not.ifrest ) then
-          if ( rfstrt ) then
-            if ( (jyear == jyear0 .and. ktau == 0) .or.                 &
-               & dtinc /= deltmx ) then
-              call tstep(extime,dtinc,deltmx)
-              write (aline, 99001) extime , dtinc , dt , dt2 ,          &
-                                   & dtsec , ktau , jyear
-              call say
-            end if
-          end if
-        end if
-!
-!       Compute tendencies
-!
-        call tend(iexec)
-!
-!       Split modes
-!
-        call splitf
-!
-!       Write output for this timestep if requested
-!
-        if (ifrest) done_restart = .true.
-        call output
-!
-!       Increment time
-!
-        extime = extime + dtinc
-        if (debug_level > 3) then
-          if (myid == 0) write(6,'(a,i10,a,i10,a)') &
-             'Simulation time: ', idatex , '+', &
-             idint(dmod(extime,secph)), ' h'
-        end if
-
-      end do
-
-!this below close down debug 
-#ifdef DEBUG
-      call stop_debug()
-#endif 
-      call time_print(6,'evolution phase')
-!
-!**********************************************************************
-=======
 ! Model Run
 !
 !**********************************************************************
@@ -406,7 +68,6 @@
   timeend = tohours(tdif) * secph
 
   call RCM_run(timestr, timeend)
->>>>>>> 96c69505
 !
 !**********************************************************************
 !
@@ -414,69 +75,8 @@
 !
 !**********************************************************************
 !
-<<<<<<< HEAD
-      nhours = idatediff(idate2,idate1)
-      idate1 = idate2
-      call addhours(idate2,nhours)
-      write (aline, *) ' *** new max DATE will be ' , idate2
-      call say
-!
-#ifdef MPP1
-      if ( myid == 0 ) then
-        call for_next
-      end if
-      call mpi_finalize(ierr)
-#else
-      call for_next
-#endif
-#ifdef CLM
-      call t_prf('timing_all',mpicom)
-      call t_finalizef()
-#endif
-!
-      call finaltime(myid)
-!
-      if ( myid == 0 ) then
-        print *, 'RegCM V4 simulation successfully reached end'
-      end if
-!
-! Formats
-!
-99001 format (6x,'large domain: extime = ',f7.1,' dtinc = ',f7.1,       &
-            & ' dt = ',f7.1,' dt2 = ',f7.1,' dtsec = ',f6.1,' ktau = ', &
-            & i7,' in year ',i4)
-99002 format (                                                          &
-         & ' ***** restart file for next run is written at time     = ',&
-         & f10.2,' minutes, ktau = ',i7,' in year ',i4)
-
-      contains
-!
-! Subroutine to write file restparam.nl with an hint for restarting the
-!    model
-!
-      subroutine for_next
-! 
-      open(99, file='restparam.nl')
-      write (99,99001) '&restartparam'
-      if ( idate1 < globidate2 ) then
-        write (99,99001) 'ifrest  = .true. '
-      else
-        write (99,99001) 'ifrest  = .false.'
-      end if
-      write (99,99002) 'idate0  = ' , idate0
-      write (99,99002) 'idate1  = ' , idate1
-      write (99,99002) 'idate2  = ' , globidate2
-      write (99,99002) '/'
-      close (99)
-!
-99001 format (1x,a)
-99002 format (1x,a,i10,',')
-!
-      end subroutine for_next
-=======
   call RCM_finalize()
   call mpi_finalize(ierr)
->>>>>>> 96c69505
 !
 end program regcm
 ! vim: tabstop=8 expandtab shiftwidth=2 softtabstop=2