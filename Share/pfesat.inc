--- conflicted
+++ resolved
@@ -5,10 +5,7 @@
   !
 !DIR$ ATTRIBUTES FORCEINLINE :: pfesat
   pure elemental real(rkx) function pfesat(t,p) result(es)
-<<<<<<< HEAD
-=======
 !$acc routine seq
->>>>>>> 8527a575
     implicit none
     real(rkx) , intent(in) :: t , p ! Temperature (K) , Pressure (Pa)
 
@@ -54,10 +51,7 @@
 
 !DIR$ ATTRIBUTES FORCEINLINE :: pfesat_water
   pure elemental real(rkx) function pfesat_water(t,p) result(es)
-<<<<<<< HEAD
-=======
 !$acc routine seq
->>>>>>> 8527a575
     implicit none
     real(rkx) , intent(in) :: t , p ! Temperature (K) , Pressure (Pa)
 
@@ -83,10 +77,7 @@
 
 !DIR$ ATTRIBUTES FORCEINLINE :: pfesat_ice
   pure elemental real(rkx) function pfesat_ice(t,p) result(es)
-<<<<<<< HEAD
-=======
 !$acc routine seq
->>>>>>> 8527a575
     implicit none
     real(rkx) , intent(in) :: t , p ! Temperature (K) , Pressure (Pa)
 
