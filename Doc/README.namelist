--- conflicted
+++ resolved
@@ -379,26 +379,19 @@
                         ! CONST scenario at year ghg_year_const
  ghg_year_const = 1950, ! Year to use for a constant GHG concentration values
  idcsst   =          0, ! Use diurnal cycle sst scheme
-<<<<<<< HEAD
-=======
  iwhitecap =         0, ! Wind whitecapping effect on ocean albedo
->>>>>>> 8527a575
  iseaice  =          0, ! Model seaice effects
  iconvlwp =          0, ! Use convective algo for lwp in the large-scale
                         ! This is reset to zero if using ipptls = 2
  icldfrac =          1, ! Cloud fraction algorithm
                         !   0 : Original SUBEX
                         !   1 : Xu-Randall empirical
-<<<<<<< HEAD
-                        !   2 : digital cloud (0/1) on condensate presence
-=======
                         !   2 : Thompson scheme
                         !   3 : Gultepe-Isaac scheme
                         !   4 : Texeira scheme
                         !   5 : Tompkins linearized scheme
                         !   6 : Echam5 like scheme
                         !   7 : Digital : cloud/no cloud on total condensate
->>>>>>> 8527a575
                         ! ===================================================
                         ! NOTE: Using the NoTo microphysics (ipptls=2) the
                         !       Xu-Randall scheme (icldfrac=1) is recommended
@@ -477,13 +470,8 @@
  mo_nadv = 3,       ! Number of advection loops for phisics loop
  mo_nsound = 5,     ! Number of sound loops for advection loop
  mo_nzfilt = 3,     ! # of top levels where W filter is active (default kz/5)
-<<<<<<< HEAD
- mo_divfilter = .false. ! Do divergence filtering
- mo_anu2 = 0.6,         ! Moloch factor for divergence filtering
-=======
  mod_divfilter = .false. ! Do divergence filtering
  mo_anu2 = 0.6,          ! Moloch factor for divergence filtering
->>>>>>> 8527a575
  /
 !
 ! Hydrostatic core option
