!::::::::::::::::::::::::::::::::::::::::::::::::::::::::::::::::::::::::::::::
!
!    This file is part of ICTP RegCM.
!
!    ICTP RegCM is free software: you can redistribute it and/or modify
!    it under the terms of the GNU General Public License as published by
!    the Free Software Foundation, either version 3 of the License, or
!    (at your option) any later version.
!
!    ICTP RegCM is distributed in the hope that it will be useful,
!    but WITHOUT ANY WARRANTY; without even the implied warranty of
!    MERCHANTABILITY or FITNESS FOR A PARTICULAR PURPOSE.  See the
!    GNU General Public License for more details.
!
!    You should have received a copy of the GNU General Public License
!    along with ICTP RegCM.  If not, see <http://www.gnu.org/licenses/>.
!
!::::::::::::::::::::::::::::::::::::::::::::::::::::::::::::::::::::::::::::::

#ifdef PNETCDF
subroutine myabort
  use mod_stdio
  use mpi
  implicit none
  integer :: ierr
  write(stderr,*) ' Execution terminated because of runtime error'
  call mpi_abort(mpi_comm_self,1,ierr)
end subroutine myabort
#else
subroutine myabort
  implicit none
  stop ' Execution terminated because of runtime error'
end subroutine myabort
#endif

program chem_icbc

  use mod_intkinds
  use mod_realkinds
  use mod_dynparam
  use mod_date
  use mod_grid
  use mod_wrtoxd
  use mod_header
  use mod_ch_icbc
  use mod_ch_icbc_clim
  use mod_ox_icbc
  use mod_ae_icbc
  use mod_ch_fnest
  use mod_memutil
  use mod_cams
#ifdef PNETCDF
  use mpi
#endif

  implicit none

  type(rcm_time_and_date) :: idate , iodate
  type(rcm_time_interval) :: tdif , tbdy
  integer(ik4) :: nnn , nsteps
  integer(ik4) :: ierr , ipunit
  character(len=256) :: namelistfile , prgname
  character(len=256) :: cdir , cname
  character(len=8)   :: chemsimtype
  integer(ik4) :: ichremlsc , ichremcvc , ichdrdepo , ichcumtra , &
        ichsolver , idirect , ichdustemd , ichdiag , ichsursrc ,  &
        iindirect , ichebdy , ichjphcld , ichbion , ismoke , ichlinox , &
        isnowdark , ichecold
  logical :: carb_aging_control
  integer(ik4) :: ichem , iclimaaer
  integer(ik4) ibltyp , iboudy , isladvec , iqmsl , icup_lnd , icup_ocn ,  &
    ipgf , iemiss , lakemod , ipptls , iocnflx , iocncpl , iwavcpl ,       &
<<<<<<< HEAD
    iocnrough , iocnzoq , idcsst , iseaice , idesseas , iconvlwp ,         &
    ioasiscpl , icldmstrat , icldfrac , irrtm , iclimao3 , isolconst ,     &
    icumcloud , islab_ocean , itweak , ghg_year_const , idiffu , icopcpl , &
    iwhitecap , ifixsolar , year_offset , ichdustparam , irceideal
=======
    iocnrough , iocnzoq , idcsst , iseaice , iconvlwp , ioasiscpl ,        &
    icldmstrat , icldfrac , irrtm , iclimao3 , isolconst , icumcloud ,     &
    islab_ocean , itweak , ghg_year_const , idiffu , icopcpl , iwhitecap , &
    ifixsolar , year_offset , ichdustparam , irceideal
>>>>>>> 8527a575
  real(rkx) :: temp_tend_maxval , wind_tend_maxval , fixedsolarval
  character(len=8) :: scenario
  character(len=256) :: radclimpath
  real(rkx) :: rdstemfac , rocemfac
  logical :: dochem , dooxcl , doaero
  data dochem /.false./
  data dooxcl /.false./
  data doaero /.false./
  data ichem /0/
  data iclimaaer /0/

  namelist /chemparam/ chemsimtype , ichremlsc , ichremcvc , ichdrdepo , &
    ichcumtra , ichsolver , idirect , ichdustemd , ichdiag , iindirect , &
    ichsursrc , ichebdy , rdstemfac , rocemfac , ichjphcld , ichbion ,   &
    ismoke , ichlinox , isnowdark , carb_aging_control , ichecold ,      &
    ichdustparam

  namelist /physicsparam/ ibltyp , iboudy , isladvec , iqmsl ,         &
    icup_lnd , icup_ocn , ipgf , iemiss , lakemod , ipptls , idiffu ,  &
    iocnflx , iocncpl , iwavcpl , icopcpl , iocnrough , iocnzoq ,      &
    ichem ,  scenario ,  idcsst , iwhitecap , iseaice , iconvlwp ,     &
    icldmstrat , icldfrac , irrtm , iclimao3 , iclimaaer , isolconst , &
    icumcloud , islab_ocean , itweak , temp_tend_maxval , ioasiscpl ,  &
    wind_tend_maxval , ghg_year_const , ifixsolar , fixedsolarval ,    &
    irceideal , year_offset , radclimpath

#ifdef PNETCDF
  call mpi_init(ierr)
#endif

  call header('chem_icbc')
  !
  ! Read input global namelist
  !
  call get_command_argument(0,value=prgname)
  call get_command_argument(1,value=namelistfile)
  call initparam(namelistfile, ierr)
  if ( ierr/=0 ) then
    write (stderr,*) 'Parameter initialization not completed'
    write (stderr,*) 'Usage : '
    write (stderr,*) '          ', trim(prgname), ' regcm.in'
    write (stderr,*) ' '
    write (stderr,*) 'Check argument and namelist syntax'
    stop
  end if

  ! Read also chemparam
  open(newunit=ipunit, file=namelistfile, status='old', &
       action='read', iostat=ierr)
  if ( ierr /= 0 ) then
    write (stderr,*) 'Parameter initialization not completed'
    write (stderr,*) 'Cannot open ',trim(namelistfile)
    stop
  end if
  read(ipunit, physicsparam, iostat=ierr)
  if ( ierr /= 0 ) then
    write (stderr,*) 'Error reading physicsparam namelist'
    write (stderr,*) 'Check namelist content and syntax'
    stop
  end if
  if ( ichem == 1 .or. iclimaaer == 1 ) then
    rewind(ipunit)
    read(ipunit, chemparam, iostat=ierr)
    if ( ierr /= 0 ) then
      write (stderr,*) 'Cannot read namelist stanza: chemparam'
      write (stderr,*) 'Assuming nothing to do for this experiment'
      stop
    end if
    close(ipunit)
  else
    close(ipunit)
    write (stderr,*) 'Assuming nothing to do for this experiment'
    write (stderr,*) 'Both ichem and iclimaaer equal to zero.'
    stop
  end if

  if ( chemtyp .eq. 'FNEST' ) then
    call init_fnestparam(namelistfile,cdir,cname)
  end if

  if ( iclimaaer == 1 ) then
    doaero = .true.
    chemsimtype = 'AERO'
  else
    select case (chemsimtype)
      case ( 'CBMZ' )
        dochem = .true.
      case ( 'DUST', 'DU12', 'SSLT', 'DUSS' )
        doaero = .true.
      case ( 'CARB' , 'SULF' , 'SUCA' , 'AERO' , 'SUCE' )
        doaero = .true.
        dooxcl = .true.
      case ( 'DCCB' )
        dochem = .true.
        doaero = .true.
        dooxcl = .true.
      case default
        write (stderr,*) 'Unknown chemsimtype'
        write (stderr,*) 'Assuming nothing to do for this experiment'
        call finaltime(0)
        write(stdout,*) 'Successfully completed CHEM ICBC'
        stop
    end select
  end if

  call memory_init

  call init_grid(jx,iy,kz)
  call init_outoxd(chemsimtype)

  tdif = globidate2-globidate1
  tbdy = rcm_time_interval(ibdyfrq,uhrs)
  nsteps = nint(tohours(tdif))/ibdyfrq + 1

  write (stdout,*) 'GLOBIDATE1 : ' , tochar(globidate1)
  write (stdout,*) 'GLOBIDATE2 : ' , tochar(globidate2)
  write (stdout,*) 'NSTEPS     : ' , nsteps
  if ( dochem ) then
    write (stdout,*) 'chemtyp     : ' , chemtyp
  else
    write (stdout,*) 'Aerosol simulation.'
  end if

  select case (chemtyp)

  case ('FNEST')
    idate = globidate1
    iodate = idate
    call init_fnest(idate,cdir,cname,dochem,dooxcl,doaero)
    do nnn = 1 , nsteps
      call get_fnest(idate)
      iodate = idate
      idate = idate + tbdy
    end do
    call close_fnest

  case('MZCLM')
    idate = globidate1
    iodate = idate
    if (dochem ) call newfile_ch_icbc(idate)
    if (dooxcl ) call newfile_ox_icbc(idate)
    if (doaero)  call newfile_ae_icbc1(idate)
    if (dochem ) call init_ch_icbc_clim(idate)
    if (doaero ) call init_ae_icbc(idate)
    if (dooxcl)  call init_ox_icbc(idate)
    do nnn = 1 , nsteps
      if (.not. lsamemonth(idate, iodate) ) then
        if ( dochem ) call newfile_ch_icbc(monfirst(idate))
        if ( doaero ) call newfile_ae_icbc1(monfirst(idate))
        if ( dooxcl ) call newfile_ox_icbc(monfirst(idate))
      end if
      if ( dochem ) call get_ch_icbc_clim(idate)
      if ( dooxcl ) call get_ox_icbc(idate)
      if ( doaero ) call get_ae_icbc(idate)
      iodate = idate
      idate = idate + tbdy
    end do
    if ( dochem ) call close_ch_icbc_clim
    if ( doaero) call close_ae_icbc
    if ( dooxcl)  call close_ox_icbc

  case('MZ6HR')
    idate = globidate1
    iodate = idate
    if (dochem) call newfile_ch_icbc(idate)
    if (dochem) call init_ch_icbc(idate)
    do nnn = 1 , nsteps
      if (.not. lsamemonth(idate, iodate) ) then
        if ( dochem ) call newfile_ch_icbc(monfirst(idate))
      end if
      if(dochem)  call get_ch_icbc(idate)
      iodate = idate
      idate = idate + tbdy
    end do
    call close_ch_icbc

  case('CAMSR')
    if ( doaero ) then
      idate = globidate1
      iodate = idate
      call newfile_ae_icbc(idate)
      call init_cams('AE')
      do nnn = 1 , nsteps
        if (.not. lsamemonth(idate, iodate) ) then
          call newfile_ae_icbc(monfirst(idate))
        end if
       call get_cams(idate,'AE')
       iodate = idate
       idate = idate + tbdy
      end do
      call conclude_cams
    end if
    if (dochem) then
      idate = globidate1
      iodate = idate
      call newfile_ch_icbc(idate)
      call init_cams('CH')
      do nnn = 1 , nsteps
        if (.not. lsamemonth(idate, iodate) ) then
          call newfile_ch_icbc(monfirst(idate))
        end if
        call get_cams(idate,'CH')
        iodate = idate
        idate = idate + tbdy
      end do
      call conclude_cams
    end if

  end select

  call close_outoxd

  call memory_destroy

  call finaltime(0)
  write(stdout,*) 'Successfully completed CHEM ICBC'

#ifdef PNETCDF
  call mpi_finalize(ierr)
#endif

end program chem_icbc
! vim: tabstop=8 expandtab shiftwidth=2 softtabstop=2<|MERGE_RESOLUTION|>--- conflicted
+++ resolved
@@ -70,17 +70,10 @@
   integer(ik4) :: ichem , iclimaaer
   integer(ik4) ibltyp , iboudy , isladvec , iqmsl , icup_lnd , icup_ocn ,  &
     ipgf , iemiss , lakemod , ipptls , iocnflx , iocncpl , iwavcpl ,       &
-<<<<<<< HEAD
-    iocnrough , iocnzoq , idcsst , iseaice , idesseas , iconvlwp ,         &
-    ioasiscpl , icldmstrat , icldfrac , irrtm , iclimao3 , isolconst ,     &
-    icumcloud , islab_ocean , itweak , ghg_year_const , idiffu , icopcpl , &
-    iwhitecap , ifixsolar , year_offset , ichdustparam , irceideal
-=======
     iocnrough , iocnzoq , idcsst , iseaice , iconvlwp , ioasiscpl ,        &
     icldmstrat , icldfrac , irrtm , iclimao3 , isolconst , icumcloud ,     &
     islab_ocean , itweak , ghg_year_const , idiffu , icopcpl , iwhitecap , &
     ifixsolar , year_offset , ichdustparam , irceideal
->>>>>>> 8527a575
   real(rkx) :: temp_tend_maxval , wind_tend_maxval , fixedsolarval
   character(len=8) :: scenario
   character(len=256) :: radclimpath
