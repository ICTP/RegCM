--- conflicted
+++ resolved
@@ -2011,10 +2011,6 @@
     end do
     !
     if ( ichem == 1 ) then
-<<<<<<< HEAD
-      ! save the 3D precip for chemical washout
-      mc2mo%rembc =  mc2mo%rainls
-=======
       do k = 1 , kz
         do i = ici1 , ici2
           do j = jci1 , jci2
@@ -2024,7 +2020,6 @@
           end do
         end do
       end do
->>>>>>> 25b83a96
     end if
     !--------------------------------------------------------------
     ! Convert the accumlated precipitation to appropriate units for
