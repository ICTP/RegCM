--- conflicted
+++ resolved
@@ -63,10 +63,7 @@
     do k = 1 , kz
       do i = ici1 , ici2
         do j = jci1 , jci2
-<<<<<<< HEAD
-=======
 #endif
->>>>>>> 8527a575
           if ( qc(j,i,k) > qcrit(j,i) ) then
             ! Use Pal et al. formula
             ! rhrng = rh(j,i,k)
