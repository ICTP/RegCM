--- conflicted
+++ resolved
@@ -308,10 +308,6 @@
         end do
         do i = ice1 , ice2
           do j = jce1 , jce2
-<<<<<<< HEAD
-            mo_atm%rho(j,i,k) = mo_atm%p(j,i,k)/(rgas* mo_atm%t(j,i,k))
-=======
->>>>>>> d5725bbf
             mo_atm%pf(j,i,1) = mo_atm%p(j,i,1) - mo_atm%rho(j,i,1) * &
               egrav * (mo_atm%zetaf(j,i,1)-mo_atm%zeta(j,i,1))
           end do
