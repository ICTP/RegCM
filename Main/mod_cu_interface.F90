--- conflicted
+++ resolved
@@ -41,6 +41,7 @@
   use mod_cu_tiedtke , only : allocate_mod_cu_tiedtke , tiedtkedrv , &
       pmean , nmctop
   use mod_cu_tables , only : init_convect_tables
+  use mod_cu_bm , only : allocate_mod_cu_bm , bmpara , cldefi
   use mod_cu_em , only : allocate_mod_cu_em , cupemandrv , cbmf2d
   use mod_cu_kuo , only : allocate_mod_cu_kuo , cupara , twght , vqflx , k700
   use mod_cu_grell , only : allocate_mod_cu_grell , cuparan , mincld2d ,   &
@@ -62,6 +63,7 @@
   public :: cuscheme
   public :: cbmf2d
   public :: avg_ww
+  public :: cldefi
   public :: twght
   public :: vqflx
   public :: shrmax2d
@@ -110,6 +112,9 @@
     end if
     if ( any(icup == 2) ) then
       call allocate_mod_cu_grell
+    end if
+    if ( any(icup == 3) ) then
+      call allocate_mod_cu_bm
     end if
     if ( any(icup == 4) .or. any(icup == 5) ) then
       if ( idynamic == 3 ) then
@@ -216,11 +221,7 @@
     implicit none
     integer(ik4) :: i , j , k
     if ( all(icup == 0) ) return
-<<<<<<< HEAD
-    if ( any(icup == 1) ) then
-=======
     if ( any(icup == 1) .or. any(icup == 3) ) then
->>>>>>> 8527a575
       call model_cumulus_cloud(m2c)
     end if
     do concurrent ( j = jci1:jci2, i = ici1:ici2, k = 1:kz )
@@ -246,33 +247,6 @@
     end if
 
     if ( any(icup == 5) ) then
-<<<<<<< HEAD
-      if ( iconv == 1 ) then
-        ! Calculate average elevation of cmcptop level
-        nmctop = 0
-        do i = ici1 , ici2
-          do j = jci1 , jci2
-            iplmlc = 1
-            do k = 1 , kzp1
-              iplmlc = k
-              if ( m2c%pasf(j,i,k) >= cmcptop ) exit
-            end do
-            nmctop = nmctop + iplmlc
-          end do
-        end do
-        iplmlc = nmctop / ((jci2-jci1)*(ici2-ici1))
-        call minall(iplmlc,mintop)
-        call maxall(iplmlc,maxtop)
-        nmctop = (mintop+maxtop)/2
-      else if ( iconv == 4 ) then
-        do k = 1 , kz
-          mymean = sum(m2c%pas(:,:,k))/real(((jci2-jci1)*(ici2-ici1)),rkx)
-          call meanall(mymean,pmean(k))
-        end do
-      end if
-
-=======
->>>>>>> 8527a575
       w1 = d_one/real(max(int(max(dtcum,900.0_rkx)/dtsec),1),rkx)
       do concurrent ( j = jci1:jci2, i = ici1:ici2, k = 1:kz )
         if ( cuscheme(j,i) == 5 ) then
@@ -362,6 +336,8 @@
               call cupara(m2c)
             case (2)
               call cuparan(m2c)
+            case (3)
+              call bmpara(m2c)
             case (4)
               call cupemandrv(m2c)
             case (5)
@@ -511,22 +487,12 @@
       if ( idynamic == 3 ) then
         do concurrent ( j = jci1:jci2, i = ici1:ici2, k = 1:kz )
           mo_atm%tten(j,i,k) = cu_tten(j,i,k)
-<<<<<<< HEAD
-        end do
-        do concurrent ( j = jci1:jci2, i = ici1:ici2, k = 1:kz )
-=======
->>>>>>> 8527a575
           mo_atm%qxten(j,i,k,iqv) = cu_qten(j,i,k,iqv)
         end do
       else
         do concurrent ( j = jci1:jci2, i = ici1:ici2, k = 1:kz )
           aten%t(j,i,k,pc_total) = aten%t(j,i,k,pc_total) + &
                           cu_tten(j,i,k) * m2c%psb(j,i)
-<<<<<<< HEAD
-        end do
-        do concurrent ( j = jci1:jci2, i = ici1:ici2, k = 1:kz )
-=======
->>>>>>> 8527a575
           aten%qx(j,i,k,iqv,pc_total) = aten%qx(j,i,k,iqv,pc_total) + &
                           cu_qten(j,i,k,iqv) * m2c%psb(j,i)
         end do
