!-----------------------------------------------------------------------
!
! This README details namelist parameters for RegCM V4.7
!
!-----------------------------------------------------------------------
!
! Choice of the dynamical core
!
 &coreparam
 idynamic = 1,  ! Choice of dynamical core
                ! 1 = MM4 hydrostatical core
                ! 2 = MM5 NON hydrostatical core
                ! 3 = MOLOCH NON hydrostatical core
 /
!
! Domain dimension
!
 &dimparam 
 iy     = 34,   ! This is number of points in the N/S direction
 jx     = 48,   ! This is number of points in the E/W direction
 kz     = 18,   ! Number of vertical levels
 dsmin  = 0.01, ! Minimum sigma spacing (only used if kz is not 14, 18, 23, 41)
 dsmax  = 0.05, ! Maximum sigma spacing (only used if kz is not 14, 18, 23, 41)
 nsg    = 1,    ! For subgridding, number of points to decompose. If nsg=1,
                ! no subgridding is performed. CLM does NOT work as of now with
                ! subgridding enabled.
 njxcpus = -1,  ! Number of CPUS to be used in the jx (lon) dimension.
                ! If <=0 , the executable will try to figure out a suitable
                ! decomposition.
 niycpus = -1,  ! Number of CPUS to be used in the iy (lat) dimension.
                ! If <=0 , the executable will try to figure out a suitable
                ! decomposition.
 /
!
! Domain geolocation
!
 &geoparam
 iproj = 'LAMCON', ! Domain cartographic projection. Supported values are:
                   ! 'LAMCON', Lambert conformal.
                   ! 'POLSTR', Polar stereographic.
                   ! 'NORMER', Normal  Mercator.
                   ! 'ROTMER', Rotated Mercator.
                   ! 'ROTLLR', Rotated Latitude/Longitude.
 ds = 60.0,        ! Grid point horizontal resolution in km
                   ! If negative, horizontal resolution in degrees
 ptop = 5.0,       ! Pressure of model top in cbar
 clat = 45.39,     ! Central latitude  of projection in degrees
                   ! North hemisphere is positive
 clon = 13.48,     ! Central longitude of projection in degrees
                   ! West is negative.
 cntri = -1        ! S/N index of projection center in domain.
                   ! Defaults to IY/2.0
 cntrj = -1        ! W/E index of projection center in domain.
                   ! Defaults to JX/2.0
 plat = 45.39,     ! Pole latitude (only for rotated Mercator Proj)
 plon = 13.48,     ! Pole longitude (only for rotated Mercator Proj)
 truelatl = 30.0,  ! Lambert true latitude (low latitude side)
 truelath = 60.0,  ! Lambert true latitude (high latitude side)
 i_band = 0,       ! Use this to enable a tropical band. In this case the ds,
                   ! iproj, clat, clon parameters are not considered.
 i_crm = 0,        ! Use this to enable doubly-periodic domains for idealized
                   ! simulations.  Forces i_band = 1.
 /
!
! Domain terrain generation parameters
!
 &terrainparam
 domname  = 'RegCM',          ! Name of the domain/experiment.
                              ! Controls naming of input files
 lresamp = .false.,           ! Do a first resampling before interpolation
 smthbdy = .false.,           ! Perform extra smoothing in boundaries
 ismthlev = 1,                ! Smoothing level (additional 1-2-1 smoother)
 roidem = 1.5,                ! Interpolation radius in ds unit for topography
 h2ohgt = .true.,             ! Allow water points to have hgt greater than 0
 h2opct = 50.0,               ! Surface min H2O percent to be considered water
 lakedpth    = .false.,       ! If using lakemod (see below), produce from
                              ! terrain program the domain bathymetry
 lsmoist     = .false.,       ! Use Satellite Soil Moisture Dataset for
                              ! initialization of soil moisture.
 fudge_lnd   = .false.,       ! Fudging Control flag, for landuse of grid 
 fudge_lnd_s = .false.,       ! Fudging Control flag, for landuse of subgrid
 fudge_tex   = .false.,       ! Fudging Control flag, for texture of grid
 fudge_tex_s = .false.,       ! Fudging Control flag, for texture of subgrid
 fudge_lak   = .false.,       ! Fudging Control flag, for lake of grid
 fudge_lak_s = .false.,       ! Fudging Control flag, for lake of subgrid
 dirter = 'input/',           ! Output directory for terrain files
 inpter = 'globdata/',        ! Input directory for SURFACE dataset
 tersrc = 'GMTED',            ! Select GMTED or GTOPO DEM data
 smsrc  = 'ESACCI',           ! Select ESACCI or CPC surface soil moisture
                              ! when lsmoist option is True
 moist_filename = 'moist.nc', ! Read initial moisture and snow from this file
 /
!
! ICBC Global data input control
!
!   GLOBAL DATA AVAILABLE FROM ICTP FROM:
!            http://clima-dods.ictp.it/Data/RegCM_Data
!
 &globdatparam
 ibdyfrq =     6,            ! boundary condition interval (hours)
 ssttyp = 'EIN75',           ! Type of Sea Surface Temperature used
                             !  One in: GISST, OISST, OI2ST, OI_WK, OI2WK,
                             !          FV_A2, FV_B2, EH5A2, EH5B1, EHA1B,
                             !          EIN75, EIN15, CCSST, CA_XX, HA_XX,
                             !          EC_XX, IP_XX, GF_XX, CN_XX, MP_XX
 dattyp = 'EIN75',           ! Type of global analysis datasets used
                             !  One in: ECMWF, ERA40, EIN75, EIN15, EIN25,
                             !          ERAHI, NNRP1, NNRP2, NRP2W, GFS11,
                             !          FVGCM, FNEST, EH5A2, EH5B1, EHA1B,
                             !          CCSMN, ECEXY, CA_XX, HA_XX, EC_XX,
                             !          IP_XX, GF_XX, CN_XX, MP_XX, CMIP6
                             ! with XX for CMIP5 datasets in 26, 45, 85
                             ! For CMIP6, fill the cmip6param namelist
 chemtyp = 'MZCLM',          ! Type of Global Chemistry boundary conditions
                             ! One in : MZ6HR, 6 hours MOZART output
                             !        : MZCLM, MOZART climatology 1999-2009
 gdate1 = 1990060100,        ! Start date for ICBC data generation
 gdate2 = 1990070100,        ! End data for ICBC data generation
 calendar = 'gregorian',     ! Calendar type : gregorian, noleap, 360_day
 dirglob = 'input',          ! Path for ICBC produced input files
 inpglob = 'RegCM_Data',     ! Path for ICBC global input datasets.
 ensemble_run = .false.,     ! If this is a member of a perturbed ensemble
                             ! run. Activate random noise added to input
                             ! ICBC controlled by the perturbparam stanza
 /
!
! CMIP6 model selection
!
 &cmip6param
 cmip6_inp = 'https://esgf3.dkrz.de/thredds/dodsC',
 ! cmip6_inp = 'https://esgf-data3.ceda.ac.uk/thredds/dodsC',
 ! cmip6_inp = 'http://noresg.nird.sigma2.no/thredds/dodsC',
 ! cmip6_inp = 'https://esg1.umr-cnrm.fr/thredds/dodsC',
 ! cmip6_inp = 'https://esgf-data.ucar.edu/thredds/dodsC',
 ! cmip6_inp = 'https://esg-dn2.nsc.liu.se/thredds/dodsC',
 cmip6_model = 'MPI-ESM1-2-HR',
 ! cmip6_model = 'HadGEM3-GC31-MM',
 ! cmip6_model = 'NorESM2-MM',
 ! cmip6_model = 'CNRM-ESM2-1',
 ! cmip6_model = 'CESM2',
 ! cmip6_model = 'EC-Earth3',
 cmip6_ssp = 'ssp585',
 cmip6_variant = 'r1i1p1f1',
 ! cmip6_variant = 'r1i1p1f3',
 ! cmip6_variant = 'r2i1p1f1',
 ! cmip6_variant = 'r1i1p1f2',
 ! cmip6_variant = 'r11i1p1f1',
 ! cmip6_variant = 'r1i1p1f1',
 cmip6_grid = 'gn',
 ! cmip6_grid = 'gn',
 ! cmip6_grid = 'gn',
 ! cmip6_grid = 'gr',
 ! cmip6_grid = 'gn',
 ! cmip6_grid = 'gr',
 /
!
! Nesting control
!
 &fnestparam
 coarse_outdir = 'globdata/RegCM', ! Coarse domain output dir if FNEST
 coarse_domname = 'EUROPE',        ! Coarse domain domname
 /
!
! Model start/restart control
!
 &restartparam
 ifrest  = .false. ,   ! If a restart
 mdate0  = 1990060100, ! Global start (is globidate1)
 mdate1  = 1990060100, ! Start date of this run
 mdate2  = 1990060200, ! End date for this run
 /
!
! Model timing parameters
! All values except dt can be zero. Convenient values are chosen by the model.
!
 &timeparam
 dt     =   150.,   ! time step in seconds
 dtrad  =     0.,   ! time interval solar radiation calculated (minutes)
 dtabem =     0.,   ! time interval absorption-emission calculated (hours)
 dtsrf  =     0.,   ! time interval at which land model is called (seconds)
 dtcum  =     0.,   ! time interval at which cumuls is called (seconds)
 dtche  =     0.,   ! time interval at which chem model is called (seconds)
 /
!
! Model Output control
!
 &outparam
 prestr  =     '',   ! string to prepend to output file names
 outnwf  =     0.,   ! Day interval to open new files (0 = monthly)
 ifsave  = .true. ,  ! Create SAV files for restart
 savfrq  =     0.,   ! Frequency in days to create them (0 = monthly)
 ifatm   = .true. ,  ! Output ATM ?
 atmfrq  =     6.,   ! Frequency in hours to write to ATM
 ifrad   = .true. ,  ! Output RAD ?
 radfrq  =     6.,   ! Frequency in hours to write to RAD
 ifsrf   = .true. ,  ! Output SRF ?
 srffrq  =     3.,   ! Frequency in hours to write to SRF
 ifsts   = .true. ,  ! Output STS (frequence is daily) ?
 ifshf   = .true. ,  ! Output SHF (frequence is hourly) ?
 ifsub   = .true. ,  ! Output SUB ?
 subfrq  =     6.,   ! Frequency in hours to write to SUB
 iflak   = .true.,   ! Output LAK ?
 lakfrq  =     6.,   ! Frequency in hours to write to LAK
 ifchem  = .true.,   ! Output CHE ?
 ifopt   = .false.,  ! Output OPT ?
 chemfrq =     6.,   ! Frequency in hours to write to CHE
 enable_atm_vars = 73*.true., ! Mask to eventually disable variables ATM
 enable_srf_vars = 46*.true., ! Mask to eventually disable variables SRF
 enable_rad_vars = 28*.true., ! Mask to eventually disable variables RAD
 enable_sub_vars = 18*.true., ! Mask to eventually disable variables SUB
 enable_sts_vars = 18*.true., ! Mask to eventually disable variables STS
 enable_shf_vars = 8*.true.,  ! Mask to eventually disable variables SHF
 enable_lak_vars = 18*.true., ! Mask to eventually disable variables LAK
 enable_opt_vars = 20*.true., ! Mask to eventually disable variables OPT
 enable_che_vars = 26*.true., ! Mask to eventually disable variables CHE
 dirout  = './output',        ! Path where all output will be placed
 lsync   = .false.,           ! If sync of output files at every timestep is
                              ! requested. Note, it has a performance impact.
                              ! Enabled by default if debug_level > 2
 uvrotate = .false.,          ! Rotate projected wind to S-N, W-E direction
 icosp = 0,                   ! Enable COSP needed fields in output in the ATM
 idiag = 0,                   ! Enable tendency diagnostic output in the ATM
                              ! file. NOTE: output file gets HUGE.
 do_parallel_netcdf_in  = .false., ! This enables paralell input
                                   ! Each processors reads its slice in the
                                   ! input file. Enable ONLY in case of
                                   ! HUGE input bandwidth,
 do_parallel_netcdf_out = .false., ! This enables paralell output if the 
                                   ! hdf5/netcdf libraries support it and
                                   ! the model is compiled with :
                                   !    --enable-nc4-parallel
 deflate_level = 1, ! Deflate level for NetCDF4 compress format if model is
                    ! compiled with both --enable-nc4 and --enable-nc4-gzip 
 /
!
! Model Physics
!
 &physicsparam
 iboudy  =          5,  ! Lateral Boundary conditions scheme
                        !   0 => Fixed
                        !   1 => Relaxation, linear technique.
                        !   2 => Time-dependent
                        !   3 => Time and inflow/outflow dependent.
                        !   4 => Sponge (Perkey & Kreitzberg, MWR 1976)
                        !   5 => Relaxation, exponential technique.
 isladvec =         0,  ! Semilagrangian advection scheme for tracers and
                        ! humidity
                        !   0 => Disabled
                        !   1 => Enable Semi Lagrangian Scheme
   iqmsl =          1,  ! Quasi-monotonic Semi Lagrangian
                        !   0 => Standard Semi-Lagrangian
                        !   1 => Bermejo and Staniforth 1992 QMSL scheme
 ibltyp  =          1,  ! Boundary layer scheme
                        !   0 => Frictionless
                        !   1 => Holtslag PBL (Holtslag, 1990)
                        !   2 => UW PBL (Bretherton and McCaa, 2004)
 idiffu   =          1, ! Diffusion scheme
                        !   0 => No diffusion
                        !   1 => MM5 4th order interior/ 2nd order boundary
                        !   2 => LeVeque 4th order 9 point laplacian
                        !   3 => Xue 6th order with flux limiter
 icup_lnd =          4, ! Cumulus convection scheme Over Land
 icup_ocn =          4, ! Cumulus convection scheme Over Icean
                        !   1 => Kuo
                        !   2 => Grell
                        !   4 => Emanuel (1991)
                        !   5 => Tiedtke (1996)
                        !   6 => Kain-Fritsch (1990), Kain (2004)
                        !  -1 => MM5 Shallow cumulus scheme:
                        !           No precipitation but only mixing.
 ipptls  =          1,  ! Moisture scheme
                        !   1 => Explicit moisture (SUBEX; Pal et al 2000)
                        !   2 => Explicit moisture Nogherotto/Tompkins
                        !   3 => Explicit moisture WSM5
 iocncpl =          0,  ! Ocean SST from coupled Ocean Model through RegESM
                        !   1 => Coupling activated
 iwavcpl =          0,  ! Ocean roughness from coupled Wave Model through RegESM
                        !   1 => Coupling activated
 icopcpl =          0,  ! Export data for COP component (RegESM)
                        !   1 => Coupling activated
 iocnflx =          2,  ! Ocean Flux scheme
                        !   1 => Use BATS1e Monin-Obukhov
                        !   2 => Zeng et al (1998)
                        !   3 => Coare bulk flux algorithm
   iocnrough =      1,  ! Zeng Ocean model roughness formula to use.
                        !   1 => (0.0065*ustar*ustar)/egrav
                        !   2 => (0.013*ustar*ustar)/egrav + 0.11*visa/ustar
                        !   3 => (0.017*ustar*ustar)/egrav
                        !   4 => Huang 2012 free convection and swell effects
                        !   5 => four regime formulation
   iocnzoq =        1,  ! Zeng Ocean model factors for t,q roughness
                        !   1 => 2.67*(re**d_rfour) - 2.57
                        !   2 => min(4.0e-4, 2.0e-4*re**(-3.3))
                        !   3 => COARE formulation as in bulk flux above
 ipgf    =          0,  ! Pressure gradient force scheme
                        !   0 => Use full fields
                        !   1 => Hydrostatic deduction with pert. temperature
 iemiss  =          0,  ! Use computed long wave emissivity
 lakemod =          0,  ! Use lake model
 ichem   =          0,  ! Use active aerosol chemical model
 scenario =   'SSP119', ! AR5 RCP scenario in RPC2.6, RCP4.5, RCP6.0, RCP8.5
                        ! AR4 old CMIP3 scenario to use in A1B, A2, B1, B2
                        ! CONST scenario at year ghg_year_const
 ghg_year_const = 1950, ! Year to use for a constant GHG concentration values
 idcsst   =          0, ! Use diurnal cycle sst scheme
 iseaice  =          0, ! Model seaice effects
<<<<<<< HEAD
 iconvlwp =          1, ! Use convective algo for lwp in the large-scale
=======
 iconvlwp =          0, ! Use convective algo for lwp in the large-scale
>>>>>>> 501443a6
                        ! This is reset to zero if using ipptls = 2
 icldfrac =          1, ! Cloud fraction algorithm
                        !   0 : Original SUBEX
                        !   1 : Xu-Randall empirical
<<<<<<< HEAD
=======
                        !   2 : Thompson scheme
                        !   3 : Gultepe-Isaac scheme
                        !   4 : Texeira scheme
                        !   5 : Tompkins linearized scheme
                        !   6 : Echam5 like scheme
>>>>>>> 501443a6
 icldmstrat =        0, ! Simulate stratocumulus clouds
 icumcloud =         1, ! Kuo and Betts Miller formula to use for cumulus
                        ! clouds (cf and lwc) cloud fractions
                        ! It is only used only if mass fluxes are not
                        ! available (Kuo and BM).
                        !   0,1 => cf = 1-(1-clfrcv)**(1/kdepth)
                        !   2   => cf = cloud profile
                        ! Liquid water content:
                        !   0   => constant in cloud
                        !   1,2 => function of temperature
 irrtm    =          0, ! Use RRTM radiation scheme instead of CCSM
 iclimao3 =          0, ! Use O3 climatic dataset from SPARC CMIP5
 iclimaaer =         0, ! Use AEROSOL climatic dataset from AERGLOB for non
                        ! interactive aerosol load affecting radiative scheme.
                        ! 0 => No aereosol considered
                        ! 1 => Use interpolated mixing ratios from chem ICBC
                        ! 2 => Use climate MERRA2 dataset (1980-2021)
                        ! 3 => Use inline CMIP6 plume model
 radclimpath = 'OPPMONTH,! Path to the MERRA2 dataset for iclimaaer == 2
                         ! https://b2share.fz-juelich.de/communities/EURO-CORDEX
 isolconst =         0, ! Use a constant 1367 W/m^2 instead of the prescribed
                        ! TSI recommended CMIP5 solar forcing data.
 islab_ocean =       0, ! Activate the SLAB ocean model
 itweak =            0, ! Enable tweak scenario
 ipgwrun =           0, ! Expect PGW monthly deltas to be added to the ICBC
 ifixsolar =         0, ! Fix the solar constant to fixedsolarval
                        ! (no diurnal or seasonal cycle)
 fixedsolarval =  343., ! The constant solar value for ifixsolar = 1
 /
!
! Dynamical core parameters : Use defaults, be on your own otherwise!
!
 &dynparam
 gnu1 = 0.0625,  ! nu factor for Asselin filter in leapfrog step.
 gnu2 = 0.0625,  ! nu factor for Asselin filter in leapfrog step (tracers).
                 ! MM5 manual , equation 2.4.6
                 ! Default 0.0625 for hydro, 0.1 for nonhydro
 ckh = 1.0,      ! Background diffusion multiplication factor
 adyndif = 1.0,  ! Dynamical diffusion multiplication factor
 diffu_hgtf = 1, ! Add topographic effect to diffusion
                 ! It is set to zero default in the non-hydrostatic
 upstream_mode = .true.,  ! Add off centering to advection
 uoffc = 0.250,           ! Maximum off-centering factor to use
 stability_enhance = .true., ! Do not allow horizontal advection to increase
                             ! tendencies if strong gradients are present
 t_extrema = 5.0, ! Maximum gradient of T in K for advection to stop
 q_rel_extrema = 0.2, ! Maximum gradient fraction for QV for advection to stop
 /
!
! Non-hydrostatic core option
!
 &referenceatm
 base_state_pressure = 101325.0, ! Base state reference pressure
 logp_lrate = 47.70,             ! Logp lapse rate d(T)/d(ln P) [K/ln(Pa)]
 /
 &nonhydroparam
 ifupr = 0,         ! Upper radiative boundary condition (Klemp and Durran,
                    ! Bougeault, 1983)
 nhbet = 0.4,       ! Ikawa beta parameter (0.=centered, 1.=backward)
                    ! determines the time-weighting, where zero gives a
                    ! time-centered average and positive values give a bias
                    ! towards the future time step that can be used for
                    ! acoustic damping. In practice, values of
                    ! nhbet = 0.2 - 0.4 are used (MM5 manual, Sec. 2.5.1)
 nhxkd = 0.1,       ! Time weighting for weighting old/new pp
 ifrayd = 0,        ! Upper levels Rayleigh damper to BCs
 rayndamp = 5,      ! Number of top levels to apply
 rayalpha0 = .0000115740, ! Rate alpha0 (1/86400)
 rayhd = 10000.0,   ! Damping scale depth
 mo_wmax = 150.0,   ! Maximum representable wind speed in m/s
 mo_nadv = 3,       ! Number of advection loops for phisics loop
 mo_nsound = 6,     ! Number of sound loops for advection loop
 mo_anu2 = 0.6,     ! Moloch factor for divergence filtering
 mo_nzfilt = 0,     ! Number of top levels where W filter is active
 mo_filterpai = .F.,! Filter on Exner function tendencies activated
 /
!
! Hydrostatic core option
!
 &hydroparam
 nsplit = 2,      ! Number of split explicit timesteps
 lstand = .true., ! Use standard atmosphere for vertical modes linearization
 /
!
! MOLOCH control parameters
! 
 &molochparam
 mo_ztop = 30000.0, ! Atmosphere top lid in meters
 mo_h = 8000.0,     ! Atmosphere reference height
 mo_a0 = 0.0,       ! Vertical stretching in model level equations
 /
!
! Buffer Zone Control relaxation + diffusion term
!
 &boundaryparam
 nspgx  = 12, ! nspgx-1 represent the number of cross point slices on
              ! the boundary sponge or relaxation boundary conditions.
 nspgd  = 12, ! nspgd-1 represent the number of dot point slices on 
              ! the boundary sponge or relaxation boundary conditions.
 high_nudge =    3.0, ! Nudge value high range
 medium_nudge =  2.0, ! Nudge value medium range
 low_nudge =     1.0  ! Nudge value low range
 bdy_nm = -1.0, ! Newtonian term, Eq. 7 Giorgi et al, 1993
                ! Default is to use the formulation 1/dt
 bdy_dm = -1.0, ! Reverse of diffusion term, Eq. 8 Giorgi et al, 1993 
                ! Default is to use the formulation 1/(50*dt)
 /
!
! Cloud fraction algorithms control
!
 &cldparam
 ncld      = 1,       ! # of bottom model levels with no clouds
                      ! The cloud fraction is set to zero for ncld layers
                      ! from the surface up.
 rhmax     = 1.01,    ! Higher value limit for Relative Humidity
 rhmin     = 0.01,    ! Lower value limit for Relative Humidity
 rh0land   = 0.80,    ! Relative humidity threshold for land
                      ! Critical relative humidity for cloud (land)
                      ! Used in SUBEX cloud fraction scheme (Sunqvist)
 rh0oce    = 0.90,    ! Relative humidity threshold for ocean
                      ! Critical relative humidity for cloud (ocean)
                      ! Used in SUBEX cloud fraction scheme (Sunqvist)
 tc0       = 238.0,   ! Below this temp, rh0 begins to approach unity
                      ! This would reduce subgrid variability of high clouds.
 cllwcv    = 0.3e-3,  ! Cloud liquid water content for convective precip.
                      ! This is used only for Kuo and Grell convection scheme
                      ! for the empirical convective cloud LWC vertical profile.
 clfrcvmax = 0.75,    ! Max cloud fractional cover for convective precip.
                      ! This limits is ONLY for convective clouds
 cftotmax  = 0.75,    ! Max total cover for TOTAL cloud fraction
                      ! This forces a fraction of sky to be always clear
 k2_const  = 500.0,   ! K2 Factor cumulus mass flux - cloud fraction
                      ! Used in Emanuel, Kain-Fritsh and Tiedtke to compute
                      ! convective cloud fraction.
                      ! cldfrac = kfac * log(1.0+k2_const*MassFlux)
 kfac_shal = 0.07,    ! Factor cumulus mass flux - cloud fraction - shallow
                      ! Factor in above formula for cloud fraction
 kfac_deep = 0.14,    ! Factor cumulus mass flux - cloud fraction - deep
                      ! Factor in above formula for cloud fraction
 lsrfhack  = .false.  ! Surface radiation hack
                      ! Modifies also net shortwave to increase relevance
                      ! of cloud effects.
 larcticcorr = .true. ! Vavrus and Waliser Arctic cloud correction
                      ! Modifies low cloud fraction when temperature is low
                      !--------------------- CCN PARAMETERS-------------------
 rcrit     = 13.5,    ! Mean critical radius ! 
 coef_ccn  = 2.5e+20, ! Coefficient determined by assuming a lognormal PMD
 abulk     = 0.9,     ! Bulk activation ratio
                      !--------------------- CCN PARAMETERS-------------------
 /
!
! Moisture scheme comtrol (ipptls = 1)
!
 &subexparam
 qck1land  = 0.0005,  ! Autoconversion Rate for Land
 qck1oce   = 0.0005,  ! Autoconversion Rate for Ocean
 gulland   = 0.65,    ! Fract of Gultepe eqn (qcth) when prcp occurs (land)
 guloce    = 0.30,    ! Fract of Gultepe eqn (qcth) for ocean
 cevaplnd  = 1.0e-5,  ! Raindrop evap rate coef land [[(kg m-2 s-1)-1/2]/s]
 cevapoce  = 1.0e-5,  ! Raindrop evap rate coef ocean [[(kg m-2 s-1)-1/2]/s]
 caccrlnd  = 6.0,     ! Raindrop accretion rate land  [m3/kg/s]
 caccroce  = 4.0,     ! Raindrop accretion rate ocean [m3/kg/s]
 conf      = 1.00,    ! Condensation efficiency
 /
!
! New Microphysics Option (ipptls = 2)
!
 &microparam
 stats = .false.,           ! Produce debug variables in output files
 budget_compute = .false.,  ! Verify enthalpy and moisture conservation
 nssopt = 1,                ! Supersaturation Computation
                            ! 0 => No scheme
                            ! 1 => Tompkins
                            ! 2 => Lohmann and Karcher
                            ! 3 => Gierens
 iautoconv = 4,             !  Choose the autoconversion paramaterization
                            ! => 1 Klein & Pincus (2000)
                            ! => 2 Khairoutdinov and Kogan (2000)
                            ! => 3 Kessler (1969)
                            ! => 4 Sundqvist
 vfqr = 4.0,                ! Rain fall speed (default is 4 m/s)
 vfqi = 0.15,               ! Ice fall speed (default is 0.15 m/s)
 vfqs = 1.0,                ! Snow fall speed (default is 1 m/s)
 auto_rate_khair = 0.355,   ! Autoconversion coefficient for kautoconv=2
 auto_rate_kessl = 1.e-3,   ! Autoconversion coefficient for kautoconv=3
 auto_rate_klepi = 0.5e-3,  ! Autoconversion coefficient for kautoconv=1
 rkconv = 1.666e-4,         ! Autoconversion coefficient for kautoconv=4
 skconv = 1.0-3,            ! Autoconversion coefficient for snow
 rcldiff = 1.0e-6,          ! Diffusion coefficient for evaporation
 rcovpmin = 0.1,            ! Minimum precipitation coverage
 rpecons = 5.547e-5,        ! Evaporation constant Kessler
 /
!
! Grell Cumulus scheme control
!
 &grellparam
 igcc  = 2,          ! Cumulus closure scheme
                     !   1 => Arakawa & Schubert (1974)
                     !   2 => Fritsch & Chappell (1980)
 edtmin      = 0.20, ! Minimum Precipitation Efficiency land
 edtmin_ocn  = 0.20, ! Minimum Precipitation Efficiency ocean
 edtmax      = 0.80, ! Maximum Precipitation Efficiency land
 edtmax_ocn  = 0.80, ! Maximum Precipitation Efficiency ocean
 edtmino     = 0.20, ! Minimum Tendency Efficiency (o var) land
 edtmino_ocn = 0.20, ! Minimum Tendency Efficiency (o var) ocean
 edtmaxo     = 0.80, ! Maximum Tendency Efficiency (o var) land
 edtmaxo_ocn = 0.80, ! Maximum Tendency Efficiency (o var) ocean
 edtminx     = 0.20, ! Minimum Tendency Efficiency (x var) land
 edtminx_ocn = 0.20, ! Minimum Tendency Efficiency (x var) ocean
 edtmaxx     = 0.80, ! Maximum Tendency Efficiency (x var) land
 edtmaxx_ocn = 0.80, ! Maximum Tendency Efficiency (x var) ocean
 shrmin      = 0.30, ! Minimum Shear effect on precip eff. land
 shrmin_ocn  = 0.30, ! Minimum Shear effect on precip eff. ocean
 shrmax      = 0.90, ! Maximum Shear effect on precip eff. land
 shrmax_ocn  = 0.90, ! Maximum Shear effect on precip eff. ocean
 pbcmax = 100.0,     ! Max depth (mb) of stable layer b/twn LCL & LFC
 mincld = 50.0,      ! Min cloud depth (mb).
 htmin = -250.0,     ! Min convective heating
 htmax = 500.0,      ! Max convective heating
 skbmax = 0.4,       ! Max cloud base height in sigma
 dtauc = 60.0,       ! Fritsch & Chappell (1980) ABE Removal Timescale (min)
 /
!
! Emanuel Cumuls scheme control
!
 &emanparam
 minorig = 1,         ! Lowest level from which convection can originate
 elcrit_ocn = 0.0011, ! Autoconversion threshold water content (g/g) (ocean)
 elcrit_lnd = 0.0011, ! Autoconversion threshold water content (g/g) (land)
 tlcrit = -55.0,      ! Below tlcrit auto-conversion threshold is zero
 entp = 1.50,         ! Coefficient of mixing in the entrainment formulation
 sigd = 0.05,         ! Fractional area covered by unsaturated dndraft
 sigs = 0.12,         ! Fraction of precipitation falling outside of cloud
 omtrain = 50.0,      ! Fall speed of rain (Pa/s)
 omtsnow = 5.5,       ! Fall speed of snow (Pa/s)
 coeffr = 1.0,        ! Coefficient governing the rate of rain evaporation
 coeffs = 0.8,        ! Coefficient governing the rate of snow evaporation
 cu = 0.7,            ! Coefficient governing convective momentum transport
 betae = 10.0,        ! Controls downdraft velocity scale
 dtmax = 0.90,        ! Max negative parcel temperature perturbation below LFC
 alphae = 0.01,       ! Controls the approach rate to quasi-equilibrium
 damp = 0.1,          ! Controls the approach rate to quasi-equilibrium
 epmax_ocn = 0.999,   ! Maximum precipitation efficiency (ocean)
 epmax_lnd = 0.999,   ! Maximum precipitation efficiency (land)
 /
!
! Tiedtke Cumulus scheme control
!
 &tiedtkeparam
 iconv = 4,             ! Actual used scheme.
 entrmax = 1.75e-3,     ! Max entrainment iconv=[1,2,3]
 entrdd  = 3.0e-4,      ! Entrainment rate for cumulus downdrafts
 entrpen_lnd = 1.75e-3, ! Entrainment rate for penetrative convection
 entrpen_ocn = 1.75e-3, ! Entrainment rate for penetrative convection
 entrscv = 3.0e-4,      ! Entrainment rate for shallow convection iconv=[1,2,3]
 entrmid = 1.0e-4,      ! Entrainment rate for midlevel convection iconv=[1,2,3]
 cprcon = 1.0e-4,       ! Coefficient for determining conversion iconv=[1,2,3]
 detrpen_lnd = 0.75e-4, ! Detrainment rate for penetrative convection iconv=4
 detrpen_ocn = 0.75e-4, ! Detrainment rate for penetrative convection iconv=4
 rcuc_lnd = 0.05,       ! Convective cloud cover for rain evporation iconv=4
 rcuc_ocn = 0.05,       ! Convective cloud cover for rain evporation iconv=4
 rcpec_lnd = 5.55e-5,   ! Coefficient for rain evaporation below cloud iconv=4
 rcpec_ocn = 5.55e-5,   ! Coefficient for rain evaporation below cloud iconv=4
 rhebc_lnd = 0.8,       ! Critical rh below cloud for evaporation iconv=4
 rhebc_ocn = 0.8,       ! Critical rh below cloud for evaporation iconv=4
 rprc_lnd = 1.4e-3,     ! conversion coefficient from cloud water iconv=4
 rprc_ocn = 1.4e-3,     ! conversion coefficient from cloud water iconv=4
 entshalp = 2.0,        ! shallow entrainment factor for entrorg iconv=4
 cmtcape = 3600.0,      ! CAPE adjustment timescale iconv=[1,2,3]
 lmfpen    = .true.,    ! penetrative conv is switched on
 lmfmid    = .true.,    ! midlevel conv is switched on
 lmfdd     = .true.,    ! cumulus downdraft is switched on
 lepcld    = .true.,    ! prognostic cloud scheme is on
 lmfdudv   = .true.,    ! cumulus friction is switched on
 lmfscv    = .true.,    ! shallow convection is switched on
 lmfuvdis  = .true.,    ! use kinetic energy dissipation
 lmftrac   = .true.,    ! chemical tracer transport is on
 lmfsmooth = .false.,   ! smoot of mass fluxes for tracers
 lmfwstar  = .false.,   ! Grant w* closure for shallow conv
 /
!
! Kain Fritsch cumulus parameters
! From WRF KFeta module
!
 &kfparam
 kf_entrate = 0.03,      ! Entrainment rate
 kf_convrate = 0.03,     ! Condensate to rain conversion rate
 kf_min_pef = 0.2,       ! Minimum precipitation efficiency
 kf_max_pef = 0.9,       ! Maximum precipitation efficiency
 kf_dpp     = 150.0,     ! Start elevation for downdraft above cloud base (mb)
 kf_tkemax = 5.0,        ! Maximum turbolent kinetic energy in sub cloud layer
 kf_min_dtcape = 1800.0, ! Consumption time of CAPE low limit
 kf_max_dtcape = 3600.0, ! Consumption time of CAPE high limit
 kf_wthreshold = 0.02,   ! Vertical wind threshold in m/s
 /
!
! Holtslag PBL scheme control
!
 &holtslagparam
 ricr_ocn = 0.25,  ! Critical Richardson Number over Ocean
 ricr_lnd = 0.25,  ! Critical Richardson Number over Land
 zhnew_fac = 0.25, ! Multiplicative factor for zzhnew in holtpbl
 ifaholtth10 = 2,  ! First approximation for obhukov length, th10 formula:
                   !      0 => 0.5 * (t+tg) * (1+0.61*q)
                   !      1 => (0.25*t + 0.75*tg) * (1+0.61*q)
                   !      2 => theta + hf/(k*us)*log(z/10)
                   ! t = air temp., tg = ground temp., q = wv mix. ratio
                   ! hf = total heat flux, z = elevation
                   ! theta = virt. pot. t
 ifaholt = 0,      ! th10 final adjustment:
                   !      0 => no adjustment
                   !      1 => max(th10,tg)
                   !      2 => min(th10,tg)
 holtth10iter = 1, ! Iterations in th10 computation
 /
!
! UW PBL scheme control
!
 &uwparam
 iuwvadv = 0,   ! 0=standard T/QV/QC advection, 1=GB01-style advection
                ! 1 is ideal for MSc simulation, but may have stability issues
 atwo = 10.0,   ! Efficiency of enhancement of entrainment by cloud evap.
                ! see Grenier and Bretherton (2001) Mon. Wea. Rev.
                ! and Bretherton and Park (2009) J. Clim.
 rstbl = 1.5,   ! Scaling parameter for stable boundary layer eddy length
                ! scale. Higher values mean stronger mixing in stable
                ! conditions
 czero = 5.869, ! Czero constant in UW PBL (eqn 44a and pgs 856-857)
 nuk = 5.0,     ! Multiplication factor for diffusion coefficients
 /
!
! SLAB Ocean model, or q-flux adjusted mixed layer model
!
 &slabocparam
 do_qflux_adj  = .false.,  ! Activate SLAB Ocean model surface fluxes adjust
                           ! from an already created climatology
 do_restore_sst = .true.,  ! Create during the run the SLAB Ocean model surface
                           ! fluxes climatology to be used in a subsequent run
 sst_restore_timescale = 5.0,  ! Time interval in days in building the
                               ! q-flux adjustment
 mixed_layer_depth     = 50.0, ! Depth in meters of the Ocean mixed layer.
 /
!
! RRTM Radiation scheme parameters
!
 &rrtmparam
 inflgsw  = 2, ! 0 = use the optical properties calculated in prep_dat_rrtm
               !     (same as standard radiation)
               ! 2 = use RRTM option to calculate cloud optical properties
               !     from water path and cloud drop radius
 iceflgsw = 3, ! Flag for ice particle specification
               !   0 => ice effective radius, r_ec, (Ebert and Curry, 1992),
               !        r_ec must be >= 10.0 microns
               !   1 => ice effective radius, r_ec, (Ebert and Curry, 1992),
               !        r_ec range is limited to 13.0 to 130.0 microns
               !   2 => ice effective radius, r_k, (Key, Streamer Ref. Manual,
               !        1996), r_k range is limited to 5.0 to 131.0 microns
               !   3 => generalized effective size, dge, (Fu, 1996),
               !        dge range is limited to 5.0 to 140.0 microns
               !        [dge = 1.0315 * r_ec]
 liqflgsw = 1, ! Flag for liquid droplet specification
               !   0 => Compute the optical depths due to water clouds in ATM
               !        (currently not supported)
               !   1 => The water droplet effective radius (microns) is input
               !        and the optical depths due to water clouds are computed
               !        as in Hu and Stamnes, J., Clim., 6, 728-742, (1993).
 inflglw  = 2, ! Flag for cloud optical properties as above but for LW
 iceflglw = 3, ! Flag for ice particle specification as above but for LW
 liqflglw = 1, ! Flag for liquid droplet specification as above but for LW
 icld  = 2,    ! Cloud Overlap hypothesis
 irng = 1,     ! mersenne twister random generator for McICA COH
 imcica = 1,   ! Cloud optical depth (extinction) is in cloud quantity
 nradfo = 4,   !
 /
!
! Chemical control parameter
!
 &chemparam
 chemsimtype = 'CBMZ    ', ! Which chemical tracers to be activated.
                           ! One in :
                           !   DUST   : Activate 4 dust bins scheme
                           !   SSLT   : Activate 2 bins Sea salt scheme
                           !   DUSS   : Activate DUST + SSLT
                           !   DU12   : Activate 12 dust bins scheme
                           !   CARB   : Activate 4 species black/anthropic
                           !            carbon simulations
                           !   SULF   : Activate SO2 and SO4 tracers
                           !   SUCA   : Activate both SUKF and CARB
                           !   AERO   : Activate all DUST, SSLT, CARB and SULF
                           !   CBMZ   : Activate gas phase and sulfate
                           !   DCCB   : Activate CBMZ +DUST +CARB
                           !   POLLEN : Activate POLLEN transport scheme
 ichsolver = 1,  ! Activate the chemical solver
 ichsursrc = 1,  ! Enable the emissions
 ichdrdepo = 1,  ! 1 = enable tracer surface dry deposition. For dust,
                 !     it is calculated by a size settling and dry
                 !     deposition scheme. For other aerosol,a dry
                 !     deposition velocity is simply prescribed further.
 ichebdy = 1,    ! Enable boundary conditions read
 ichcumtra = 1,  ! 1 = enable tracer convective transport and mixing.
 ichremlsc = 1,  ! 1 = wet removal of chemical species (washout and rainout
                 !     by total rain) is enabled
 ichremcvc = 1,  ! 1 = wet removal of chemical species (washout and rainout
                 !     by convective rain) is enabled
 ichdustemd = 1, ! Choice for parametrisation of dust emission size distribution
                 ! 1 = use the standard scheme (Alfaro et al., Zakey et al.)
                 ! 2 = use the the revised soil granulometry + Kok et al., 2011
                 ! 3 = use the the CLM4.5 dust emission module.
 ichdiag = 0,    ! 1 = enable writing of additional diagnostics in the output
 ismoke = 0,     ! Consider emissions from fires (smoke tracer)
 idirect   = 0,  ! Choice to enable or not aerosol feedbacks on radiation and
                 ! dynamics (aerosol direct and semi direct effcts):
                 ! 0 = no coupling to dynamic and thermodynamic.
                 ! 1 = no coupling to dynamic and thermodynamic. However
                 !     the clear sky surface and top of atmosphere 
                 !     aerosol radiative forcings are diagnosed.
                 ! 2 = allows aerosol feedbacks on radiative,
                 !     thermodynamic and dynamic fields.
 isnowdark = 1,  ! Snow darkening effect by CARB/DUST in CLM4.5
                 ! Reset to zero if CLM4.5 not used.
 iindirect = 0,  ! Enable sulfate indirect effect in radiation scheme
 ichjphcld = 1,  ! Impact of cloud aod on photolysis coef
 ichlinox = 1,   ! LINOX emission considered
 ichbion = 0,    ! NOx and NH3 emissions from soil manure (Potter et. al 2010)
 rdstemfac = 1.0,! Aerosol correction factor (Laurent et al, 2008)
 rocemfac = 1.33,! OC correction factor to increase emissions for SOA
 /
!
! CLM parameters
!
 &clmparam
 dirclm = 'input/', ! CLM path to Input data produced by clm2rcm. If 
                    ! relative, It should be how to reach the Input dir
                    ! from the Run dir.
 clmfrq =  12.,     ! Frequency for CLM own output write
 imask  =   1,      ! For CLM, Type of land surface parameterization
                    !   1 => using DOMAIN.INFO for landmask (same as BATS)
                    !   2 => using mksrf_navyoro file landfraction for
                    !        landmask and perform a weighted average over
                    !        ocean/land gridcells; for example:
                    ! tgb = tgb_ocean*(1-landfraction)+tgb_land*landfraction
 /
!
! Coupled model parameters
!
 &cplparam
 cpldt        = 10800., ! Coupling time step in sec. 
 zomax        = 0.005,  ! Maximum surface roughness from wave model coupling
 ustarmax     = 2.0,    ! Maximum friction velocity from wave model coupling
 cpldbglevel  = 1,      ! Debug level
                        ! 1 => basic output
                        ! 2 => grid information of each component is written
                        !      to VTK file
                        ! 3 => exchange fields are written to netcdf file at
                        !      each coupling time step 
                        ! 4 => exchange fields are written to a ASCII file at
                        !      each coupling time step
 /
!
! Perturbation control for ensembles
!
 &perturbparam
 lperturb_topo = .false.,   ! Add perturbation to surface elevation
 perturb_frac_topo = 0.001, ! Fractional value of the perturbation on topo
 lperturb_ts = .false.,     ! Add perturbation to surface temeprature
 perturb_frac_ts = 0.001,   ! Fractional value of the perturbation on ts
 lperturb_ps = .false.,     ! Add perturbation to surface pressure
 perturb_frac_ps = 0.001,   ! Fractional value of the perturbation on ps
 lperturb_t  = .false.,     ! Add perturbation to temperature
 perturb_frac_t  = 0.001,   ! Fractional value of the perturbation on t
 lperturb_q  = .false.,     ! Add perturbation to humidity mixing ratio
 perturb_frac_q  = 0.001,   ! Fractional value of the perturbation on q
 lperturb_u  = .false.,     ! Add perturbation to zonal velocity
 perturb_frac_u  = 0.001,   ! Fractional value of the perturbation on u
 lperturb_v  = .false.,     ! Add perturbation to meridional velocity
 perturb_frac_v  = 0.001,   ! Fractional value of the perturbation on v
 /
!
! Tweaking parameters
!
 &tweakparam
 itweak_sst = 0,              ! Enable adding sst_tweak to input TS
 itweak_temperature = 0,      ! Enable adding temperature_tweak to input T
 itweak_solar_irradiance = 0, ! Add solar_tweak to solar constant
 itweak_greenhouse_gases = 0, ! Multiply gas_tweak_factors to GG concentrations
 sst_tweak = 0.0,             ! In K
 temperature_tweak = 0.0,     ! In K
 solar_tweak = 0.0,           ! In W m-2 (1367.0 is default solar)
 gas_tweak_factors = 1.0, 1.0 , 1.0 , 1.0 , 1.0,
 !                   CO2  CH4   N2O   CFC11 CFC12
 /
!
! CLM 4.5 parameters
!
 &clm_inparm
 fpftcon = 'pft-physiology.c130503.nc',
 fsnowoptics = 'snicar_optics_5bnd_c090915.nc',
 fsnowaging = 'snicar_drdt_bst_fit_60_c070416.nc',
 urban_hac = 'OFF', ! Valid values: OFF, ON, ON_WASTEHEAT
 urban_traffic = .false.,
 /
 &clm_soilhydrology_inparm
 h2osfcflag = 1,
 origflag = 0,
 /
 &clm_hydrology1_inparm
 oldfflag = 0,
 /
 &clm_regcm
 enable_megan_emission = .false.,
 enable_urban_landunit = .true.,
 enable_more_crop_pft = .false.,
 enable_dv_baresoil = .false.,
 enable_cru_precip = .false.,
 /
!
! Debug I/O printout level.
!
 &debugparam
 debug_level = 0, ! Currently value of 2 and 3 control previous DIAG flag
 dbgfrq = 24,     ! Interval (hours) for printout if debug_level >= 3
 /
! ####################################################################<|MERGE_RESOLUTION|>--- conflicted
+++ resolved
@@ -304,23 +304,10 @@
  ghg_year_const = 1950, ! Year to use for a constant GHG concentration values
  idcsst   =          0, ! Use diurnal cycle sst scheme
  iseaice  =          0, ! Model seaice effects
-<<<<<<< HEAD
  iconvlwp =          1, ! Use convective algo for lwp in the large-scale
-=======
- iconvlwp =          0, ! Use convective algo for lwp in the large-scale
->>>>>>> 501443a6
-                        ! This is reset to zero if using ipptls = 2
  icldfrac =          1, ! Cloud fraction algorithm
                         !   0 : Original SUBEX
                         !   1 : Xu-Randall empirical
-<<<<<<< HEAD
-=======
-                        !   2 : Thompson scheme
-                        !   3 : Gultepe-Isaac scheme
-                        !   4 : Texeira scheme
-                        !   5 : Tompkins linearized scheme
-                        !   6 : Echam5 like scheme
->>>>>>> 501443a6
  icldmstrat =        0, ! Simulate stratocumulus clouds
  icumcloud =         1, ! Kuo and Betts Miller formula to use for cumulus
                         ! clouds (cf and lwc) cloud fractions
