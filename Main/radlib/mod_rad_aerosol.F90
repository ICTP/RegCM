!::::::::::::::::::::::::::::::::::::::::::::::::::::::::::::::::::::::::::::::
!
!    This file is part of ICTP RegCM.
!
!    ICTP RegCM is free software: you can redistribute it and/or modify
!    it under the terms of the GNU General Public License as published by
!    the Free Software Foundation, either version 3 of the License, or
!    (at your option) any later version.
!
!    ICTP RegCM is distributed in the hope that it will be useful,
!    but WITHOUT ANY WARRANTY; without even the implied warranty of
!    MERCHANTABILITY or FITNESS FOR A PARTICULAR PURPOSE.  See the
!    GNU General Public License for more details.
!
!    You should have received a copy of the GNU General Public License
!    along with ICTP RegCM.  If not, see <http://www.gnu.org/licenses/>.
!
!::::::::::::::::::::::::::::::::::::::::::::::::::::::::::::::::::::::::::::::

module mod_rad_aerosol

  use mod_intkinds
  use mod_realkinds
  use mod_dynparam
  use mod_runparams
  use mod_constants
  use mod_memutil
  use mod_mpmessage
  use mod_stdatm
  use mod_rad_common
  use mod_regcm_types
  use mod_mppparam
  use mod_nhinterp
  use mod_kdinterp
  use mod_zita
  use mod_date
  use mod_stdio
  use mod_vertint
  use parrrsw , only : nbndsw
  use parrrtm , only : nbndlw
  use netcdf
  use mo_simple_plumes
  implicit none

  private

  public :: tauxar3d , tauasc3d , gtota3d , ftota3d
  public :: tauxar , tauasc , gtota , ftota
  public :: aermmr , aertrlw , tauxar3d_lw
  public :: allocate_mod_rad_aerosol , aermix , aeroppt
  public :: init_aerclima , read_aerclima , close_aerclima
  public :: init_aeroppdata , read_aeroppdata
  public :: cmip6_plume_profile
  !
  character(len=256) :: macv2sp_hist , macv2sp_scen
  real(rk8) , pointer , dimension(:) :: lambdaw
  real(rk8) , pointer , dimension(:) :: latr4 , lonr4 , altr4
  real(rk8) , pointer , dimension(:,:) :: z , dz
  real(rk8) , pointer , dimension(:) :: dnovrnr4
  real(rk8) , pointer , dimension(:,:,:) :: extprofr4
  real(rk8) , pointer , dimension(:,:,:) :: ssaprofr4
  real(rk8) , pointer , dimension(:,:,:) :: asyprofr4
  real(rkx) , pointer , dimension(:) :: lat , lon
  real(rkx) , pointer , dimension(:,:) :: alon , alat
  real(rkx) , pointer , dimension(:,:,:) :: ext1 , ext2
  real(rkx) , pointer , dimension(:,:,:) :: extprof
  real(rkx) , pointer , dimension(:,:,:) :: ssaprof
  real(rkx) , pointer , dimension(:,:,:) :: asyprof
  real(rkx) , pointer , dimension(:,:,:) :: ssa1 , ssa2 , asy1 , asy2
  real(rkx) , pointer , dimension(:,:,:) :: ext , ssa , asy , zp3d , zdz3d
  real(rkx) , pointer , dimension(:,:,:) :: zpr3d , zdzr3d
  real(rkx) , pointer , dimension(:,:,:) :: yext , yssa , yasy, ydelp , yphcl
  real(rkx) , pointer , dimension(:,:,:) :: xext1 , xext2
  real(rkx) , pointer , dimension(:,:,:) :: xssa1 , xssa2
  real(rkx) , pointer , dimension(:,:,:) :: xasy1 , xasy2
  real(rkx) , pointer , dimension(:,:,:) :: xdelp1 , xdelp2
  type(h_interpolator) :: hint
  integer(ik4) :: ncid = -1
  integer(ik4) :: clnlon , clnlat , clnlev
  !
  integer(ik4) , parameter :: ncoefs = 5  ! Number of coefficients
  integer(ik4) , parameter :: nwav = 19
  integer(ik4) , parameter :: nih = 8

  integer(ik4) , parameter :: aerclima_ntr = 12
  integer(ik4) , parameter :: aerclima_nbin = 4

  character(len=6) , dimension(aerclima_ntr) :: aerclima_chtr
  integer(ik4) :: ncaec , ncstatus , naetime
  integer(ik4) , dimension(aerclima_ntr) :: ncaevar
  type(rcm_time_and_date) , dimension(:) , allocatable :: aetime
  type(rcm_time_and_date) :: d1 , d2
  type(rcm_time_interval) :: aefreq
  real(rkx) :: aerfreq
  real(rkx) , pointer , dimension(:,:,:,:) :: aerm1 , aerm2
  real(rkx) , pointer , dimension(:,:,:) :: aerio

  real(rkx) , parameter :: d10e5  = 1.0e+5_rkx
  real(rkx) , parameter :: d10e4  = 1.0e+4_rkx
  real(rkx) , parameter :: minimum_aerosol = 1.0e-14_rkx
  real(rkx) , parameter :: minimum_utaer   = 1.0e-10_rkx
  real(rkx) , parameter :: minimum_waer   = 1.0e-30_rkx
  real(rkx) , parameter :: minimum_gaer   = 1.0e-20_rkx
  real(rkx) , parameter :: fiveothree  = d_five/d_three
  !
  ! kscoef  - specific extinction (m2/g)
  ! wscoef  - single partical albedo
  ! gscoef  - asymmetry parameter
  ! ksbase  - specific extinction (m2/g) base
  ! wsbase  - single partical albedo base
  ! gsbase  - asymmetry parameter base
  ! ksdust  - specific extinction (m2/g) dust
  ! wsdust  - single partical albedo dust
  ! gsdust  - asymmetry parameter dust
  !
  integer(ik4) , private :: ii , jj ! coefficient index

  ! Sulfate param for standard scheme / works only with rad standard
  ! (Brieglieb et al.)
  real(rkx) , pointer , dimension(:,:,:) :: aermmr
  real(rkx) , dimension(nspi) :: gsbase  , ksbase , wsbase
  real(rkx) , dimension(nspi,ncoefs) :: gscoef , kscoef , wscoef

  ! optical properties for dust and org / for rrtm and standard scheme
  real(rkx) , dimension(nspi) ::  gsbc_hb_stand , gsbc_hl_stand ,   &
    gsoc_hb_stand , gsoc_hl_stand , ksbc_hb_stand , ksbc_hl_stand , &
    ksoc_hb_stand , ksoc_hl_stand , wsbc_hb_stand , wsbc_hl_stand , &
    wsoc_hb_stand , wsoc_hl_stand

  real(rkx) , dimension(nbndsw) :: gsbc_hb_rrtm , gsbc_hl_rrtm , &
    gsoc_hb_rrtm , gsoc_hl_rrtm , ksbc_hb_rrtm , ksbc_hl_rrtm ,  &
    ksoc_hb_rrtm , ksoc_hl_rrtm , wsbc_hb_rrtm , wsbc_hl_rrtm ,  &
    wsoc_hb_rrtm , wsoc_hl_rrtm , gssm1_rrtm , gssm2_rrtm ,      &
    kssm1_rrtm , kssm2_rrtm , wssm1_rrtm , wssm2_rrtm

  real(rkx) , dimension(nspi,4) :: gsdust_stand , ksdust_stand , wsdust_stand
  real(rkx), dimension(nspi,12) :: gsdust12_stand  , ksdust12_stand , &
    wsdust12_stand

  real(rkx) , dimension(nbndsw,4) :: gsdust_rrtm , ksdust_rrtm  , wsdust_rrtm
  real(rkx), dimension(nbndsw,12) :: gsdust12_rrtm , ksdust12_rrtm , &
    wsdust12_rrtm
  real(rkx), dimension(nbndlw,4) ::  ksdust_rrtm_lw
  real(rkx), dimension(nbndlw,12) ::  ksdust12_rrtm_lw

  ! sea salt oppt  param for standard scheme
  real(rkx) , dimension(nwav,2,nih) :: ksslt , wsslt , gsslt
  real(rkx) , dimension(nspi,2) :: gssslt , kssslt , wssslt
  !
  real(rkx) , dimension(8) :: rhp
  !
  ! Depth
  !
  real(rkx) , pointer , dimension(:,:) :: path
  !
  ! Background aerosol mass mixing ratio
  !
  real(rkx) , pointer , dimension(:,:) :: aermmb
  !
  ! Aerosol optical properties (for the mixing)
  !
  real(rkx) , pointer , dimension(:) :: gsbc_hb , gsbc_hl , gsoc_hb , &
            gsoc_hl , ksbc_hb , ksbc_hl , ksoc_hb , ksoc_hl ,         &
            wsbc_hb , wsbc_hl , wsoc_hb , wsoc_hl , gssm1 , gssm2 ,   &
            kssm1 , kssm2 , wssm1 , wssm2

  real(rkx) , pointer,  dimension(:,:) :: gsdust , ksdust , wsdust , ksdust_lw

  real(rkx) , pointer , dimension(:,:,:) :: ftota3d , gtota3d , &
    tauasc3d , tauxar3d, tauxar3d_lw
  real(rkx) , pointer , dimension(:,:) :: ftota , gtota , tauasc , tauxar
  !
  ! Work arrays for aeroppt (aerosol individual optical properties SW)
  !
  ! uaer, tauxar  - Aerosol radiative properties (local arrays)
  ! wa            - Aerosol single scattering albedo
  ! ga            - Aerosol asimmetry parameter
  ! fa            - Aerosol forward scattered fraction
  ! utaer, tauaer - Total column aerosol extinction
  ! waer          - Aerosol single scattering albedo
  ! gaer          - Aerosol asymmetry parameter
  ! faer          - Aerosol forward scattered fraction
  !
  !
  real(rkx) , pointer , dimension(:,:) :: aermtot , aervtot
  real(rkx) , pointer , dimension(:,:,:) :: fa , ga , tx , uaer , wa
  real(rkx) , pointer , dimension(:,:) :: faer , gaer , tauaer , utaer , waer
  integer(ik4) :: ll , mm , nn
  integer(ik4) :: npoints
  integer(ik4) :: nband
  !
  ! Aersol LW optical properties
  !
  real(rkx) , pointer , dimension(:,:,:) ::  aertrlw
  !
  !--------------------------------------------------------------------------
  !                  DATA SECTION
  !--------------------------------------------------------------------------
  !
  data ksbase / 5.206e+0_rkx , 5.206e+0_rkx , 5.206e+0_rkx , 5.206e+0_rkx , &
                5.206e+0_rkx , 5.206e+0_rkx , 5.206e+0_rkx , 3.203e+0_rkx , &
                3.203e+0_rkx , 1.302e+0_rkx , 5.992e-1_rkx , 2.948e-1_rkx , &
                1.475e-1_rkx , 7.387e-2_rkx , 1.683e-1_rkx , 2.655e-1_rkx , &
                5.770e-2_rkx , 2.290e-1_rkx , 2.270e-1_rkx /

  data ((kscoef(ii,jj),jj=1,ncoefs),ii=1,nspi)/         1.126e+1_rkx , &
       -2.502e-1_rkx , -1.087e+0_rkx , -1.794e+2_rkx ,  1.556e+1_rkx , &
        1.126e+1_rkx , -2.502e-1_rkx , -1.087e+0_rkx , -1.794e+2_rkx , &
        1.556e+1_rkx ,  1.126e+1_rkx , -2.502e-1_rkx , -1.087e+0_rkx , &
       -1.794e+2_rkx ,  1.556e+1_rkx ,  1.126e+1_rkx , -2.502e-1_rkx , &
       -1.087e+0_rkx , -1.794e+2_rkx ,  1.556e+1_rkx ,  1.126e+1_rkx , &
       -2.502e-1_rkx , -1.087e+0_rkx , -1.794e+2_rkx ,  1.556e+1_rkx , &
        1.126e+1_rkx , -2.502e-1_rkx , -1.087e+0_rkx , -1.794e+2_rkx , &
        1.556e+1_rkx ,  1.126e+1_rkx , -2.502e-1_rkx , -1.087e+0_rkx , &
       -1.794e+2_rkx ,  1.556e+1_rkx ,  1.124e+1_rkx , -3.040e-1_rkx , &
       -1.088e+0_rkx , -1.776e+2_rkx ,  1.537e+1_rkx ,  1.124e+1_rkx , &
       -3.040e-1_rkx , -1.088e+0_rkx , -1.776e+2_rkx ,  1.537e+1_rkx , &
        1.222e+1_rkx , -3.770e-1_rkx , -1.089e+0_rkx , -1.898e+2_rkx , &
        1.504e+1_rkx ,  1.357e+1_rkx , -4.190e-1_rkx , -1.087e+0_rkx , &
       -2.070e+2_rkx ,  1.478e+1_rkx ,  1.557e+1_rkx , -4.353e-1_rkx , &
       -1.083e+0_rkx , -2.382e+2_rkx ,  1.486e+1_rkx ,  1.758e+1_rkx , &
       -4.389e-1_rkx , -1.078e+0_rkx , -2.716e+2_rkx ,  1.505e+1_rkx , &
        1.597e+1_rkx , -4.337e-1_rkx , -1.073e+0_rkx , -2.510e+2_rkx , &
        1.527e+1_rkx ,  2.107e+1_rkx , -3.041e-1_rkx , -1.067e+0_rkx , &
       -2.494e+2_rkx ,  1.166e+1_rkx , -2.424e-1_rkx , -1.770e-1_rkx , &
       -1.032e+0_rkx ,  1.469e-1_rkx ,  1.947e+0_rkx ,  2.535e+1_rkx , &
       -2.270e-1_rkx , -1.052e+0_rkx , -2.528e+2_rkx ,  9.888e+0_rkx , &
       -1.545e-1_rkx , -1.661e-1_rkx , -1.030e+0_rkx , -4.698e-4_rkx , &
        7.275e-2_rkx ,  8.835e-1_rkx , -1.590e-1_rkx , -1.029e+0_rkx , &
       -2.838e+1_rkx ,  2.734e+1_rkx/

  data wsbase / 7.371e-8_rkx , 7.371e-8_rkx , 7.371e-8_rkx , 7.371e-8_rkx , &
                7.371e-8_rkx , 7.371e-8_rkx , 7.371e-8_rkx , 6.583e-8_rkx , &
                6.583e-8_rkx , 3.656e-6_rkx , 4.919e-5_rkx , 3.539e-3_rkx , &
                2.855e-2_rkx , 2.126e-1_rkx , 8.433e-1_rkx , 9.653e-1_rkx , &
                6.198e-1_rkx , 9.642e-1_rkx , 9.699e-1_rkx/

  data ((wscoef(ii,jj),jj=1,ncoefs),ii=1,nspi)   /      2.492e+0_rkx , &
       -5.210e-2_rkx , -1.036e+0_rkx , -4.398e+1_rkx ,  1.724e+1_rkx , &
        2.492e+0_rkx , -5.210e-2_rkx , -1.036e+0_rkx , -4.398e+1_rkx , &
        1.724e+1_rkx ,  2.492e+0_rkx , -5.210e-2_rkx , -1.036e+0_rkx , &
       -4.398e+1_rkx ,  1.724e+1_rkx ,  2.492e+0_rkx , -5.210e-2_rkx , &
       -1.036e+0_rkx , -4.398e+1_rkx ,  1.724e+1_rkx ,  2.492e+0_rkx , &
       -5.210e-2_rkx , -1.036e+0_rkx , -4.398e+1_rkx ,  1.724e+1_rkx , &
        2.492e+0_rkx , -5.210e-2_rkx , -1.036e+0_rkx , -4.398e+1_rkx , &
        1.724e+1_rkx ,  2.492e+0_rkx , -5.210e-2_rkx , -1.036e+0_rkx , &
       -4.398e+1_rkx ,  1.724e+1_rkx ,  1.139e+0_rkx , -1.110e-2_rkx , &
       -1.011e+0_rkx , -7.754e+0_rkx ,  6.737e+0_rkx ,  1.139e+0_rkx , &
       -1.110e-2_rkx , -1.011e+0_rkx , -7.754e+0_rkx ,  6.737e+0_rkx , &
        1.848e+0_rkx , -3.920e-4_rkx , -9.924e-1_rkx , -1.607e+0_rkx , &
        8.587e-1_rkx ,  5.459e+0_rkx ,  9.357e-1_rkx , -1.626e+0_rkx , &
       -5.282e+0_rkx ,  1.066e+0_rkx ,  1.187e+0_rkx ,  2.241e-1_rkx , &
       -1.226e+0_rkx ,  1.442e+1_rkx , -1.402e+1_rkx , -3.640e+0_rkx , &
        2.552e-1_rkx , -1.168e+0_rkx ,  4.458e+1_rkx ,  1.152e+1_rkx , &
       -5.634e+0_rkx ,  2.068e-1_rkx , -1.122e+0_rkx ,  7.528e+1_rkx , &
        1.290e+1_rkx ,  1.826e-1_rkx ,  6.588e-2_rkx , -1.098e+0_rkx , &
       -1.996e-2_rkx ,  1.618e-1_rkx ,  2.164e+0_rkx ,  1.194e-1_rkx , &
       -1.044e+0_rkx , -3.221e+1_rkx ,  1.564e+1_rkx ,  2.268e-1_rkx , &
        3.266e-2_rkx , -1.064e+0_rkx , -2.677e-2_rkx ,  1.309e-1_rkx , &
        2.178e+0_rkx ,  1.151e-1_rkx , -1.042e+0_rkx , -3.325e+1_rkx , &
        1.600e+1_rkx ,  1.713e+0_rkx ,  9.166e-2_rkx , -1.039e+0_rkx , &
       -2.660e+1_rkx ,  1.629e+1_rkx/

  data gsbase / 6.899e-1_rkx , 6.899e-1_rkx , 6.899e-1_rkx , 6.899e-1_rkx , &
                6.899e-1_rkx , 6.899e-1_rkx , 6.899e-1_rkx , 6.632e-1_rkx , &
                6.632e-1_rkx , 5.912e-1_rkx , 5.111e-1_rkx , 4.269e-1_rkx , &
                3.321e-1_rkx , 2.197e-1_rkx , 1.305e-1_rkx , 7.356e-2_rkx , &
                1.602e-1_rkx , 6.883e-2_rkx , 6.304e-2_rkx /

  data ((gscoef(ii,jj),jj=1,ncoefs),ii=1,nspi) /       -9.874e-1_rkx , &
       -3.033e+1_rkx , -2.138e+1_rkx , -2.265e+0_rkx ,  5.238e+0_rkx , &
       -9.874e-1_rkx , -3.033e+1_rkx , -2.138e+1_rkx , -2.265e+0_rkx , &
        5.238e+0_rkx , -9.874e-1_rkx , -3.033e+1_rkx , -2.138e+1_rkx , &
       -2.265e+0_rkx ,  5.238e+0_rkx , -9.874e-1_rkx , -3.033e+1_rkx , &
       -2.138e+1_rkx , -2.265e+0_rkx ,  5.238e+0_rkx , -9.874e-1_rkx , &
       -3.033e+1_rkx , -2.138e+1_rkx , -2.265e+0_rkx ,  5.238e+0_rkx , &
       -9.874e-1_rkx , -3.033e+1_rkx , -2.138e+1_rkx , -2.265e+0_rkx , &
        5.238e+0_rkx , -9.874e-1_rkx , -3.033e+1_rkx , -2.138e+1_rkx , &
       -2.265e+0_rkx ,  5.238e+0_rkx , -3.666e-1_rkx , -1.319e+0_rkx , &
       -3.311e+0_rkx , -2.821e-2_rkx ,  8.844e-1_rkx , -3.666e-1_rkx , &
       -1.319e+0_rkx , -3.311e+0_rkx , -2.821e-2_rkx ,  8.844e-1_rkx , &
        5.824e-1_rkx , -1.875e-1_rkx , -1.567e+0_rkx , -4.402e+0_rkx , &
        6.268e+0_rkx ,  1.238e+0_rkx , -1.550e-1_rkx , -1.368e+0_rkx , &
       -1.127e+1_rkx ,  8.334e+0_rkx ,  2.299e+0_rkx , -1.686e-1_rkx , &
       -1.304e+0_rkx , -2.677e+1_rkx ,  1.101e+1_rkx ,  3.037e+0_rkx , &
       -1.447e-1_rkx , -1.223e+0_rkx , -2.609e+1_rkx ,  8.267e+0_rkx , &
        4.683e+0_rkx , -2.307e-1_rkx , -1.241e+0_rkx , -4.312e+1_rkx , &
        8.838e+0_rkx ,  3.842e+0_rkx , -6.301e-1_rkx , -1.367e+0_rkx , &
       -4.144e+1_rkx ,  9.620e+0_rkx ,  3.237e+0_rkx , -4.530e-1_rkx , &
       -1.204e+0_rkx , -3.234e+1_rkx ,  8.946e+0_rkx ,  4.181e+0_rkx , &
       -4.140e-1_rkx , -1.284e+0_rkx , -4.489e+1_rkx ,  9.950e+0_rkx , &
        3.378e+0_rkx , -4.334e-1_rkx , -1.188e+0_rkx , -3.664e+1_rkx , &
        9.786e+0_rkx ,  3.943e+0_rkx , -3.952e-1_rkx , -1.170e+0_rkx , &
       -4.415e+1_rkx ,  1.031e+1_rkx/

  data ksbc_hb_stand /20.7830_rkx , 17.2120_rkx , 15.8640_rkx , 15.0530_rkx , &
                      14.3040_rkx , 13.6130_rkx , 11.9660_rkx ,  6.5782_rkx , &
                       4.3961_rkx ,  4.3800_rkx ,  2.1100_rkx ,  2.1100_rkx , &
                       2.1100_rkx ,  2.1100_rkx ,  1.4000_rkx ,  1.4000_rkx , &
                       1.4000_rkx ,  1.4000_rkx ,  1.4000_rkx/

  data wsbc_hb_stand &
     / 0.245240_rkx , 0.209620_rkx , 0.195000_rkx , 0.185860_rkx , &
       0.177190_rkx , 0.168970_rkx , 0.148490_rkx , 0.071748_rkx , &
       0.037536_rkx , 0.089000_rkx , 0.025000_rkx , 0.025000_rkx , &
       0.025000_rkx , 0.025000_rkx , 0.009000_rkx , 0.009000_rkx , &
       0.009000_rkx , 0.009000_rkx , 0.009000_rkx/

  data gsbc_hb_stand &
     / 0.213870_rkx , 0.171540_rkx , 0.155640_rkx , 0.146100_rkx , &
       0.137320_rkx , 0.129230_rkx , 0.110060_rkx , 0.049175_rkx , &
       0.026638_rkx , 0.220000_rkx , 0.123000_rkx , 0.123000_rkx , &
       0.123000_rkx , 0.123000_rkx , 0.073000_rkx , 0.073000_rkx , &
       0.073000_rkx , 0.073000_rkx , 0.073000_rkx/

  data ksbc_hl_stand /14.8510_rkx , 14.2580_rkx , 13.9430_rkx , 13.7240_rkx , &
                      13.5070_rkx , 13.2950_rkx , 12.7220_rkx ,  9.4434_rkx , &
                       6.9653_rkx ,  4.3800_rkx ,  2.1100_rkx ,  2.1100_rkx , &
                       2.1100_rkx ,  2.1100_rkx ,  1.4000_rkx ,  1.4000_rkx , &
                       1.4000_rkx ,  1.4000_rkx ,  1.4000_rkx/

  data wsbc_hl_stand /0.46081_rkx , 0.44933_rkx , 0.44397_rkx , 0.44065_rkx , &
                      0.43737_rkx , 0.43394_rkx , 0.42346_rkx , 0.35913_rkx , &
                      0.29579_rkx , 0.08900_rkx , 0.02500_rkx , 0.02500_rkx , &
                      0.02500_rkx , 0.02500_rkx , 0.00900_rkx , 0.00900_rkx , &
                      0.00900_rkx , 0.00900_rkx , 0.00900_rkx/

  data gsbc_hl_stand /0.69038_rkx , 0.65449_rkx , 0.63711_rkx , 0.62542_rkx , &
                      0.61407_rkx , 0.60319_rkx , 0.57467_rkx , 0.42050_rkx , &
                      0.30660_rkx , 0.22000_rkx , 0.12300_rkx , 0.12300_rkx , &
                      0.12300_rkx , 0.12300_rkx , 0.07300_rkx , 0.07300_rkx , &
                      0.07300_rkx , 0.07300_rkx , 0.07300_rkx/

  data ksoc_hb_stand / &
    6.0584e+0_rkx , 6.0654e+0_rkx , 6.1179e+0_rkx , 6.0102e+0_rkx , &
    5.8000e+0_rkx , 5.6957e+0_rkx , 5.6494e+0_rkx , 4.3283e+0_rkx , &
    3.1485e+0_rkx , 1.3020e+0_rkx , 5.9920e-1_rkx , 2.9480e-1_rkx , &
    1.4750e-1_rkx , 7.3870e-2_rkx , 1.6830e-1_rkx , 2.6550e-1_rkx , &
    5.7700e-2_rkx , 2.2900e-1_rkx , 2.2700e-1_rkx/

  data wsoc_hb_stand /0.91735_rkx , 0.92365_rkx , 0.92941_rkx , 0.93067_rkx , &
                      0.93311_rkx , 0.93766_rkx , 0.94042_rkx , 0.95343_rkx , &
                      0.95480_rkx , 0.70566_rkx , 0.70566_rkx , 0.70566_rkx , &
                      0.70566_rkx , 0.70566_rkx , 0.70566_rkx , 0.70566_rkx , &
                      0.70566_rkx , 0.70566_rkx , 0.70566_rkx/

  data gsoc_hb_stand / &
    0.67489e+0_rkx , 0.67003e+0_rkx , 0.67725e+0_rkx , 0.65487e+0_rkx , &
    0.65117e+0_rkx , 0.66116e+0_rkx , 0.64547e+0_rkx , 0.60033e+0_rkx , &
    0.55389e+0_rkx , 5.91200e-1_rkx , 5.11100e-1_rkx , 4.26900e-1_rkx , &
    3.32100e-1_rkx , 2.19700e-1_rkx , 1.30500e-1_rkx , 7.35600e-2_rkx , &
    1.60200e-1_rkx , 6.88300e-2_rkx , 6.30400e-2_rkx/

  data ksoc_hl_stand / &
    3.5430e+0_rkx , 3.6230e+0_rkx , 3.7155e+0_rkx , 3.7120e+0_rkx , &
    3.6451e+0_rkx , 3.6376e+0_rkx , 3.6844e+0_rkx , 3.4588e+0_rkx , &
    2.9846e+0_rkx , 1.3020e+0_rkx , 5.9920e-1_rkx , 2.9480e-1_rkx , &
    1.4750e-1_rkx , 7.3870e-2_rkx , 1.6830e-1_rkx , 2.6550e-1_rkx , &
    5.7700e-2_rkx , 2.2900e-1_rkx , 2.2700e-1_rkx/

  data wsoc_hl_stand  /0.87931_rkx , 0.88292_rkx , 0.89214_rkx , &
                       0.89631_rkx , 0.89996_rkx , 0.90540_rkx , &
                       0.90805_rkx , 0.93423_rkx , 0.95012_rkx , &
                       0.85546_rkx , 0.85546_rkx , 0.85546_rkx , &
                       0.85546_rkx , 0.85546_rkx , 0.85546_rkx , &
                       0.85546_rkx , 0.85546_rkx , 0.85546_rkx , &
                       0.85546_rkx/

  data gsoc_hl_stand  / &
    0.73126e+0_rkx , 0.71089e+0_rkx , 0.72042e+0_rkx , 0.69924e+0_rkx , &
    0.69908e+0_rkx , 0.70696e+0_rkx , 0.68479e+0_rkx , 0.64879e+0_rkx , &
    0.63433e+0_rkx , 5.91200e-1_rkx , 5.11100e-1_rkx , 4.26900e-1_rkx , &
    3.32100e-1_rkx , 2.19700e-1_rkx , 1.30500e-1_rkx , 7.35600e-2_rkx , &
    1.60200e-1_rkx , 6.88300e-2_rkx , 6.30400e-2_rkx/
  !
  ! DUST OP data base for external mixing : maximum of 4 bin for the
  ! momeent , determined from Zender et al.
  !
  data ((ksdust_stand (ii,jj),jj=1,4),ii=1,nspi)/ 1.88010_rkx , 0.76017_rkx , &
        0.36681_rkx , 0.16933_rkx , 2.02540_rkx , 0.78378_rkx , 0.36845_rkx , &
        0.17002_rkx , 1.95470_rkx , 0.76389_rkx , 0.37119_rkx , 0.17032_rkx , &
        1.89960_rkx , 0.74916_rkx , 0.37220_rkx , 0.17052_rkx , 1.79460_rkx , &
        0.74044_rkx , 0.36984_rkx , 0.17072_rkx , 1.71490_rkx , 0.75401_rkx , &
        0.36892_rkx , 0.17090_rkx , 1.54310_rkx , 0.82322_rkx , 0.37505_rkx , &
        0.17143_rkx , 2.44820_rkx , 0.85680_rkx , 0.38078_rkx , 0.17396_rkx , &
        3.10670_rkx , 0.74488_rkx , 0.43688_rkx , 0.18104_rkx , 0.50391_rkx , &
        0.67245_rkx , 0.53605_rkx , 0.20599_rkx , 0.50391_rkx , 0.67245_rkx , &
        0.53605_rkx , 0.20599_rkx , 0.50391_rkx , 0.67245_rkx , 0.53605_rkx , &
        0.20599_rkx , 0.50391_rkx , 0.67245_rkx , 0.53605_rkx , 0.20599_rkx , &
        0.50391_rkx , 0.67245_rkx , 0.53605_rkx , 0.20599_rkx , 0.50391_rkx , &
        0.67245_rkx , 0.53605_rkx , 0.20599_rkx , 0.50391_rkx , 0.67245_rkx , &
        0.53605_rkx , 0.20599_rkx , 0.50391_rkx , 0.67245_rkx , 0.53605_rkx , &
        0.20599_rkx , 0.50391_rkx , 0.67245_rkx , 0.53605_rkx , 0.20599_rkx , &
        0.50391_rkx , 0.67245_rkx , 0.53605_rkx , 0.20599_rkx/

  data ((wsdust_stand (ii,jj),jj=1,4),ii=1,nspi)/ 0.64328_rkx , 0.55196_rkx , &
        0.53748_rkx , 0.54342_rkx , 0.67757_rkx , 0.56909_rkx , 0.53639_rkx , &
        0.54232_rkx , 0.67316_rkx , 0.56027_rkx , 0.53875_rkx , 0.54181_rkx , &
        0.66245_rkx , 0.55338_rkx , 0.53947_rkx , 0.54149_rkx , 0.68132_rkx , &
        0.57440_rkx , 0.54328_rkx , 0.54143_rkx , 0.67960_rkx , 0.58467_rkx , &
        0.54242_rkx , 0.54113_rkx , 0.72679_rkx , 0.68744_rkx , 0.58564_rkx , &
        0.54576_rkx , 0.94730_rkx , 0.88181_rkx , 0.80761_rkx , 0.70455_rkx , &
        0.97536_rkx , 0.89161_rkx , 0.86378_rkx , 0.75800_rkx , 0.89568_rkx , &
        0.96322_rkx , 0.95008_rkx , 0.89293_rkx , 0.89568_rkx , 0.96322_rkx , &
        0.95008_rkx , 0.89293_rkx , 0.89568_rkx , 0.96322_rkx , 0.95008_rkx , &
        0.89293_rkx , 0.89568_rkx , 0.96322_rkx , 0.95008_rkx , 0.89293_rkx , &
        0.89568_rkx , 0.96322_rkx , 0.95008_rkx , 0.89293_rkx , 0.89568_rkx , &
        0.96322_rkx , 0.95008_rkx , 0.89293_rkx , 0.89568_rkx , 0.96322_rkx , &
        0.95008_rkx , 0.89293_rkx , 0.89568_rkx , 0.96322_rkx , 0.95008_rkx , &
        0.89293_rkx , 0.89568_rkx , 0.96322_rkx , 0.95008_rkx , 0.89293_rkx , &
        0.89568_rkx , 0.96322_rkx , 0.95008_rkx , 0.89293_rkx/

  data ((gsdust_stand (ii,jj),jj=1,4),ii=1,nspi)/ 0.87114_rkx , 0.92556_rkx , &
        0.94542_rkx , 0.94831_rkx , 0.86127_rkx , 0.92100_rkx , 0.94355_rkx , &
        0.94813_rkx , 0.83800_rkx , 0.91194_rkx , 0.94304_rkx , 0.94803_rkx , &
        0.81760_rkx , 0.90442_rkx , 0.94239_rkx , 0.94796_rkx , 0.77088_rkx , &
        0.88517_rkx , 0.93710_rkx , 0.94775_rkx , 0.73925_rkx , 0.88364_rkx , &
        0.93548_rkx , 0.94763_rkx , 0.60695_rkx , 0.86086_rkx , 0.91824_rkx , &
        0.94473_rkx , 0.64393_rkx , 0.76457_rkx , 0.81330_rkx , 0.87784_rkx , &
        0.74760_rkx , 0.62041_rkx , 0.80665_rkx , 0.85974_rkx , 0.26761_rkx , &
        0.56045_rkx , 0.68897_rkx , 0.68174_rkx , 0.26761_rkx , 0.56045_rkx , &
        0.68897_rkx , 0.68174_rkx , 0.26761_rkx , 0.56045_rkx , 0.68897_rkx , &
        0.68174_rkx , 0.26761_rkx , 0.56045_rkx , 0.68897_rkx , 0.68174_rkx , &
        0.26761_rkx , 0.56045_rkx , 0.68897_rkx , 0.68174_rkx , 0.26761_rkx , &
        0.56045_rkx , 0.68897_rkx , 0.68174_rkx , 0.26761_rkx , 0.56045_rkx , &
        0.68897_rkx , 0.68174_rkx , 0.26761_rkx , 0.56045_rkx , 0.68897_rkx , &
        0.68174_rkx , 0.26761_rkx , 0.56045_rkx , 0.68897_rkx , 0.68174_rkx , &
        0.26761_rkx , 0.56045_rkx , 0.68897_rkx , 0.68174_rkx/

  data ((ksdust12_stand (ii,jj),jj=1,12),ii=1,nspi) / &
      5.82605e+0_rkx, 5.30982e+0_rkx, 1.44072e+0_rkx, 6.46088e-1_rkx, &
      4.06936e-1_rkx, 2.89033e-1_rkx, 2.33752e-1_rkx, 1.84485e-1_rkx, &
      1.25724e-1_rkx, 7.30034e-2_rkx, 1.0000e-20_rkx, 1.0000e-20_rkx, &
      3.92185e+0_rkx, 5.44157e+0_rkx, 1.42496e+0_rkx, 6.51380e-1_rkx, &
      4.09548e-1_rkx, 2.90722e-1_rkx, 2.34956e-1_rkx, 1.85304e-1_rkx, &
      1.26168e-1_rkx, 7.31844e-2_rkx, 1.0000e-20_rkx, 1.0000e-20_rkx, &
      3.34761e+0_rkx, 5.44018e+0_rkx, 1.41674e+0_rkx, 6.50973e-1_rkx, &
      4.10955e-1_rkx, 2.91565e-1_rkx, 2.35470e-1_rkx, 1.85664e-1_rkx, &
      1.26366e-1_rkx, 7.32652e-2_rkx, 1.0000e-20_rkx, 1.0000e-20_rkx, &
      3.02282e+0_rkx, 5.43838e+0_rkx, 1.41367e+0_rkx, 6.52048e-1_rkx, &
      4.12576e-1_rkx, 2.91860e-1_rkx, 2.35824e-1_rkx, 1.85914e-1_rkx, &
      1.26495e-1_rkx, 7.33181e-2_rkx, 1.0000e-20_rkx, 1.0000e-20_rkx, &
      2.73157e+0_rkx, 5.39746e+0_rkx, 1.41976e+0_rkx, 6.55378e-1_rkx, &
      4.13786e-1_rkx, 2.92314e-1_rkx, 2.36243e-1_rkx, 1.86151e-1_rkx, &
      1.26625e-1_rkx, 7.33705e-2_rkx, 4.34019e-2_rkx, 1.0000e-20_rkx, &
      2.46940e+0_rkx, 5.37280e+0_rkx, 1.42070e+0_rkx, 6.60716e-1_rkx, &
      4.14107e-1_rkx, 2.93162e-1_rkx, 2.36530e-1_rkx, 1.86366e-1_rkx, &
      1.26751e-1_rkx, 7.34223e-2_rkx, 4.34237e-2_rkx, 1.0000e-20_rkx, &
      1.88028e+0_rkx, 5.27157e+0_rkx, 1.44707e+0_rkx, 6.72827e-1_rkx, &
      4.15358e-1_rkx, 2.94211e-1_rkx, 2.37435e-1_rkx, 1.87021e-1_rkx, &
      1.27096e-1_rkx, 7.35618e-2_rkx, 4.34826e-2_rkx, 1.0000e-20_rkx, &
      5.47130e-1_rkx, 3.57883e+0_rkx, 1.81699e+0_rkx, 7.07262e-1_rkx, &
      4.28308e-1_rkx, 3.02019e-1_rkx, 2.42130e-1_rkx, 1.90466e-1_rkx, &
      1.29002e-1_rkx, 7.43120e-2_rkx, 4.38195e-2_rkx, 1.0000e-20_rkx, &
      1.13816e-1_rkx, 1.95724e+0_rkx, 2.10074e+0_rkx, 7.13763e-1_rkx, &
      4.29890e-1_rkx, 2.97812e-1_rkx, 2.48246e-1_rkx, 1.95955e-1_rkx, &
      1.30571e-1_rkx, 7.50355e-2_rkx, 4.41201e-2_rkx, 2.82240e-2_rkx, &
      1.43850e-2_rkx, 2.38501e-1_rkx, 5.81777e-1_rkx, 6.12041e-1_rkx, &
      5.34167e-1_rkx, 4.29108e-1_rkx, 3.43648e-1_rkx, 2.49103e-1_rkx, &
      1.44168e-1_rkx, 8.34307e-2_rkx, 4.71212e-2_rkx, 2.90008e-2_rkx, &
      1.43301e-2_rkx, 2.37798e-1_rkx, 5.81505e-1_rkx, 6.11995e-1_rkx, &
      5.34208e-1_rkx, 4.29167e-1_rkx, 3.43706e-1_rkx, 2.49093e-1_rkx, &
      1.44179e-1_rkx, 8.34394e-2_rkx, 4.71195e-2_rkx, 2.90007e-2_rkx, &
      1.43301e-2_rkx, 2.37798e-1_rkx, 5.81505e-1_rkx, 6.11995e-1_rkx, &
      5.34208e-1_rkx, 4.29167e-1_rkx, 3.43706e-1_rkx, 2.49093e-1_rkx, &
      1.44179e-1_rkx, 8.34394e-2_rkx, 4.71195e-2_rkx, 2.90007e-2_rkx, &
      1.43301e-2_rkx, 2.37798e-1_rkx, 5.81505e-1_rkx, 6.11995e-1_rkx, &
      5.34208e-1_rkx, 4.29167e-1_rkx, 3.43706e-1_rkx, 2.49093e-1_rkx, &
      1.44179e-1_rkx, 8.34394e-2_rkx, 4.71195e-2_rkx, 2.90007e-2_rkx, &
      1.43301e-2_rkx, 2.37798e-1_rkx, 5.81505e-1_rkx, 6.11995e-1_rkx, &
      5.34208e-1_rkx, 4.29167e-1_rkx, 3.43706e-1_rkx, 2.49093e-1_rkx, &
      1.44179e-1_rkx, 8.34394e-2_rkx, 4.71195e-2_rkx, 2.90007e-2_rkx, &
      1.42754e-2_rkx, 2.37098e-1_rkx, 5.81236e-1_rkx, 6.11932e-1_rkx, &
      5.34250e-1_rkx, 4.29172e-1_rkx, 3.43731e-1_rkx, 2.49061e-1_rkx, &
      1.44196e-1_rkx, 8.34493e-2_rkx, 4.71169e-2_rkx, 2.90011e-2_rkx, &
      1.42754e-2_rkx, 2.37098e-1_rkx, 5.81236e-1_rkx, 6.11932e-1_rkx, &
      5.34250e-1_rkx, 4.29172e-1_rkx, 3.43731e-1_rkx, 2.49061e-1_rkx, &
      1.44196e-1_rkx, 8.34493e-2_rkx, 4.71169e-2_rkx, 2.90011e-2_rkx, &
      3.61802e-3_rkx, 1.96700e-2_rkx, 2.40837e-1_rkx, 6.90188e-1_rkx, &
      7.42462e-1_rkx, 5.11023e-1_rkx, 2.91703e-1_rkx, 1.73126e-1_rkx, &
      1.56436e-1_rkx, 8.23404e-2_rkx, 4.55453e-2_rkx, 2.95979e-2_rkx, &
      1.78064e-3_rkx, 4.31951e-3_rkx, 5.18355e-2_rkx, 2.20056e-1_rkx, &
      4.25718e-1_rkx, 4.93497e-1_rkx, 4.62575e-1_rkx, 3.40392e-1_rkx, &
      1.43665e-1_rkx, 9.15974e-2_rkx, 4.41742e-2_rkx, 3.00372e-2_rkx, &
      1.78064e-3_rkx, 4.31951e-3_rkx, 5.18355e-2_rkx, 2.20056e-1_rkx, &
      4.25718e-1_rkx, 4.93497e-1_rkx, 4.62575e-1_rkx, 3.40392e-1_rkx, &
      1.43665e-1_rkx, 9.15974e-2_rkx, 4.41742e-2_rkx, 3.00372e-2_rkx /

  data ((wsdust12_stand (ii,jj),jj=1,12),ii=1,nspi) / &
      8.03780e-1_rkx, 7.36897e-1_rkx, 5.78261e-1_rkx, 5.36202e-1_rkx, &
      5.34536e-1_rkx, 5.37743e-1_rkx, 5.40048e-1_rkx, 5.42302e-1_rkx, &
      5.45056e-1_rkx, 5.47463e-1_rkx, 5.00000e-1_rkx, 5.00000e-1_rkx, &
      7.99301e-1_rkx, 7.94829e-1_rkx, 6.00564e-1_rkx, 5.45354e-1_rkx, &
      5.35369e-1_rkx, 5.36572e-1_rkx, 5.38641e-1_rkx, 5.41019e-1_rkx, &
      5.44150e-1_rkx, 5.46961e-1_rkx, 5.00000e-1_rkx, 5.00000e-1_rkx, &
      7.97433e-1_rkx, 8.20288e-1_rkx, 6.13124e-1_rkx, 5.50490e-1_rkx, &
      5.37324e-1_rkx, 5.36678e-1_rkx, 5.38149e-1_rkx, 5.40465e-1_rkx, &
      5.43734e-1_rkx, 5.46725e-1_rkx, 5.00000e-1_rkx, 5.00000e-1_rkx, &
      7.95686e-1_rkx, 8.33319e-1_rkx, 6.23304e-1_rkx, 5.55428e-1_rkx, &
      5.40009e-1_rkx, 5.36671e-1_rkx, 5.37987e-1_rkx, 5.40171e-1_rkx, &
      5.43458e-1_rkx, 5.46566e-1_rkx, 5.00000e-1_rkx, 5.00000e-1_rkx, &
      7.93633e-1_rkx, 8.47253e-1_rkx, 6.33117e-1_rkx, 5.62435e-1_rkx, &
      5.42884e-1_rkx, 5.37174e-1_rkx, 5.38106e-1_rkx, 5.39910e-1_rkx, &
      5.43194e-1_rkx, 5.46407e-1_rkx, 5.48104e-1_rkx, 5.00000e-1_rkx, &
      7.91376e-1_rkx, 8.60061e-1_rkx, 6.43199e-1_rkx, 5.71515e-1_rkx, &
      5.45557e-1_rkx, 5.38667e-1_rkx, 5.38213e-1_rkx, 5.39690e-1_rkx, &
      5.42933e-1_rkx, 5.46247e-1_rkx, 5.48018e-1_rkx, 5.00000e-1_rkx, &
      7.91539e-1_rkx, 8.85778e-1_rkx, 6.82406e-1_rkx, 6.05722e-1_rkx, &
      5.61734e-1_rkx, 5.46270e-1_rkx, 5.42012e-1_rkx, 5.40825e-1_rkx, &
      5.42557e-1_rkx, 5.45805e-1_rkx, 5.47773e-1_rkx, 5.00000e-1_rkx, &
      8.16759e-1_rkx, 9.52989e-1_rkx, 8.76231e-1_rkx, 8.07373e-1_rkx, &
      7.59934e-1_rkx, 7.23814e-1_rkx, 7.00613e-1_rkx, 6.75834e-1_rkx, &
      6.38271e-1_rkx, 5.95887e-1_rkx, 5.68268e-1_rkx, 5.00000e-1_rkx, &
      8.33502e-1_rkx, 9.78783e-1_rkx, 9.71464e-1_rkx, 9.37056e-1_rkx, &
      9.09948e-1_rkx, 8.85800e-1_rkx, 8.70473e-1_rkx, 8.49436e-1_rkx, &
      8.00642e-1_rkx, 7.26096e-1_rkx, 6.48635e-1_rkx, 5.94727e-1_rkx, &
      2.08783e-1_rkx, 7.06520e-1_rkx, 9.57579e-1_rkx, 9.79975e-1_rkx, &
      9.73860e-1_rkx, 9.64989e-1_rkx, 9.57201e-1_rkx, 9.46153e-1_rkx, &
      9.24151e-1_rkx, 8.90923e-1_rkx, 8.46069e-1_rkx, 7.95945e-1_rkx, &
      2.08637e-1_rkx, 7.06464e-1_rkx, 9.57584e-1_rkx, 9.79988e-1_rkx, &
      9.73911e-1_rkx, 9.65026e-1_rkx, 9.57130e-1_rkx, 9.46201e-1_rkx, &
      9.24183e-1_rkx, 8.90979e-1_rkx, 8.46132e-1_rkx, 7.96001e-1_rkx, &
      2.08637e-1_rkx, 7.06464e-1_rkx, 9.57584e-1_rkx, 9.79988e-1_rkx, &
      9.73911e-1_rkx, 9.65026e-1_rkx, 9.57130e-1_rkx, 9.46201e-1_rkx, &
      9.24183e-1_rkx, 8.90979e-1_rkx, 8.46132e-1_rkx, 7.96001e-1_rkx, &
      2.08637e-1_rkx, 7.06464e-1_rkx, 9.57584e-1_rkx, 9.79988e-1_rkx, &
      9.73911e-1_rkx, 9.65026e-1_rkx, 9.57130e-1_rkx, 9.46201e-1_rkx, &
      9.24183e-1_rkx, 8.90979e-1_rkx, 8.46132e-1_rkx, 7.96001e-1_rkx, &
      2.08637e-1_rkx, 7.06464e-1_rkx, 9.57584e-1_rkx, 9.79988e-1_rkx, &
      9.73911e-1_rkx, 9.65026e-1_rkx, 9.57130e-1_rkx, 9.46201e-1_rkx, &
      9.24183e-1_rkx, 8.90979e-1_rkx, 8.46132e-1_rkx, 7.96001e-1_rkx, &
      2.08492e-1_rkx, 7.06408e-1_rkx, 9.57590e-1_rkx, 9.79998e-1_rkx, &
      9.73929e-1_rkx, 9.65149e-1_rkx, 9.57123e-1_rkx, 9.46308e-1_rkx, &
      9.24198e-1_rkx, 8.91029e-1_rkx, 8.46194e-1_rkx, 7.96056e-1_rkx, &
      2.08492e-1_rkx, 7.06408e-1_rkx, 9.57590e-1_rkx, 9.79998e-1_rkx, &
      9.73929e-1_rkx, 9.65149e-1_rkx, 9.57123e-1_rkx, 9.46308e-1_rkx, &
      9.24198e-1_rkx, 8.91029e-1_rkx, 8.46194e-1_rkx, 7.96056e-1_rkx, &
      9.14436e-2_rkx, 7.18841e-1_rkx, 9.69097e-1_rkx, 9.88435e-1_rkx, &
      9.88239e-1_rkx, 9.82017e-1_rkx, 9.67379e-1_rkx, 9.46405e-1_rkx, &
      9.41366e-1_rkx, 9.12332e-1_rkx, 8.66683e-1_rkx, 8.22320e-1_rkx, &
      2.93192e-2_rkx, 4.95389e-1_rkx, 9.28109e-1_rkx, 9.84462e-1_rkx, &
      9.90160e-1_rkx, 9.90949e-1_rkx, 9.89883e-1_rkx, 9.85447e-1_rkx, &
      9.63209e-1_rkx, 9.47218e-1_rkx, 9.14608e-1_rkx, 8.88785e-1_rkx, &
      2.93192e-2_rkx, 4.95389e-1_rkx, 9.28109e-1_rkx, 9.84462e-1_rkx, &
      9.90160e-1_rkx, 9.90949e-1_rkx, 9.89883e-1_rkx, 9.85447e-1_rkx, &
      9.63209e-1_rkx, 9.47218e-1_rkx, 9.14608e-1_rkx, 8.88785e-1_rkx /

  data ((gsdust12_stand (ii,jj),jj=1,12),ii=1,nspi) / &
      5.46546e-1_rkx, 7.19875e-1_rkx, 8.86115e-1_rkx, 9.36182e-1_rkx, &
      9.44853e-1_rkx, 9.47046e-1_rkx, 9.47651e-1_rkx, 9.48064e-1_rkx, &
      9.48455e-1_rkx, 9.48708e-1_rkx, 9.90000e-1_rkx, 9.90000e-1_rkx, &
      4.15561e-1_rkx, 7.20841e-1_rkx, 8.50893e-1_rkx, 9.27581e-1_rkx, &
      9.42077e-1_rkx, 9.46199e-1_rkx, 9.47249e-1_rkx, 9.47862e-1_rkx, &
      9.48376e-1_rkx, 9.48709e-1_rkx, 9.90000e-1_rkx, 9.90000e-1_rkx, &
      3.61926e-1_rkx, 7.26308e-1_rkx, 8.31440e-1_rkx, 9.21453e-1_rkx, &
      9.40080e-1_rkx, 9.45564e-1_rkx, 9.46937e-1_rkx, 9.47729e-1_rkx, &
      9.48332e-1_rkx, 9.48704e-1_rkx, 9.90000e-1_rkx, 9.90000e-1_rkx, &
      3.31551e-1_rkx, 7.21714e-1_rkx, 8.22061e-1_rkx, 9.17115e-1_rkx, &
      9.38567e-1_rkx, 9.44893e-1_rkx, 9.46655e-1_rkx, 9.47619e-1_rkx, &
      9.48297e-1_rkx, 9.48700e-1_rkx, 9.90000e-1_rkx, 9.90000e-1_rkx, &
      3.04818e-1_rkx, 7.16225e-1_rkx, 8.10844e-1_rkx, 9.12670e-1_rkx, &
      9.36667e-1_rkx, 9.44115e-1_rkx, 9.46317e-1_rkx, 9.47471e-1_rkx, &
      9.48258e-1_rkx, 9.48695e-1_rkx, 9.48823e-1_rkx, 9.90000e-1_rkx, &
      2.81297e-1_rkx, 7.16554e-1_rkx, 7.95068e-1_rkx, 9.08398e-1_rkx, &
      9.34233e-1_rkx, 9.43280e-1_rkx, 9.45823e-1_rkx, 9.47269e-1_rkx, &
      9.48210e-1_rkx, 9.48688e-1_rkx, 9.48829e-1_rkx, 9.90000e-1_rkx, &
      2.31473e-1_rkx, 7.18668e-1_rkx, 7.66308e-1_rkx, 8.91809e-1_rkx, &
      9.23936e-1_rkx, 9.38002e-1_rkx, 9.42902e-1_rkx, 9.45948e-1_rkx, &
      9.47904e-1_rkx, 9.48668e-1_rkx, 9.48848e-1_rkx, 9.90000e-1_rkx, &
      1.08432e-1_rkx, 6.28714e-1_rkx, 6.66552e-1_rkx, 7.91368e-1_rkx, &
      8.27524e-1_rkx, 8.57309e-1_rkx, 8.71887e-1_rkx, 8.87280e-1_rkx, &
      9.07566e-1_rkx, 9.27961e-1_rkx, 9.40308e-1_rkx, 9.90000e-1_rkx, &
      5.28125e-2_rkx, 5.06675e-1_rkx, 6.50917e-1_rkx, 6.86444e-1_rkx, &
      7.56116e-1_rkx, 7.71482e-1_rkx, 8.02731e-1_rkx, 8.19214e-1_rkx, &
      8.44326e-1_rkx, 8.79297e-1_rkx, 9.10074e-1_rkx, 9.30485e-1_rkx, &
      9.10449e-3_rkx, 1.01909e-1_rkx, 3.45008e-1_rkx, 5.86731e-1_rkx, &
      6.70752e-1_rkx, 6.91530e-1_rkx, 6.88915e-1_rkx, 6.80801e-1_rkx, &
      6.94185e-1_rkx, 7.86935e-1_rkx, 8.16865e-1_rkx, 8.42174e-1_rkx, &
      9.08684e-3_rkx, 1.01787e-1_rkx, 3.44985e-1_rkx, 5.86594e-1_rkx, &
      6.70696e-1_rkx, 6.91508e-1_rkx, 6.88807e-1_rkx, 6.80825e-1_rkx, &
      6.94119e-1_rkx, 7.86899e-1_rkx, 8.16810e-1_rkx, 8.42163e-1_rkx, &
      9.08684e-3_rkx, 1.01787e-1_rkx, 3.44985e-1_rkx, 5.86594e-1_rkx, &
      6.70696e-1_rkx, 6.91508e-1_rkx, 6.88807e-1_rkx, 6.80825e-1_rkx, &
      6.94119e-1_rkx, 7.86899e-1_rkx, 8.16810e-1_rkx, 8.42163e-1_rkx, &
      9.08684e-3_rkx, 1.01787e-1_rkx, 3.44985e-1_rkx, 5.86594e-1_rkx, &
      6.70696e-1_rkx, 6.91508e-1_rkx, 6.88807e-1_rkx, 6.80825e-1_rkx, &
      6.94119e-1_rkx, 7.86899e-1_rkx, 8.16810e-1_rkx, 8.42163e-1_rkx, &
      9.08684e-3_rkx, 1.01787e-1_rkx, 3.44985e-1_rkx, 5.86594e-1_rkx, &
      6.70696e-1_rkx, 6.91508e-1_rkx, 6.88807e-1_rkx, 6.80825e-1_rkx, &
      6.94119e-1_rkx, 7.86899e-1_rkx, 8.16810e-1_rkx, 8.42163e-1_rkx, &
      9.06926e-3_rkx, 1.01666e-1_rkx, 3.44961e-1_rkx, 5.86444e-1_rkx, &
      6.70656e-1_rkx, 6.91547e-1_rkx, 6.88747e-1_rkx, 6.80876e-1_rkx, &
      6.94035e-1_rkx, 7.86855e-1_rkx, 8.16755e-1_rkx, 8.42159e-1_rkx, &
      9.06926e-3_rkx, 1.01666e-1_rkx, 3.44961e-1_rkx, 5.86444e-1_rkx, &
      6.70656e-1_rkx, 6.91547e-1_rkx, 6.88747e-1_rkx, 6.80876e-1_rkx, &
      6.94035e-1_rkx, 7.86855e-1_rkx, 8.16755e-1_rkx, 8.42159e-1_rkx, &
      3.19155e-3_rkx, 3.86167e-2_rkx, 3.12532e-1_rkx, 6.54273e-1_rkx, &
      7.29345e-1_rkx, 6.94262e-1_rkx, 5.71069e-1_rkx, 5.11984e-1_rkx, &
      7.42725e-1_rkx, 7.68741e-1_rkx, 8.04314e-1_rkx, 8.40731e-1_rkx, &
      1.26936e-3_rkx, 1.54572e-2_rkx, 1.16778e-1_rkx, 4.51257e-1_rkx, &
      6.45941e-1_rkx, 7.22575e-1_rkx, 7.37631e-1_rkx, 6.98317e-1_rkx, &
      5.61306e-1_rkx, 7.59343e-1_rkx, 7.44671e-1_rkx, 8.01060e-1_rkx, &
      1.26936e-3_rkx, 1.54572e-2_rkx, 1.16778e-1_rkx, 4.51257e-1_rkx, &
      6.45941e-1_rkx, 7.22575e-1_rkx, 7.37631e-1_rkx, 6.98317e-1_rkx, &
      5.61306e-1_rkx, 7.59343e-1_rkx, 7.44671e-1_rkx, 8.01060e-1_rkx /

  data (((ksslt(nn,ll,mm),ll=1,2),nn=1,nwav),mm=1,nih) / &
    1.10670_rkx , 0.24350_rkx , 1.13470_rkx , 0.24490_rkx , 1.14490_rkx , &
    0.24530_rkx , 1.15360_rkx , 0.24570_rkx , 1.16140_rkx , 0.24610_rkx , &
    1.16810_rkx , 0.24640_rkx , 1.18630_rkx , 0.24730_rkx , 1.26130_rkx , &
    0.25120_rkx , 1.28830_rkx , 0.25610_rkx , 1.11740_rkx , 0.26480_rkx , &
    1.07340_rkx , 0.26760_rkx , 1.01450_rkx , 0.27070_rkx , 0.93780_rkx , &
    0.27400_rkx , 0.88700_rkx , 0.27610_rkx , 0.85710_rkx , 0.27750_rkx , &
    0.77260_rkx , 0.28170_rkx , 0.55190_rkx , 0.29620_rkx , 0.23690_rkx , &
    0.31880_rkx , 0.23690_rkx , 0.31880_rkx , 2.76050_rkx , 0.62500_rkx , &
    2.79270_rkx , 0.62740_rkx , 2.80620_rkx , 0.62820_rkx , 2.81920_rkx , &
    0.62900_rkx , 2.83250_rkx , 0.62970_rkx , 2.84560_rkx , 0.63040_rkx , &
    2.88990_rkx , 0.63220_rkx , 3.08680_rkx , 0.64020_rkx , 3.20500_rkx , &
    0.64830_rkx , 2.99350_rkx , 0.66540_rkx , 2.91440_rkx , 0.67000_rkx , &
    2.83310_rkx , 0.67460_rkx , 2.69720_rkx , 0.68040_rkx , 2.60410_rkx , &
    0.68440_rkx , 2.53200_rkx , 0.68740_rkx , 2.31690_rkx , 0.69580_rkx , &
    1.74510_rkx , 0.71490_rkx , 0.96070_rkx , 0.77950_rkx , 0.96070_rkx , &
    0.77950_rkx , 3.43580_rkx , 0.78970_rkx , 3.48660_rkx , 0.79210_rkx , &
    3.50620_rkx , 0.79300_rkx , 3.52400_rkx , 0.79370_rkx , 3.54090_rkx , &
    0.79440_rkx , 3.55630_rkx , 0.79510_rkx , 3.60340_rkx , 0.79700_rkx , &
    3.84490_rkx , 0.80600_rkx , 4.01160_rkx , 0.81490_rkx , 3.83520_rkx , &
    0.83560_rkx , 3.75150_rkx , 0.84090_rkx , 3.67460_rkx , 0.84630_rkx , &
    3.53150_rkx , 0.85240_rkx , 3.43520_rkx , 0.85700_rkx , 3.35000_rkx , &
    0.86030_rkx , 3.09100_rkx , 0.86980_rkx , 2.36570_rkx , 0.89080_rkx , &
    1.39570_rkx , 0.96980_rkx , 1.39570_rkx , 0.96980_rkx , 4.13430_rkx , &
    0.95220_rkx , 4.18210_rkx , 0.95690_rkx , 4.20170_rkx , 0.95850_rkx , &
    4.21980_rkx , 0.95980_rkx , 4.23730_rkx , 0.96080_rkx , 4.25330_rkx , &
    0.96160_rkx , 4.30420_rkx , 0.96320_rkx , 4.59390_rkx , 0.97370_rkx , &
    4.80120_rkx , 0.98300_rkx , 4.68220_rkx , 1.00670_rkx , 4.59660_rkx , &
    1.01270_rkx , 4.52830_rkx , 1.01870_rkx , 4.38560_rkx , 1.02600_rkx , &
    4.29240_rkx , 1.03140_rkx , 4.19710_rkx , 1.03510_rkx , 3.90190_rkx , &
    1.04550_rkx , 3.03000_rkx , 1.06800_rkx , 1.89030_rkx , 1.15860_rkx , &
    1.89030_rkx , 1.15860_rkx , 5.84240_rkx , 1.36500_rkx , 5.88300_rkx , &
    1.36820_rkx , 5.90140_rkx , 1.36940_rkx , 5.91970_rkx , 1.37050_rkx , &
    5.93840_rkx , 1.37140_rkx , 5.95670_rkx , 1.37230_rkx , 6.02000_rkx , &
    1.37490_rkx , 6.38780_rkx , 1.38870_rkx , 6.69990_rkx , 1.40120_rkx , &
    6.73060_rkx , 1.43000_rkx , 6.65350_rkx , 1.43720_rkx , 6.61700_rkx , &
    1.44470_rkx , 6.49700_rkx , 1.45260_rkx , 6.42870_rkx , 1.45840_rkx , &
    6.31860_rkx , 1.46280_rkx , 5.96400_rkx , 1.47540_rkx , 4.77770_rkx , &
    1.50540_rkx , 3.29640_rkx , 1.61800_rkx , 3.29640_rkx , 1.61800_rkx , &
    8.47370_rkx , 2.03340_rkx , 8.57490_rkx , 2.03540_rkx , 8.61230_rkx , &
    2.03640_rkx , 8.64390_rkx , 2.03730_rkx , 8.67140_rkx , 2.03810_rkx , &
    8.69340_rkx , 2.03880_rkx , 8.74920_rkx , 2.04110_rkx , 9.21250_rkx , &
    2.06220_rkx , 9.61140_rkx , 2.07770_rkx , 9.94990_rkx , 2.11370_rkx , &
    9.90040_rkx , 2.12310_rkx , 9.92670_rkx , 2.13290_rkx , 9.87340_rkx , &
    2.14430_rkx , 9.86950_rkx , 2.15220_rkx , 9.75570_rkx , 2.15760_rkx , &
    9.36830_rkx , 2.17230_rkx , 7.80820_rkx , 2.20780_rkx , 5.96950_rkx , &
    2.34700_rkx , 5.96950_rkx , 2.34700_rkx ,14.68840_rkx , 3.60330_rkx , &
   14.82000_rkx , 3.60900_rkx ,14.86800_rkx , 3.61130_rkx ,14.90890_rkx , &
    3.61330_rkx ,14.94520_rkx , 3.61520_rkx ,14.97530_rkx , 3.61700_rkx , &
   15.05470_rkx , 3.62240_rkx ,15.63030_rkx , 3.64850_rkx ,16.16270_rkx , &
    3.66570_rkx ,17.07870_rkx , 3.72400_rkx ,17.13010_rkx , 3.73710_rkx , &
   17.29570_rkx , 3.75280_rkx ,17.43470_rkx , 3.76940_rkx ,17.60120_rkx , &
    3.78100_rkx ,17.52590_rkx , 3.78800_rkx ,17.21790_rkx , 3.80740_rkx , &
   15.24990_rkx , 3.85640_rkx ,13.22780_rkx , 4.03860_rkx ,13.22780_rkx , &
    4.03860_rkx ,22.48880_rkx , 5.62270_rkx ,22.62770_rkx , 5.61380_rkx , &
   22.67970_rkx , 5.61090_rkx ,22.72570_rkx , 5.60950_rkx ,22.76830_rkx , &
    5.60980_rkx ,22.80590_rkx , 5.61170_rkx ,22.91520_rkx , 5.62400_rkx , &
   23.61060_rkx , 5.66380_rkx ,24.24360_rkx , 5.69990_rkx ,25.74500_rkx , &
    5.76950_rkx ,25.92050_rkx , 5.78650_rkx ,26.22020_rkx , 5.80620_rkx , &
   26.57360_rkx , 5.82770_rkx ,26.92400_rkx , 5.84240_rkx ,26.92910_rkx , &
    5.85120_rkx ,26.83940_rkx , 5.87590_rkx ,24.85840_rkx , 5.94260_rkx , &
   23.35360_rkx , 6.16670_rkx ,23.35360_rkx , 6.16670_rkx /

  data (((wsslt(nn,ll,mm),ll=1,2),nn=1,nwav),mm=1,nih) / &
    0.99970_rkx , 0.99780_rkx , 0.99980_rkx , 0.99870_rkx , 0.99980_rkx , &
    0.99900_rkx , 0.99990_rkx , 0.99920_rkx , 0.99990_rkx , 0.99940_rkx , &
    0.99990_rkx , 0.99950_rkx , 1.00000_rkx , 0.99980_rkx , 1.00000_rkx , &
    1.00000_rkx , 1.00000_rkx , 1.00000_rkx , 0.99780_rkx , 0.98760_rkx , &
    0.99700_rkx , 0.98450_rkx , 0.99480_rkx , 0.97590_rkx , 0.99260_rkx , &
    0.96710_rkx , 0.99250_rkx , 0.96520_rkx , 0.99110_rkx , 0.96080_rkx , &
    0.98690_rkx , 0.94790_rkx , 0.95600_rkx , 0.85510_rkx , 0.98970_rkx , &
    0.97820_rkx , 0.98970_rkx , 0.97820_rkx , 0.99980_rkx , 0.99930_rkx , &
    0.99990_rkx , 0.99960_rkx , 1.00000_rkx , 0.99960_rkx , 1.00000_rkx , &
    0.99970_rkx , 1.00000_rkx , 0.99980_rkx , 1.00000_rkx , 0.99980_rkx , &
    1.00000_rkx , 0.99990_rkx , 1.00000_rkx , 1.00000_rkx , 1.00000_rkx , &
    1.00000_rkx , 0.99890_rkx , 0.99100_rkx , 0.99610_rkx , 0.98380_rkx , &
    0.97580_rkx , 0.96040_rkx , 0.96060_rkx , 0.94340_rkx , 0.96860_rkx , &
    0.94900_rkx , 0.96730_rkx , 0.94590_rkx , 0.95970_rkx , 0.93470_rkx , &
    0.70640_rkx , 0.71750_rkx , 0.93370_rkx , 0.85470_rkx , 0.93370_rkx , &
    0.85470_rkx , 0.99980_rkx , 0.99940_rkx , 0.99990_rkx , 0.99970_rkx , &
    1.00000_rkx , 0.99970_rkx , 1.00000_rkx , 0.99980_rkx , 1.00000_rkx , &
    0.99990_rkx , 1.00000_rkx , 0.99990_rkx , 1.00000_rkx , 1.00000_rkx , &
    1.00000_rkx , 1.00000_rkx , 1.00000_rkx , 1.00000_rkx , 0.99900_rkx , &
    0.99100_rkx , 0.99600_rkx , 0.98320_rkx , 0.97510_rkx , 0.95980_rkx , &
    0.95960_rkx , 0.94280_rkx , 0.96790_rkx , 0.94820_rkx , 0.96670_rkx , &
    0.94510_rkx , 0.95920_rkx , 0.93370_rkx , 0.70160_rkx , 0.71770_rkx , &
    0.92940_rkx , 0.83360_rkx , 0.92940_rkx , 0.83360_rkx , 1.00000_rkx , &
    0.99940_rkx , 1.00000_rkx , 0.99970_rkx , 1.00000_rkx , 0.99970_rkx , &
    1.00000_rkx , 0.99980_rkx , 1.00000_rkx , 0.99990_rkx , 1.00000_rkx , &
    0.99990_rkx , 1.00000_rkx , 1.00000_rkx , 1.00000_rkx , 1.00000_rkx , &
    1.00000_rkx , 1.00000_rkx , 0.99900_rkx , 0.99070_rkx , 0.99590_rkx , &
    0.98250_rkx , 0.97480_rkx , 0.95920_rkx , 0.95920_rkx , 0.94210_rkx , &
    0.96760_rkx , 0.94730_rkx , 0.96640_rkx , 0.94410_rkx , 0.95910_rkx , &
    0.93230_rkx , 0.70100_rkx , 0.71720_rkx , 0.92720_rkx , 0.81720_rkx , &
    0.92720_rkx , 0.81720_rkx , 1.00000_rkx , 0.99960_rkx , 1.00000_rkx , &
    0.99970_rkx , 1.00000_rkx , 0.99980_rkx , 1.00000_rkx , 0.99980_rkx , &
    1.00000_rkx , 0.99990_rkx , 1.00000_rkx , 0.99990_rkx , 1.00000_rkx , &
    1.00000_rkx , 1.00000_rkx , 1.00000_rkx , 1.00000_rkx , 1.00000_rkx , &
    0.99900_rkx , 0.99010_rkx , 0.99580_rkx , 0.98100_rkx , 0.97440_rkx , &
    0.95790_rkx , 0.95880_rkx , 0.94050_rkx , 0.96730_rkx , 0.94520_rkx , &
    0.96620_rkx , 0.94170_rkx , 0.95920_rkx , 0.92880_rkx , 0.70350_rkx , &
    0.71500_rkx , 0.92460_rkx , 0.78760_rkx , 0.92460_rkx , 0.78760_rkx , &
    1.00000_rkx , 0.99970_rkx , 1.00000_rkx , 0.99980_rkx , 1.00000_rkx , &
    0.99980_rkx , 1.00000_rkx , 0.99990_rkx , 1.00000_rkx , 0.99990_rkx , &
    1.00000_rkx , 0.99990_rkx , 1.00000_rkx , 1.00000_rkx , 1.00000_rkx , &
    1.00000_rkx , 1.00000_rkx , 1.00000_rkx , 0.99890_rkx , 0.98890_rkx , &
    0.99550_rkx , 0.97880_rkx , 0.97400_rkx , 0.95610_rkx , 0.95860_rkx , &
    0.93790_rkx , 0.96700_rkx , 0.94180_rkx , 0.96600_rkx , 0.93770_rkx , &
    0.95930_rkx , 0.92320_rkx , 0.70870_rkx , 0.71080_rkx , 0.92240_rkx , &
    0.75570_rkx , 0.92240_rkx , 0.75570_rkx , 1.00000_rkx , 0.99980_rkx , &
    1.00000_rkx , 0.99990_rkx , 1.00000_rkx , 1.00000_rkx , 1.00000_rkx , &
    1.00000_rkx , 1.00000_rkx , 1.00000_rkx , 1.00000_rkx , 1.00000_rkx , &
    1.00000_rkx , 1.00000_rkx , 1.00000_rkx , 1.00000_rkx , 1.00000_rkx , &
    1.00000_rkx , 0.99860_rkx , 0.98660_rkx , 0.99500_rkx , 0.97530_rkx , &
    0.97330_rkx , 0.95280_rkx , 0.95800_rkx , 0.93350_rkx , 0.96630_rkx , &
    0.93590_rkx , 0.96530_rkx , 0.93080_rkx , 0.95900_rkx , 0.91320_rkx , &
    0.71670_rkx , 0.70160_rkx , 0.91790_rkx , 0.71290_rkx , 0.91790_rkx , &
    0.71290_rkx , 1.00000_rkx , 0.99980_rkx , 1.00000_rkx , 0.99990_rkx , &
    1.00000_rkx , 1.00000_rkx , 1.00000_rkx , 1.00000_rkx , 1.00000_rkx , &
    1.00000_rkx , 1.00000_rkx , 1.00000_rkx , 1.00000_rkx , 1.00000_rkx , &
    1.00000_rkx , 1.00000_rkx , 1.00000_rkx , 1.00000_rkx , 0.99830_rkx , &
    0.98460_rkx , 0.99430_rkx , 0.97210_rkx , 0.97240_rkx , 0.94980_rkx , &
    0.95720_rkx , 0.92930_rkx , 0.96540_rkx , 0.93050_rkx , 0.96440_rkx , &
    0.92440_rkx , 0.95820_rkx , 0.90420_rkx , 0.72210_rkx , 0.69280_rkx , &
    0.91180_rkx , 0.68270_rkx , 0.91180_rkx , 0.68270_rkx/

  data (((gsslt(nn,ll,mm),ll=1,2), nn=1,nwav),mm=1,nih) / &
    0.73080_rkx , 0.80840_rkx , 0.71820_rkx , 0.81040_rkx , 0.71420_rkx , &
    0.81080_rkx , 0.71090_rkx , 0.81090_rkx , 0.70820_rkx , 0.81060_rkx , &
    0.70600_rkx , 0.81000_rkx , 0.70120_rkx , 0.80630_rkx , 0.69510_rkx , &
    0.79950_rkx , 0.69590_rkx , 0.79020_rkx , 0.70140_rkx , 0.77760_rkx , &
    0.69940_rkx , 0.77390_rkx , 0.69710_rkx , 0.76920_rkx , 0.69470_rkx , &
    0.76430_rkx , 0.69600_rkx , 0.76180_rkx , 0.69530_rkx , 0.76130_rkx , &
    0.69220_rkx , 0.75980_rkx , 0.64050_rkx , 0.74180_rkx , 0.59490_rkx , &
    0.70590_rkx , 0.59490_rkx , 0.70590_rkx , 0.78530_rkx , 0.84490_rkx , &
    0.78490_rkx , 0.84630_rkx , 0.78460_rkx , 0.84680_rkx , 0.78400_rkx , &
    0.84720_rkx , 0.78310_rkx , 0.84760_rkx , 0.78200_rkx , 0.84800_rkx , &
    0.77700_rkx , 0.84930_rkx , 0.77180_rkx , 0.84890_rkx , 0.77310_rkx , &
    0.84390_rkx , 0.77860_rkx , 0.83450_rkx , 0.77770_rkx , 0.83330_rkx , &
    0.77760_rkx , 0.83590_rkx , 0.77890_rkx , 0.83640_rkx , 0.78110_rkx , &
    0.83260_rkx , 0.78220_rkx , 0.83280_rkx , 0.78470_rkx , 0.83430_rkx , &
    0.77590_rkx , 0.88690_rkx , 0.70530_rkx , 0.80650_rkx , 0.70530_rkx , &
    0.80650_rkx , 0.80300_rkx , 0.84880_rkx , 0.79650_rkx , 0.84790_rkx , &
    0.79440_rkx , 0.84790_rkx , 0.79260_rkx , 0.84810_rkx , 0.79120_rkx , &
    0.84850_rkx , 0.79000_rkx , 0.84900_rkx , 0.78750_rkx , 0.85180_rkx , &
    0.78010_rkx , 0.85380_rkx , 0.77990_rkx , 0.84840_rkx , 0.78650_rkx , &
    0.84180_rkx , 0.78580_rkx , 0.84050_rkx , 0.78610_rkx , 0.84320_rkx , &
    0.78810_rkx , 0.84410_rkx , 0.79060_rkx , 0.84040_rkx , 0.79200_rkx , &
    0.84070_rkx , 0.79570_rkx , 0.84230_rkx , 0.79390_rkx , 0.89370_rkx , &
    0.72450_rkx , 0.81840_rkx , 0.72450_rkx , 0.81840_rkx , 0.80440_rkx , &
    0.83590_rkx , 0.80240_rkx , 0.85000_rkx , 0.80150_rkx , 0.85400_rkx , &
    0.80070_rkx , 0.85670_rkx , 0.79980_rkx , 0.85840_rkx , 0.79900_rkx , &
    0.85900_rkx , 0.79620_rkx , 0.85590_rkx , 0.78600_rkx , 0.85570_rkx , &
    0.78510_rkx , 0.85480_rkx , 0.79040_rkx , 0.84740_rkx , 0.79010_rkx , &
    0.84670_rkx , 0.79080_rkx , 0.84990_rkx , 0.79340_rkx , 0.85060_rkx , &
    0.79610_rkx , 0.84700_rkx , 0.79780_rkx , 0.84720_rkx , 0.80260_rkx , &
    0.84880_rkx , 0.80620_rkx , 0.89840_rkx , 0.73900_rkx , 0.82710_rkx , &
    0.73900_rkx , 0.82710_rkx , 0.81710_rkx , 0.84450_rkx , 0.81550_rkx , &
    0.85040_rkx , 0.81470_rkx , 0.85230_rkx , 0.81380_rkx , 0.85370_rkx , &
    0.81290_rkx , 0.85460_rkx , 0.81200_rkx , 0.85500_rkx , 0.80870_rkx , &
    0.85420_rkx , 0.79550_rkx , 0.86100_rkx , 0.79060_rkx , 0.85680_rkx , &
    0.79590_rkx , 0.85560_rkx , 0.79590_rkx , 0.85500_rkx , 0.79740_rkx , &
    0.85830_rkx , 0.80080_rkx , 0.86020_rkx , 0.80350_rkx , 0.85730_rkx , &
    0.80560_rkx , 0.85770_rkx , 0.81190_rkx , 0.85960_rkx , 0.82680_rkx , &
    0.90580_rkx , 0.76040_rkx , 0.84160_rkx , 0.76040_rkx , 0.84160_rkx , &
    0.82960_rkx , 0.83970_rkx , 0.82610_rkx , 0.84290_rkx , 0.82470_rkx , &
    0.84430_rkx , 0.82360_rkx , 0.84560_rkx , 0.82270_rkx , 0.84680_rkx , &
    0.82200_rkx , 0.84800_rkx , 0.82050_rkx , 0.85190_rkx , 0.80440_rkx , &
    0.86460_rkx , 0.79840_rkx , 0.86330_rkx , 0.79950_rkx , 0.86230_rkx , &
    0.79980_rkx , 0.86220_rkx , 0.80170_rkx , 0.86620_rkx , 0.80580_rkx , &
    0.86830_rkx , 0.80820_rkx , 0.86600_rkx , 0.81070_rkx , 0.86650_rkx , &
    0.81830_rkx , 0.86880_rkx , 0.84470_rkx , 0.91370_rkx , 0.78000_rkx , &
    0.85830_rkx , 0.78000_rkx , 0.85830_rkx , 0.83790_rkx , 0.83920_rkx , &
    0.83800_rkx , 0.83790_rkx , 0.83780_rkx , 0.83810_rkx , 0.83740_rkx , &
    0.83880_rkx , 0.83680_rkx , 0.84020_rkx , 0.83600_rkx , 0.84210_rkx , &
    0.83240_rkx , 0.85090_rkx , 0.81740_rkx , 0.86400_rkx , 0.80800_rkx , &
    0.87030_rkx , 0.80450_rkx , 0.86700_rkx , 0.80400_rkx , 0.86850_rkx , &
    0.80560_rkx , 0.87300_rkx , 0.80970_rkx , 0.87640_rkx , 0.81120_rkx , &
    0.87540_rkx , 0.81390_rkx , 0.87650_rkx , 0.82260_rkx , 0.88010_rkx , &
    0.86370_rkx , 0.92410_rkx , 0.79820_rkx , 0.88210_rkx , 0.79820_rkx , &
    0.88210_rkx , 0.84460_rkx , 0.80750_rkx , 0.84500_rkx , 0.82000_rkx , &
    0.84500_rkx , 0.82460_rkx , 0.84480_rkx , 0.82850_rkx , 0.84450_rkx , &
    0.83200_rkx , 0.84400_rkx , 0.83500_rkx , 0.84160_rkx , 0.84330_rkx , &
    0.82800_rkx , 0.86270_rkx , 0.81760_rkx , 0.87020_rkx , 0.80900_rkx , &
    0.87030_rkx , 0.80800_rkx , 0.87240_rkx , 0.80920_rkx , 0.87730_rkx , &
    0.81270_rkx , 0.88150_rkx , 0.81290_rkx , 0.88140_rkx , 0.81550_rkx , &
    0.88280_rkx , 0.82420_rkx , 0.88730_rkx , 0.87450_rkx , 0.93080_rkx , &
    0.80830_rkx , 0.90060_rkx , 0.80830_rkx , 0.90060_rkx/

  data rhp /0.0_rkx,0.5_rkx,0.7_rkx,0.8_rkx,0.9_rkx,0.95_rkx,0.98_rkx,0.99_rkx/

  ! DATA section for optical properties relative to RRTM
  ! based on of line calculation considering the Kok et al., 2011 distribution

  data ((ksdust_rrtm (ii,jj),jj=1,4),ii=1,nbndsw) /     &
      3.24733e-2_rkx, 3.45723e-1_rkx, 6.11556e-1_rkx, 1.31353e-1_rkx, &
      7.33946e-2_rkx, 6.27518e-1_rkx, 6.35682e-1_rkx, 1.85898e-1_rkx, &
      1.42493e-1_rkx, 8.24609e-1_rkx, 5.49972e-1_rkx, 1.70663e-1_rkx, &
      2.23231e-1_rkx, 1.07062e+0_rkx, 4.39040e-1_rkx, 1.35025e-1_rkx, &
      3.54726e-1_rkx, 1.19388e+0_rkx, 3.20780e-1_rkx, 1.57492e-1_rkx, &
      6.43902e-1_rkx, 1.35678e+0_rkx, 3.17542e-1_rkx, 1.51201e-1_rkx, &
      9.62607e-1_rkx, 1.37925e+0_rkx, 4.08074e-1_rkx, 1.54931e-1_rkx, &
      1.79510e+0_rkx, 9.68465e-1_rkx, 3.85324e-1_rkx, 1.50441e-1_rkx, &
      3.07554e+0_rkx, 6.58609e-1_rkx, 3.78327e-1_rkx, 1.45725e-1_rkx, &
      3.52915e+0_rkx, 8.63619e-1_rkx, 3.39740e-1_rkx, 1.43190e-1_rkx, &
      2.75913e+0_rkx, 7.18698e-1_rkx, 3.41137e-1_rkx, 1.41600e-1_rkx, &
      1.87476e+0_rkx, 7.44859e-1_rkx, 3.34836e-1_rkx, 1.40409e-1_rkx, &
      2.12181e+0_rkx, 7.26664e-1_rkx, 3.29921e-1_rkx, 1.39311e-1_rkx, &
      3.92232e-3_rkx, 4.74096e-2_rkx, 1.85288e-1_rkx, 2.21978e-1_rkx /

  data ((wsdust_rrtm (ii,jj),jj=1,4),ii=1,nbndsw) / &
       9.07714e-1_rkx, 9.84963e-1_rkx, 9.89606e-1_rkx, 9.48398e-1_rkx, &
       9.41418e-1_rkx, 9.87864e-1_rkx, 9.86320e-1_rkx, 9.51511e-1_rkx, &
       9.59479e-1_rkx, 9.88337e-1_rkx, 9.79395e-1_rkx, 9.36367e-1_rkx, &
       9.68132e-1_rkx, 9.88170e-1_rkx, 9.68969e-1_rkx, 9.12397e-1_rkx, &
       9.74402e-1_rkx, 9.88054e-1_rkx, 9.51572e-1_rkx, 9.17815e-1_rkx, &
       9.79381e-1_rkx, 9.85916e-1_rkx, 9.37219e-1_rkx, 8.99879e-1_rkx, &
       9.81505e-1_rkx, 9.83429e-1_rkx, 9.47774e-1_rkx, 8.91498e-1_rkx, &
       9.85477e-1_rkx, 9.66435e-1_rkx, 9.26920e-1_rkx, 8.66052e-1_rkx, &
       9.87068e-1_rkx, 9.33441e-1_rkx, 9.09271e-1_rkx, 8.24030e-1_rkx, &
       9.66195e-1_rkx, 8.77245e-1_rkx, 7.87770e-1_rkx, 6.79679e-1_rkx, &
       8.68209e-1_rkx, 6.96429e-1_rkx, 6.11392e-1_rkx, 5.51325e-1_rkx, &
       6.69915e-1_rkx, 5.91606e-1_rkx, 5.43835e-1_rkx, 5.42113e-1_rkx, &
       6.21792e-1_rkx, 5.43167e-1_rkx, 5.36133e-1_rkx, 5.44148e-1_rkx, &
       5.44753e-1_rkx, 9.35908e-1_rkx, 9.85617e-1_rkx, 9.87402e-1_rkx /

  data ((gsdust_rrtm (ii,jj),jj=1,4),ii=1,nbndsw)  /  &
      7.14045e-2_rkx, 5.57701e-1_rkx, 7.29551e-1_rkx, 5.25760e-1_rkx, &
      1.09877e-1_rkx, 6.18631e-1_rkx, 7.27320e-1_rkx, 7.39899e-1_rkx, &
      1.58598e-1_rkx, 6.59187e-1_rkx, 6.81214e-1_rkx, 7.68289e-1_rkx, &
      2.07594e-1_rkx, 7.23095e-1_rkx, 6.00556e-1_rkx, 7.16044e-1_rkx, &
      2.84977e-1_rkx, 7.21698e-1_rkx, 5.01661e-1_rkx, 7.63721e-1_rkx, &
      4.53583e-1_rkx, 7.36860e-1_rkx, 5.56412e-1_rkx, 7.65208e-1_rkx, &
      5.84279e-1_rkx, 7.25706e-1_rkx, 7.27370e-1_rkx, 7.92828e-1_rkx, &
      6.36315e-1_rkx, 6.12740e-1_rkx, 7.55553e-1_rkx, 8.09833e-1_rkx, &
      7.23353e-1_rkx, 5.47276e-1_rkx, 7.79724e-1_rkx, 8.33725e-1_rkx, &
      7.37234e-1_rkx, 7.79661e-1_rkx, 8.17743e-1_rkx, 8.88829e-1_rkx, &
      6.84414e-1_rkx, 8.21398e-1_rkx, 9.04363e-1_rkx, 9.41787e-1_rkx, &
      6.27575e-1_rkx, 8.95405e-1_rkx, 9.39012e-1_rkx, 9.47955e-1_rkx, &
      8.17597e-1_rkx, 9.30697e-1_rkx, 9.46158e-1_rkx, 9.48354e-1_rkx, &
      1.84466e-2_rkx, 1.34666e-1_rkx, 4.55520e-1_rkx, 6.80178e-1_rkx /

  data ((ksdust12_rrtm (ii,jj),jj=1,12),ii=1,nbndsw) / &
      2.72948e-3_rkx, 1.05097e-2_rkx, 1.28690e-1_rkx, 4.58140e-1_rkx, &
      6.25384e-1_rkx, 5.67730e-1_rkx, 4.20692e-1_rkx, 2.20517e-1_rkx, &
      1.46855e-1_rkx, 8.05498e-2_rkx, 4.74997e-2_rkx, 3.00359e-2_rkx, &
      3.96960e-3_rkx, 2.23419e-2_rkx, 2.57957e-1_rkx, 6.75648e-1_rkx, &
      7.47434e-1_rkx, 5.12739e-1_rkx, 2.88169e-1_rkx, 1.64365e-1_rkx, &
      1.49056e-1_rkx, 7.84490e-2_rkx, 4.71086e-2_rkx, 2.93560e-2_rkx, &
      5.58669e-3_rkx, 4.28785e-2_rkx, 4.33757e-1_rkx, 9.39034e-1_rkx, &
      7.62785e-1_rkx, 3.76847e-1_rkx, 2.09533e-1_rkx, 2.15889e-1_rkx, &
      1.16729e-1_rkx, 8.28706e-2_rkx, 4.62397e-2_rkx, 2.92904e-2_rkx, &
      7.26846e-3_rkx, 6.86183e-2_rkx, 6.46740e-1_rkx, 1.02583e+0_rkx, &
      6.83835e-1_rkx, 2.85331e-1_rkx, 2.19521e-1_rkx, 2.52894e-1_rkx, &
      1.40686e-1_rkx, 7.36198e-2_rkx, 4.62776e-2_rkx, 2.90049e-2_rkx, &
      1.00291e-2_rkx, 1.17021e-1_rkx, 9.61487e-1_rkx, 1.16843e+0_rkx, &
      5.61863e-1_rkx, 2.53167e-1_rkx, 2.86868e-1_rkx, 2.16731e-1_rkx, &
      1.33201e-1_rkx, 7.83249e-2_rkx, 4.55693e-2_rkx, 2.89160e-2_rkx, &
      1.69911e-2_rkx, 2.47432e-1_rkx, 1.32737e+0_rkx, 1.13745e+0_rkx, &
      3.72238e-1_rkx, 3.47236e-1_rkx, 2.88531e-1_rkx, 1.89873e-1_rkx, &
      1.29320e-1_rkx, 7.61732e-2_rkx, 4.52760e-2_rkx, 2.88026e-2_rkx, &
      2.49299e-2_rkx, 3.93107e-1_rkx, 1.74189e+0_rkx, 1.05356e+0_rkx, &
      3.33502e-1_rkx, 3.96214e-1_rkx, 2.23144e-1_rkx, 2.26244e-1_rkx, &
      1.18460e-1_rkx, 7.90690e-2_rkx, 4.42922e-2_rkx, 2.85342e-2_rkx, &
      6.09426e-2_rkx, 8.91504e-1_rkx, 2.03876e+0_rkx, 6.82357e-1_rkx, &
      4.62954e-1_rkx, 3.20372e-1_rkx, 2.47584e-1_rkx, 1.95196e-1_rkx, &
      1.25126e-1_rkx, 7.48942e-2_rkx, 4.45527e-2_rkx, 2.84688e-2_rkx, &
      2.01171e-1_rkx, 2.39732e+0_rkx, 1.86163e+0_rkx, 7.22278e-1_rkx, &
      3.93826e-1_rkx, 2.96730e-1_rkx, 2.49322e-1_rkx, 1.92359e-1_rkx, &
      1.22366e-1_rkx, 7.37752e-2_rkx, 4.40550e-2_rkx, 2.82308e-2_rkx, &
      6.22058e-1_rkx, 3.83522e+0_rkx, 1.17175e+0_rkx, 6.87013e-1_rkx, &
      4.27299e-1_rkx, 3.06369e-1_rkx, 2.42542e-1_rkx, 1.89225e-1_rkx, &
      1.21452e-1_rkx, 7.32786e-2_rkx, 4.37889e-2_rkx, 2.80936e-2_rkx, &
      1.77007e+0_rkx, 5.17408e+0_rkx, 1.25537e+0_rkx, 6.72982e-1_rkx, &
      4.10053e-1_rkx, 2.92894e-1_rkx, 2.36534e-1_rkx, 1.85151e-1_rkx, &
      1.19775e-1_rkx, 7.26544e-2_rkx, 4.35189e-2_rkx, 2.79676e-2_rkx, &
      3.85513e+0_rkx, 5.04019e+0_rkx, 1.30027e+0_rkx, 6.30313e-1_rkx, &
      4.01259e-1_rkx, 2.91139e-1_rkx, 2.33807e-1_rkx, 1.83256e-1_rkx, &
      1.18858e-1_rkx, 7.22256e-2_rkx, 4.33345e-2_rkx, 1.0000e-20_rkx, &
      7.61601e+0_rkx, 3.65543e+0_rkx, 1.19341e+0_rkx, 6.21575e-1_rkx, &
      3.94794e-1_rkx, 2.87308e-1_rkx, 2.31411e-1_rkx, 1.81592e-1_rkx, &
      1.18014e-1_rkx, 7.18499e-2_rkx, 4.31715e-2_rkx, 1.0000e-20_rkx, &
      9.97750e-4_rkx, 1.76373e-3_rkx, 1.43158e-2_rkx, 6.47129e-2_rkx, &
      1.47315e-1_rkx, 2.11338e-1_rkx, 2.42352e-1_rkx, 2.51536e-1_rkx, &
      1.94438e-1_rkx, 1.00233e-1_rkx, 4.90044e-2_rkx, 3.17719e-2_rkx /

  data ((wsdust12_rrtm (ii,jj),jj=1,12),ii=1,nbndsw) / &
      1.09340e-1_rkx, 7.44437e-1_rkx, 9.71476e-1_rkx, 9.87375e-1_rkx, &
      9.90051e-1_rkx, 9.88374e-1_rkx, 9.83892e-1_rkx, 9.67989e-1_rkx, &
      9.54207e-1_rkx, 9.28060e-1_rkx, 8.96477e-1_rkx, 8.58330e-1_rkx, &
      1.78006e-1_rkx, 8.32865e-1_rkx, 9.78937e-1_rkx, 9.88943e-1_rkx, &
      9.88544e-1_rkx, 9.82510e-1_rkx, 9.67867e-1_rkx, 9.45076e-1_rkx, &
      9.41136e-1_rkx, 9.10361e-1_rkx, 8.72626e-1_rkx, 8.23501e-1_rkx, &
      2.59037e-1_rkx, 8.86310e-1_rkx, 9.81759e-1_rkx, 9.88627e-1_rkx, &
      9.85287e-1_rkx, 9.69910e-1_rkx, 9.45027e-1_rkx, 9.47820e-1_rkx, &
      9.14237e-1_rkx, 8.99370e-1_rkx, 8.47013e-1_rkx, 7.93639e-1_rkx, &
      3.30266e-1_rkx, 9.14146e-1_rkx, 9.83361e-1_rkx, 9.88473e-1_rkx, &
      9.80679e-1_rkx, 9.52761e-1_rkx, 9.39744e-1_rkx, 9.49006e-1_rkx, &
      9.22952e-1_rkx, 8.73460e-1_rkx, 8.30465e-1_rkx, 7.70237e-1_rkx, &
      4.19588e-1_rkx, 9.36441e-1_rkx, 9.86080e-1_rkx, 9.87200e-1_rkx, &
      9.71644e-1_rkx, 9.38151e-1_rkx, 9.46501e-1_rkx, 9.32188e-1_rkx, &
      9.08616e-1_rkx, 8.67375e-1_rkx, 8.08301e-1_rkx, 7.46269e-1_rkx, &
      5.56481e-1_rkx, 9.58262e-1_rkx, 9.87344e-1_rkx, 9.83070e-1_rkx, &
      9.46494e-1_rkx, 9.44305e-1_rkx, 9.34754e-1_rkx, 9.11477e-1_rkx, &
      8.89347e-1_rkx, 8.40595e-1_rkx, 7.77415e-1_rkx, 7.11804e-1_rkx, &
      6.48767e-1_rkx, 9.68363e-1_rkx, 9.87373e-1_rkx, 9.76232e-1_rkx, &
      9.37328e-1_rkx, 9.42950e-1_rkx, 9.07787e-1_rkx, 9.20349e-1_rkx, &
      8.65349e-1_rkx, 8.30818e-1_rkx, 7.50775e-1_rkx, 6.86180e-1_rkx, &
      7.74388e-1_rkx, 9.76674e-1_rkx, 9.86210e-1_rkx, 9.53073e-1_rkx, &
      9.36816e-1_rkx, 9.18098e-1_rkx, 9.04123e-1_rkx, 8.87840e-1_rkx, &
      8.48355e-1_rkx, 7.88857e-1_rkx, 7.15187e-1_rkx, 6.49858e-1_rkx, &
      9.02079e-1_rkx, 9.84543e-1_rkx, 9.77098e-1_rkx, 9.41579e-1_rkx, &
      9.07323e-1_rkx, 8.90279e-1_rkx, 8.76244e-1_rkx, 8.53588e-1_rkx, &
      8.02472e-1_rkx, 7.32884e-1_rkx, 6.57070e-1_rkx, 6.01391e-1_rkx, &
      9.01246e-1_rkx, 9.72366e-1_rkx, 8.91438e-1_rkx, 8.50295e-1_rkx, &
      8.12766e-1_rkx, 7.76625e-1_rkx, 7.48010e-1_rkx, 7.16036e-1_rkx, &
      6.59625e-1_rkx, 6.05375e-1_rkx, 5.69713e-1_rkx, 5.54799e-1_rkx, &
      8.69690e-1_rkx, 9.32847e-1_rkx, 7.63443e-1_rkx, 7.01149e-1_rkx, &
      6.31386e-1_rkx, 5.92917e-1_rkx, 5.76659e-1_rkx, 5.61551e-1_rkx, &
      5.47911e-1_rkx, 5.45667e-1_rkx, 5.47216e-1_rkx, 5.48324e-1_rkx, &
      8.42400e-1_rkx, 8.58172e-1_rkx, 6.57181e-1_rkx, 5.72085e-1_rkx, &
      5.48832e-1_rkx, 5.41316e-1_rkx, 5.39378e-1_rkx, 5.40216e-1_rkx, &
      5.43356e-1_rkx, 5.46259e-1_rkx, 5.47985e-1_rkx, 5.00000e-1_rkx, &
      8.48520e-1_rkx, 7.09509e-1_rkx, 5.70206e-1_rkx, 5.35622e-1_rkx, &
      5.34532e-1_rkx, 5.37518e-1_rkx, 5.39774e-1_rkx, 5.42083e-1_rkx, &
      5.45190e-1_rkx, 5.47380e-1_rkx, 5.48590e-1_rkx, 5.00000e-1_rkx, &
      2.09253e-2_rkx, 2.91017e-1_rkx, 8.11386e-1_rkx, 9.53685e-1_rkx, &
      9.81216e-1_rkx, 9.87701e-1_rkx, 9.89537e-1_rkx, 9.90139e-1_rkx, &
      9.83821e-1_rkx, 9.69371e-1_rkx, 9.48524e-1_rkx, 9.28404e-1_rkx /

  data ((gsdust12_rrtm (ii,jj),jj=1,12),ii=1,nbndsw) / &
      3.46379e-3_rkx, 2.99321e-2_rkx, 2.02337e-1_rkx, 6.16252e-1_rkx, &
      7.21069e-1_rkx, 7.35882e-1_rkx, 7.00282e-1_rkx, 5.57231e-1_rkx, &
      6.99890e-1_rkx, 7.50332e-1_rkx, 7.94881e-1_rkx, 8.23712e-1_rkx, &
      5.32454e-3_rkx, 4.58652e-2_rkx, 3.30338e-1_rkx, 6.41233e-1_rkx, &
      7.35060e-1_rkx, 6.99022e-1_rkx, 5.71750e-1_rkx, 4.98460e-1_rkx, &
      7.67045e-1_rkx, 7.60635e-1_rkx, 8.10746e-1_rkx, 8.37959e-1_rkx, &
      7.60988e-3_rkx, 6.54008e-2_rkx, 4.95852e-1_rkx, 7.22164e-1_rkx, &
      7.24757e-1_rkx, 6.03182e-1_rkx, 4.73265e-1_rkx, 6.86063e-1_rkx, &
      7.21469e-1_rkx, 8.01505e-1_rkx, 8.24644e-1_rkx, 8.53110e-1_rkx, &
      9.78847e-3_rkx, 8.40745e-2_rkx, 6.01693e-1_rkx, 7.18575e-1_rkx, &
      6.95022e-1_rkx, 4.89171e-1_rkx, 5.58598e-1_rkx, 7.72881e-1_rkx, &
      7.75748e-1_rkx, 7.87758e-1_rkx, 8.35258e-1_rkx, 8.61751e-1_rkx, &
      1.29334e-2_rkx, 1.11347e-1_rkx, 6.19352e-1_rkx, 7.38646e-1_rkx, &
      6.30267e-1_rkx, 4.94111e-1_rkx, 7.14231e-1_rkx, 7.65081e-1_rkx, &
      7.69894e-1_rkx, 8.11382e-1_rkx, 8.44376e-1_rkx, 8.72182e-1_rkx, &
      1.92973e-2_rkx, 1.68701e-1_rkx, 6.58747e-1_rkx, 7.18152e-1_rkx, &
      4.90052e-1_rkx, 7.02517e-1_rkx, 7.71167e-1_rkx, 7.40547e-1_rkx, &
      7.91408e-1_rkx, 8.24420e-1_rkx, 8.59087e-1_rkx, 8.86589e-1_rkx, &
      2.52011e-2_rkx, 2.25066e-1_rkx, 7.26645e-1_rkx, 6.79960e-1_rkx, &
      5.29683e-1_rkx, 7.76974e-1_rkx, 7.17543e-1_rkx, 7.93729e-1_rkx, &
      7.84479e-1_rkx, 8.42833e-1_rkx, 8.66250e-1_rkx, 8.95115e-1_rkx, &
      4.19456e-2_rkx, 4.02610e-1_rkx, 7.29282e-1_rkx, 5.52694e-1_rkx, &
      7.13001e-1_rkx, 7.58849e-1_rkx, 7.60124e-1_rkx, 7.82627e-1_rkx, &
      8.17454e-1_rkx, 8.51547e-1_rkx, 8.84484e-1_rkx, 9.09941e-1_rkx, &
      8.28151e-2_rkx, 6.19089e-1_rkx, 6.85932e-1_rkx, 7.02482e-1_rkx, &
      7.39448e-1_rkx, 7.66561e-1_rkx, 8.02612e-1_rkx, 8.15096e-1_rkx, &
      8.44005e-1_rkx, 8.76250e-1_rkx, 9.06868e-1_rkx, 9.28012e-1_rkx, &
      1.47716e-1_rkx, 6.85494e-1_rkx, 5.44204e-1_rkx, 7.79828e-1_rkx, &
      8.07462e-1_rkx, 8.40093e-1_rkx, 8.53897e-1_rkx, 8.72429e-1_rkx, &
      8.99659e-1_rkx, 9.23888e-1_rkx, 9.39399e-1_rkx, 9.45923e-1_rkx, &
      2.84132e-1_rkx, 7.44738e-1_rkx, 7.33322e-1_rkx, 8.50731e-1_rkx, &
      8.92127e-1_rkx, 9.12016e-1_rkx, 9.24673e-1_rkx, 9.34774e-1_rkx, &
      9.44573e-1_rkx, 9.48195e-1_rkx, 9.48839e-1_rkx, 9.48915e-1_rkx, &
      5.04929e-1_rkx, 7.52464e-1_rkx, 8.65095e-1_rkx, 9.05884e-1_rkx, &
      9.33183e-1_rkx, 9.42013e-1_rkx, 9.45047e-1_rkx, 9.46979e-1_rkx, &
      9.48268e-1_rkx, 9.48695e-1_rkx, 9.48832e-1_rkx, 9.90000e-1_rkx, &
      6.32938e-1_rkx, 6.96838e-1_rkx, 8.93021e-1_rkx, 9.34684e-1_rkx, &
      9.44583e-1_rkx, 9.46880e-1_rkx, 9.47578e-1_rkx, 9.48038e-1_rkx, &
      9.48490e-1_rkx, 9.48714e-1_rkx, 9.48767e-1_rkx, 9.90000e-1_rkx, &
      8.87657e-4_rkx, 7.71129e-3_rkx, 5.06849e-2_rkx, 1.80875e-1_rkx, &
      3.66911e-1_rkx, 5.23451e-1_rkx, 6.19055e-1_rkx, 6.74429e-1_rkx, &
      6.73365e-1_rkx, 6.39275e-1_rkx, 6.80069e-1_rkx, 7.61202e-1_rkx /

  data ((ksdust_rrtm_lw (ii,jj),jj=1,4),ii=1,nbndlw) / &
      9.03338e-8_rkx, 1.66503e-6_rkx, 1.39793e-5_rkx, 1.23597e-4_rkx, &
      5.29696e-5_rkx, 1.02266e-3_rkx, 1.02906e-2_rkx, 9.09172e-2_rkx, &
      1.03134e-4_rkx, 1.98371e-3_rkx, 1.88747e-2_rkx, 8.67894e-2_rkx, &
      1.14509e-4_rkx, 2.17008e-3_rkx, 1.89807e-2_rkx, 7.34485e-2_rkx, &
      2.42895e-4_rkx, 4.57206e-3_rkx, 3.87656e-2_rkx, 1.20615e-1_rkx, &
      5.78706e-4_rkx, 1.13272e-2_rkx, 8.88989e-2_rkx, 1.42348e-1_rkx, &
      1.18229e-3_rkx, 2.31581e-2_rkx, 1.35854e-1_rkx, 9.96127e-2_rkx, &
      1.56680e-3_rkx, 2.95729e-2_rkx, 1.32997e-1_rkx, 9.00509e-2_rkx, &
      7.11396e-4_rkx, 1.17724e-2_rkx, 4.78602e-2_rkx, 6.83209e-2_rkx, &
      1.42405e-3_rkx, 2.46294e-2_rkx, 9.97541e-2_rkx, 1.19819e-1_rkx, &
      2.54564e-3_rkx, 4.13630e-2_rkx, 1.42638e-1_rkx, 1.25996e-1_rkx, &
      6.56414e-3_rkx, 1.00878e-1_rkx, 2.92038e-1_rkx, 1.22892e-1_rkx, &
      9.65619e-3_rkx, 1.44428e-1_rkx, 3.71668e-1_rkx, 1.06664e-1_rkx, &
      1.18215e-2_rkx, 1.63034e-1_rkx, 3.92363e-1_rkx, 9.76398e-2_rkx, &
      1.47898e-2_rkx, 1.85000e-1_rkx, 4.00920e-1_rkx, 9.13925e-2_rkx, &
      2.63245e-2_rkx, 2.62229e-1_rkx, 4.06941e-1_rkx, 7.63635e-2_rkx /

  data ((ksdust12_rrtm_lw (ii,jj),jj=1,12),ii=1,nbndlw) / &
    9.4332e-10_rkx, 2.42747e-8_rkx, 4.12358e-7_rkx, 2.49960e-6_rkx, &
    8.67040e-6_rkx, 2.00439e-5_rkx, 3.48134e-5_rkx, 6.39697e-5_rkx, &
    1.80706e-4_rkx, 3.62353e-4_rkx, 6.48472e-4_rkx, 1.00623e-3_rkx, &
    5.49405e-7_rkx, 1.41745e-5_rkx, 2.44980e-4_rkx, 1.56266e-3_rkx, &
    5.98433e-3_rkx, 1.56573e-2_rkx, 2.99434e-2_rkx, 5.76057e-2_rkx, &
    9.57461e-2_rkx, 5.27134e-2_rkx, 2.81645e-2_rkx, 1.83919e-2_rkx, &
    1.06979e-6_rkx, 2.76003e-5_rkx, 4.76715e-4_rkx, 3.02346e-3_rkx, &
    1.12907e-2_rkx, 2.76508e-2_rkx, 4.74603e-2_rkx, 7.34485e-2_rkx, &
    8.13079e-2_rkx, 5.00051e-2_rkx, 2.66968e-2_rkx, 1.72178e-2_rkx, &
    1.19006e-6_rkx, 3.06811e-5_rkx, 5.27223e-4_rkx, 3.28672e-3_rkx, &
    1.17650e-2_rkx, 2.67074e-2_rkx, 4.19379e-2_rkx, 5.92327e-2_rkx, &
    7.56272e-2_rkx, 5.56937e-2_rkx, 2.53841e-2_rkx, 1.62879e-2_rkx, &
    2.52349e-6_rkx, 6.50768e-5_rkx, 1.11702e-3_rkx, 6.90405e-3_rkx, &
    2.43645e-2_rkx, 5.34150e-2_rkx, 8.02288e-2_rkx, 1.12439e-1_rkx, &
    1.17072e-1_rkx, 5.53413e-2_rkx, 2.55754e-2_rkx, 1.65092e-2_rkx, &
    5.96784e-6_rkx, 1.54341e-4_rkx, 2.69697e-3_rkx, 1.72493e-2_rkx, &
    5.96038e-2_rkx, 1.13530e-1_rkx, 1.49212e-1_rkx, 1.61819e-1_rkx, &
    1.13926e-1_rkx, 4.20387e-2_rkx, 2.70152e-2_rkx, 1.68667e-2_rkx, &
    1.21514e-5_rkx, 3.14708e-4_rkx, 5.53147e-3_rkx, 3.49294e-2_rkx, &
    1.04488e-1_rkx, 1.52373e-1_rkx, 1.54806e-1_rkx, 1.36628e-1_rkx, &
    7.82340e-2_rkx, 4.33355e-2_rkx, 2.64115e-2_rkx, 1.70195e-2_rkx, &
    1.61361e-5_rkx, 4.17667e-4_rkx, 7.27898e-3_rkx, 4.36492e-2_rkx, &
    1.11867e-1_rkx, 1.39808e-1_rkx, 1.35289e-1_rkx, 1.18753e-1_rkx, &
    7.34595e-2_rkx, 4.31202e-2_rkx, 2.61331e-2_rkx, 1.68656e-2_rkx, &
    7.48894e-6_rkx, 1.92223e-4_rkx, 3.17285e-3_rkx, 1.67118e-2_rkx, &
    3.90610e-2_rkx, 5.42006e-2_rkx, 6.33148e-2_rkx, 6.91587e-2_rkx, &
    6.40591e-2_rkx, 4.16369e-2_rkx, 2.36985e-2_rkx, 1.53070e-2_rkx, &
    1.48517e-5_rkx, 3.82566e-4_rkx, 6.45799e-3_rkx, 3.51449e-2_rkx, &
    8.00462e-2_rkx, 1.15857e-1_rkx, 1.31083e-1_rkx, 1.35583e-1_rkx, &
    1.00870e-1_rkx, 4.19620e-2_rkx, 2.46062e-2_rkx, 1.57179e-2_rkx, &
    2.66658e-5_rkx, 6.86078e-4_rkx, 1.13876e-2_rkx, 5.71044e-2_rkx, &
    1.16591e-1_rkx, 1.56714e-1_rkx, 1.68116e-1_rkx, 1.59980e-1_rkx, &
    9.71746e-2_rkx, 3.96648e-2_rkx, 2.44858e-2_rkx, 1.57377e-2_rkx, &
    6.92718e-5_rkx, 1.77937e-3_rkx, 2.90183e-2_rkx, 1.33955e-1_rkx, &
    2.70079e-1_rkx, 3.10977e-1_rkx, 2.91058e-1_rkx, 2.25479e-1_rkx, &
    7.58939e-2_rkx, 4.71680e-2_rkx, 2.51570e-2_rkx, 1.59894e-2_rkx, &
    9.92866e-5_rkx, 2.57410e-3_rkx, 4.38245e-2_rkx, 1.86049e-1_rkx, &
    3.42407e-1_rkx, 3.74026e-1_rkx, 3.37175e-1_rkx, 2.28502e-1_rkx, &
    6.60027e-2_rkx, 4.75567e-2_rkx, 2.45834e-2_rkx, 1.60022e-2_rkx, &
    1.21841e-4_rkx, 3.15727e-3_rkx, 5.28732e-2_rkx, 2.07183e-1_rkx, &
    3.53059e-1_rkx, 3.73059e-1_rkx, 3.26846e-1_rkx, 2.15787e-1_rkx, &
    6.47597e-2_rkx, 4.54902e-2_rkx, 2.44727e-2_rkx, 1.58424e-2_rkx, &
    1.52949e-4_rkx, 3.96055e-3_rkx, 6.48010e-2_rkx, 2.34767e-1_rkx, &
    3.73278e-1_rkx, 3.82935e-1_rkx, 3.20989e-1_rkx, 2.07929e-1_rkx, &
    6.50166e-2_rkx, 4.32298e-2_rkx, 2.46475e-2_rkx, 1.57455e-2_rkx, &
    2.74053e-4_rkx, 7.09637e-3_rkx, 1.07272e-1_rkx, 3.26611e-1_rkx, &
    4.23478e-1_rkx, 3.71831e-1_rkx, 2.75473e-1_rkx, 1.50134e-1_rkx, &
    7.01898e-2_rkx, 4.08139e-2_rkx, 2.46670e-2_rkx, 1.57207e-2_rkx /

  data kssm1_rrtm /0.06_rkx, 0.084_rkx, 0.111_rkx, 0.142_rkx, &
      0.194_rkx, 0.301_rkx, 0.411_rkx, 0.934_rkx, 2.34_rkx, 4.88_rkx, &
      8.525_rkx, 12.897_rkx, 15.918_rkx, 0.0281_rkx/

  data gssm1_rrtm /0.018_rkx, 0.027_rkx, 0.039_rkx, 0.051_rkx, &
      0.068_rkx, 0.099_rkx, 0.126_rkx, 0.216_rkx, &
      0.383_rkx, 0.531_rkx, 0.629_rkx, 0.693_rkx, &
      0.727_rkx, 0.0046_rkx/

  data wssm1_rrtm /0.071_rkx, 0.123_rkx, 0.188_rkx, 0.255_rkx, &
      0.340_rkx, 0.461_rkx, 0.541_rkx, 0.671_rkx, &
      0.797_rkx, 0.848_rkx, 0.875_rkx, 0.884_rkx, &
      0.875_rkx, 0.0114_rkx/

  data kssm2_rrtm /0.045_rkx, 0.065_rkx, 0.093_rkx, 0.129_rkx, &
      0.192_rkx, 0.334_rkx, 0.481_rkx, 1.164_rkx, 2.919_rkx, 5.752_rkx, &
      9.242_rkx, 15.528_rkx, 13.755_rkx, 0.0181_rkx/

  data gssm2_rrtm /0.0258_rkx, 0.039_rkx, 0.055_rkx, 0.072_rkx, &
      0.097_rkx, 0.141_rkx, 0.179_rkx, 0.295_rkx, &
      0.479_rkx, 0.599_rkx, 0.671_rkx, 0.713_rkx, &
      0.721_rkx, 0.007_rkx/

  data wssm2_rrtm /0.167_rkx, 0.268_rkx, 0.375_rkx, 0.468_rkx, &
      0.565_rkx, 0.676_rkx, 0.738_rkx, 0.818_rkx, &
      0.887_rkx, 0.912_rkx, 0.923_rkx, 0.921_rkx, &
      0.904_rkx, 0.029_rkx/

  data aerclima_chtr     / 'BC_HB ' , 'BC_HL ' , 'OC_HB ' , 'OC_HL ' , &
                           'SO2   ' , 'SO4   ' , 'SSLT01' , 'SSLT02' , &
                           'DUST01' , 'DUST02' , 'DUST03' , 'DUST04' /

  data ncaec / -1 /

  contains

    subroutine allocate_mod_rad_aerosol
      implicit none

      if ( irrtm == 1 ) then
        nband = nbndsw
      else
        nband = nspi
      end if

      npoints = (jci2-jci1+1)*(ici2-ici1+1)

      if ( ichem == 1 .or. iclimaaer == 1 ) then
        call getmem3d(aermmr,1,npoints,1,kz,1,ntr,'aerosol:aermmr')
        if ( iclimaaer == 1 ) then
          call getmem4d(aerm1,jce1,jce2,ice1,ice2,1,kz,1,ntr,'aerosol:aerm1')
          call getmem4d(aerm2,jce1,jce2,ice1,ice2,1,kz,1,ntr,'aerosol:aerm2')
          if ( .not. do_parallel_netcdf_in ) then
            if ( myid == iocpu ) then
              call getmem3d(aerio,jdot1,jdot2,idot1,idot2,1,kz,'aerosol:aerio')
            end if
          end if
        end if
      end if

      if ( iclimaaer == 2 ) then
        if ( myid == iocpu ) then
          call getmem2d(alon,jcross1,jcross2,icross1,icross2,'aerosol:alon')
          call getmem2d(alat,jcross1,jcross2,icross1,icross2,'aerosol:alat')
          call getmem3d(zp3d,jcross1,jcross2, &
                             icross1,icross2,1,kz,'aerosol:zp3d')
          call getmem3d(zdz3d,jcross1,jcross2, &
                             icross1,icross2,1,kz,'aerosol:zdz3d')
          ! FAB: now define radiative OP on kth radiative levels,
          ! including strato hat
          call getmem3d(zpr3d,jcross1,jcross2, &
                              icross1,icross2,1,kth,'aerosol:zpr3d')
          call getmem3d(zdzr3d,jcross1,jcross2, &
                              icross1,icross2,1,kth,'aerosol:zdz3d')
          call getmem3d(ext1,jcross1,jcross2, &
                             icross1,icross2,1,kth,'aerosol:ext1')
          call getmem3d(ext2,jcross1,jcross2, &
                             icross1,icross2,1,kth,'aerosol:ext2')
          call getmem3d(ext,jcross1,jcross2, &
                            icross1,icross2,1,kth,'aerosol:ext')
          call getmem3d(ssa1,jcross1,jcross2, &
                             icross1,icross2,1,kth,'aerosol:ssa1')
          call getmem3d(ssa2,jcross1,jcross2, &
                             icross1,icross2,1,kth,'aerosol:ssa2')
          call getmem3d(ssa,jcross1,jcross2, &
                            icross1,icross2,1,kth,'aerosol:ssa')
          call getmem3d(asy1,jcross1,jcross2, &
                             icross1,icross2,1,kth,'aerosol:asy1')
          call getmem3d(asy2,jcross1,jcross2, &
                             icross1,icross2,1,kth,'aerosol:asy2')
          call getmem3d(asy,jcross1,jcross2, &
                            icross1,icross2,1,kth,'aerosol:asy')
        end if
      end if

      call getmem1d(gsbc_hb,1,nband,'aerosol:gsbc_hb')
      call getmem1d(gsbc_hl,1,nband,'aerosol:gsbc_hl')
      call getmem1d(gsoc_hb,1,nband,'aerosol:gsoc_hb')
      call getmem1d(gsoc_hl,1,nband,'aerosol:gsoc_hl')
      call getmem1d(gssm1,1,nband,'aerosol:gssm1')
      call getmem1d(gssm2,1,nband,'aerosol:gssm2')

      call getmem1d(ksbc_hb,1,nband,'aerosol:ksbc_hb')
      call getmem1d(ksbc_hl,1,nband,'aerosol:ksbc_hl')
      call getmem1d(ksoc_hb,1,nband,'aerosol:ksoc_hb')
      call getmem1d(ksoc_hl,1,nband,'aerosol:ksoc_hl')
      call getmem1d(kssm1,1,nband,'aerosol:kssm1')
      call getmem1d(kssm2,1,nband,'aerosol:kssm2')

      call getmem1d(wsbc_hb,1,nband,'aerosol:wsbc_hb')
      call getmem1d(wsbc_hl,1,nband,'aerosol:wsbc_hl')
      call getmem1d(wsoc_hb,1,nband,'aerosol:wsoc_hl')
      call getmem1d(wsoc_hl,1,nband,'aerosol:wsoc_hl')
      call getmem1d(wssm1,1,nband,'aerosol:wssm1')
      call getmem1d(wssm2,1,nband,'aerosol:wssm2')

      call getmem2d(gsdust,1,nband,1,nbin,'aerosol:gsdust')
      call getmem2d(ksdust,1,nband,1,nbin,'aerosol:ksdust')
      call getmem2d(wsdust,1,nband,1,nbin,'aerosol:wsdust')
      ! op propert lw for rrtm
      call getmem2d(ksdust_lw,1,nbndlw,1,nbin,'aerosol:ksdust_lw')

      call getmem2d(path,1,npoints,1,kz,'aerosol:path')
      call getmem2d(aermmb,1,npoints,1,kz,'aerosol:aermmb')
      call getmem3d(ftota3d,1,npoints,0,kz,1,nband,'aerosol:ftota3d')

      ! these variables are defined on full rad grid including hat
      if (irrtm == 1) then
        call getmem3d(gtota3d,1,npoints,1,kth,1,nband,'aerosol:gtota3d')
        call getmem3d(tauasc3d,1,npoints,1,kth,1,nband,'aerosol:tauasc3d')
        call getmem3d(tauxar3d,1,npoints,1,kth,1,nband,'aerosol:tauxar3d')
        call getmem3d(tauxar3d_lw,1,npoints, &
                      1,kth,1,nbndlw,'aerosol:tauxar3d_lw')
      else ! standard scheme has one extra strato level at k = 0
        call getmem3d(ftota3d,1,npoints,0,kz,1,nband,'aerosol:ftota3d')
        call getmem3d(gtota3d,1,npoints,0,kz,1,nband,'aerosol:gtota3d')
        call getmem3d(tauasc3d,1,npoints,0,kz,1,nband,'aerosol:tauasc3d')
        call getmem3d(tauxar3d,1,npoints,0,kz,1,nband,'aerosol:tauxar3d')
      end if

      call getmem2d(ftota,1,npoints,1,nband,'aerosol:ftota')
      call getmem2d(gtota,1,npoints,1,nband,'aerosol:gtota')
      call getmem2d(tauasc,1,npoints,1,nband,'aerosol:tauasc')
      call getmem2d(tauxar,1,npoints,1,nspi,'aerosol:tauxar')
      call getmem2d(aermtot,1,npoints,1,kz,'aerosol:aermtot')
      call getmem2d(aervtot,1,npoints,1,kz,'aerosol:aervtot')
      call getmem3d(aertrlw,1,npoints,1,kzp1,1,kzp1,'aerosol:aertrlw')
      if ( ichem == 1 .or. iclimaaer == 1 ) then
        call getmem3d(fa,1,npoints,0,kz,1,ntr,'aerosol:fa')
        call getmem3d(ga,1,npoints,0,kz,1,ntr,'aerosol:ga')
        call getmem3d(tx,1,npoints,0,kz,1,ntr,'aerosol:tx')
        call getmem3d(uaer,1,npoints,0,kz,1,ntr,'aerosol:uaer')
        call getmem3d(wa,1,npoints,0,kz,1,ntr,'aerosol:wa')
        call getmem2d(faer,1,npoints,1,ntr,'aerosol:faer')
        call getmem2d(gaer,1,npoints,1,ntr,'aerosol:gaer')
        call getmem2d(tauaer,1,npoints,1,ntr,'aerosol:tauaer')
        call getmem2d(utaer,1,npoints,1,ntr,'aerosol:utaer')
        call getmem2d(waer,1,npoints,1,ntr,'aerosol:waer')
      end if

      if ( iclimaaer == 2 ) then
        ! FAB note that prof are always determined on kth level,
        ! even with standard scheme
        call getmem3d(extprof,jci1,jci2,ici1,ici2,1,kth,'rad:extprof')
        call getmem3d(asyprof,jci1,jci2,ici1,ici2,1,kth,'rad:asyprof')
        call getmem3d(ssaprof,jci1,jci2,ici1,ici2,1,kth,'rad:ssaprof')
      else if ( iclimaaer == 3 ) then
        macv2sp_hist = trim(inpglob)//pthsep//'CMIP6'//pthsep// &
              'AEROSOL'//pthsep//'MACv2.0-SP_v1.nc'
        select case (scenario)
          case ('ssp119', 'SSP119')
            macv2sp_scen = trim(inpglob)//pthsep//'CMIP6'//pthsep// &
              'AEROSOL'//pthsep//'MACv2.0-SP_IMAGE-SSP1-19-SPA1.nc'
          case ('ssp126', 'SSP126')
            macv2sp_scen = trim(inpglob)//pthsep//'CMIP6'//pthsep// &
              'AEROSOL'//pthsep//'MACv2.0-SP_IMAGE-SSP1-26-SPA1.nc'
          case ('ssp245', 'SSP245')
            macv2sp_scen = trim(inpglob)//pthsep//'CMIP6'//pthsep// &
              'AEROSOL'//pthsep//'MACv2.0-SP_MESSAGE-GLOBIOM-SSP2-45-SPA2.nc'
          case ('ssp370', 'SSP370')
            macv2sp_scen = trim(inpglob)//pthsep//'CMIP6'//pthsep// &
              'AEROSOL'//pthsep//'MACv2.0-SP_AIM-SSP3-Ref-SPA0.nc'
          case ('ssp434', 'SSP434')
            macv2sp_scen = trim(inpglob)//pthsep//'CMIP6'//pthsep// &
              'AEROSOL'//pthsep//'MACv2.0-SP_GCAM4-SSP4-34-SPA4.nc'
          case ('ssp460', 'SSP460')
            macv2sp_scen = trim(inpglob)//pthsep//'CMIP6'//pthsep// &
              'AEROSOL'//pthsep//'MACv2.0-SP_GCAM4-SSP4-60-SPA4.nc'
          case ('ssp534', 'SSP534')
            macv2sp_scen = trim(inpglob)//pthsep//'CMIP6'//pthsep// &
              'AEROSOL'//pthsep//'MACv2.0-SP_REMIND-MAGPIE-SSP5-34-OS.nc'
          case ('ssp585', 'SSP585')
            macv2sp_scen = trim(inpglob)//pthsep//'CMIP6'//pthsep// &
              'AEROSOL'//pthsep//'MACv2.0-SP_REMIND-MAGPIE-SSP5-Ref.nc'
          case default
            macv2sp_scen = macv2sp_hist
        end select
        call getmem1d(dnovrnr4,1,npoints,'rad:dnovrnr4')
        call getmem3d(extprofr4,1,npoints,1,kz,1,nband,'rad:extprofr4')
        call getmem3d(asyprofr4,1,npoints,1,kz,1,nband,'rad:asyprofr4')
        call getmem3d(ssaprofr4,1,npoints,1,kz,1,nband,'rad:ssaprofr4')
        call getmem1d(lambdaw,1,nband,'rad:lambdaw')
        call getmem1d(latr4,1,npoints,'aerosol:latr4')
        call getmem1d(lonr4,1,npoints,'aerosol:lonr4')
        call getmem1d(altr4,1,npoints,'aerosol:altr4')
        call getmem2d(z,1,npoints,1,kz,'aerosol:z')
        call getmem2d(dz,1,npoints,1,kz,'aerosol:dz')
      end if

      ! initialise aerosol properties in function of the radiation
      ! and dust scheme option
      if ( irrtm == 1 ) then
        gsbc_hb = gsbc_hb_rrtm
        gsbc_hl = gsbc_hl_rrtm
        gsoc_hb = gsoc_hb_rrtm
        gsoc_hl = gsoc_hl_rrtm
        ksbc_hb = ksbc_hb_rrtm
        ksbc_hl = ksbc_hl_rrtm
        ksoc_hb = ksoc_hb_rrtm
        ksoc_hl = ksoc_hl_rrtm
        wsbc_hb = wsbc_hb_rrtm
        wsbc_hl = wsbc_hl_rrtm
        wsoc_hb = wsoc_hb_rrtm
        wsoc_hl = wsoc_hl_rrtm
        if ( ismoke > 0) then
          gssm1 = gssm1_rrtm
          kssm1 = kssm1_rrtm
          wssm1 = wssm1_rrtm
          gssm2 = gssm2_rrtm
          kssm2 = kssm2_rrtm
          wssm2 = wssm2_rrtm
        end if
        if ( nbin == 4 ) then
          gsdust =  gsdust_rrtm
          ksdust =  ksdust_rrtm
          wsdust =  wsdust_rrtm
          ksdust_lw = ksdust_rrtm_lw
        else if ( nbin == 12 ) then
          gsdust =  gsdust12_rrtm
          ksdust =  ksdust12_rrtm
          wsdust =  wsdust12_rrtm
          ksdust_lw = ksdust12_rrtm_lw
        end if
      else if ( irrtm == 0 ) then
        gsbc_hb = gsbc_hb_stand
        gsbc_hl = gsbc_hl_stand
        gsoc_hb = gsoc_hb_stand
        gsoc_hl = gsoc_hl_stand
        ksbc_hb = ksbc_hb_stand
        ksbc_hl = ksbc_hl_stand
        ksoc_hb = ksoc_hb_stand
        ksoc_hl = ksoc_hl_stand
        wsbc_hb = wsbc_hb_stand
        wsbc_hl = wsbc_hl_stand
        wsoc_hb = wsoc_hb_stand
        wsoc_hl = wsoc_hl_stand
        if ( nbin == 4 ) then
          gsdust =  gsdust_stand
          ksdust =  ksdust_stand
          wsdust =  wsdust_stand
        else if (nbin == 12) then
          gsdust =  gsdust12_stand
          ksdust =  ksdust12_stand
          wsdust =  wsdust12_stand
        end if
      end if
    end subroutine allocate_mod_rad_aerosol

    subroutine init_aerclima
      implicit none
      integer(ik4) :: itr
      type (rcm_time_and_date) :: aedate

      if ( iclimaaer /= 1 ) return

      ntr = aerclima_ntr
      nbin = aerclima_nbin
      allocate(chtrname(ntr))
      do itr = 1 , ntr
        chtrname(itr) = aerclima_chtr(itr)
      end do

      aedate = idate1
      if ( aedate /= globidate1 ) then
        aedate = monfirst(aedate)
      end if

      call open_aerclima(aedate)

      aefreq%ival = ibdyfrq
      aefreq%iunit = uhrs
      aerfreq = real(ibdyfrq,rkx)
      d1 = idate1
      d2 = idate1
    end subroutine init_aerclima

    subroutine read_aerclima(idatex,m2r)
      implicit none
      type (rcm_time_and_date) , intent(in) :: idatex
      type(mod_2_rad) , intent(in) :: m2r
      type(rcm_time_interval) :: tdif
      real(rkx) :: w1 , w2 , step
      integer(ik4) :: i , j , k , n , ib

      if ( d1 == d2 ) then
        call doread(d1,m2r,1,aerm1)
        d2 = d1 + aefreq
        call doread(d2,m2r,2,aerm2)
        if ( myid == italk ) then
          write(stdout, *) 'Ready AEROSOL data from ', &
              tochar10(d1),' to ',tochar10(d2)
        end if
        step = d_zero
      else
        step = dtsec/3600.0_rkx
      end if

      if ( idatex >= d2 ) then
        aerm2 = aerm1
        d1 = d2
        d2 = d1 + aefreq
        if ( d2 > aetime(naetime) ) then
          call open_aerclima(d2)
        end if
        call doread(d2,m2r,2,aerm2)
        if ( myid == italk ) then
          write(stdout, *) 'Ready AEROSOL data from ', &
              tochar10(d1),' to ',tochar10(d2)
        end if
      end if

      tdif = d2 - idatex
      w1 = (real(tohours(tdif),rkx)-step)/aerfreq
      w2 = d_one - w1
      do n = 1 , ntr
        do k = 1 , kz
          ib = 1
          do i = ici1 , ici2
            do j = jci1 , jci2
              aermmr(ib,k,n) = max(w1*aerm1(j,i,k,n) + w2*aerm2(j,i,k,n),d_zero)
              ib = ib + 1
            end do
          end do
        end do
      end do
    end subroutine read_aerclima

    integer(ik4) function findrec(idate) result(irec)
      implicit none
      type (rcm_time_and_date) , intent(in) :: idate
      type(rcm_time_interval) :: tdif

      irec = -1
      if ( idate < aetime(1) ) return
      if ( idate > aetime(naetime) ) return
      tdif = idate - aetime(1)
      irec = (nint(tohours(tdif))/ibdyfrq)+1
    end function findrec

    subroutine doread(idate,m2r,step,aerm)
      implicit none
      type (rcm_time_and_date) , intent(in) :: idate
      type(mod_2_rad) , intent(in) :: m2r
      integer(ik4) , intent(in) :: step
      real(rkx) , dimension(:,:,:,:) , pointer , intent(inout) :: aerm
      real(rkx) , dimension(:,:,:) , pointer :: pnt
      integer(ik4) :: n , irec
      integer(ik4) , dimension(4) :: istart , icount

      irec = findrec(idate)
      if ( irec < 0 ) then
        write(stderr,* ) 'Searching for date '//tochar(idate)// &
          ' in AE file : NOT FOUND'
        write(stderr,* ) 'Available dates : from '//tochar10(aetime(1))// &
          ' to '//tochar10(aetime(naetime))
        call fatal(__FILE__,__LINE__,'NO AEROSOL DATA')
      end if

      if ( .not. do_parallel_netcdf_in ) then
        if ( myid /= iocpu ) then
          do n = 1 , ntr
            call assignpnt(aerm,pnt,n)
            call grid_distribute(aerio,pnt,jce1,jce2,ice1,ice2,1,kz)
          end do
          return
        else
          istart(1) = 1
          istart(2) = 1
          istart(3) = 1
          istart(4) = irec
          icount(1) = jdot2-jdot1 + 1
          icount(2) = idot2-idot1 + 1
          icount(3) = kz
          icount(4) = 1
          do n = 1 , ntr
            call assignpnt(aerm,pnt,n)
            ncstatus = nf90_get_var(ncaec,ncaevar(n),aerio,istart,icount)
            call check_ok(__FILE__,__LINE__, &
               'Error reading variable '//trim(aerclima_chtr(n))// &
               ' in AE file','AEBC FILE')
            call grid_distribute(aerio,pnt,jce1,jce2,ice1,ice2,1,kz)
          end do
        end if
      else
        istart(1) = jce1
        istart(2) = ice1
        istart(3) = 1
        istart(4) = irec
        icount(1) = jce2
        icount(2) = ice2
        icount(3) = kz
        icount(4) = 1
        do n = 1 , ntr
          call assignpnt(aerm,pnt,n)
          ncstatus = nf90_get_var(ncaec,ncaevar(n),pnt,istart,icount)
          call check_ok(__FILE__,__LINE__, &
             'Error reading variable '//trim(aerclima_chtr(n))// &
             ' in AE file','AEBC FILE')
        end do
      end if

      if ( idynamic == 2 ) then
        if ( step == 1 ) then
          call nhinterp(ice1,ice2,jce1,jce2,kz,ntr, &
                        hsigma,sigma,aerm,m2r%btv0,m2r%bps0,m2r%ps0)
        else if ( step == 2 ) then
          call nhinterp(ice1,ice2,jce1,jce2,kz,ntr, &
                        hsigma,sigma,aerm,m2r%btv1,m2r%bps1,m2r%ps0)
        end if
      end if
      if ( idynamic == 3 ) then
        if ( step == 1 ) then
          call zita_interp(jce1,jce2,ice1,ice2,kz,ntr, &
                           aerm,m2r%za,m2r%btv0,hsigma,m2r%bps0,0)
        else if ( step == 2 ) then
          call zita_interp(jce1,jce2,ice1,ice2,kz,ntr, &
                           aerm,m2r%za,m2r%btv1,hsigma,m2r%bps1,0)
        end if
      end if

    end subroutine doread

    subroutine open_aerclima(idate)
      implicit none
      type (rcm_time_and_date) , intent(in) :: idate
      integer(ik4) :: nae , idtime , n
      character(len=256) :: aefile
      real(rkx) , allocatable , dimension(:) :: xtime
      character(len=64) :: timeunits , timecal
      character(len=11) :: ctime

      if ( .not. do_parallel_netcdf_in ) then
        if ( myid /= iocpu ) then
          call bcast(naetime)
          if ( allocated(aetime) ) then
            deallocate(aetime)
          end if
          allocate(aetime(naetime))
          call bcast(aetime)
          return
        end if
      end if

      call close_aerclima

      write (ctime, '(a)') tochar10(idate)
      aefile = trim(dirglob)//pthsep//trim(domname)// &
               '_AEBC.'//trim(ctime)//'.nc'

      write (stdout, *) 'Opening aerosol file : '//trim(aefile)

      ncstatus = nf90_open(aefile,nf90_nowrite,ncaec)
      call check_ok(__FILE__,__LINE__, &
        'Error Open AE file '//trim(aefile),'AEBC FILE')
      do nae = 1 , ntr
        ncstatus = nf90_inq_varid(ncaec,aerclima_chtr(nae),ncaevar(nae))
        call check_ok(__FILE__,__LINE__, &
          'Error searching variable '//trim(aerclima_chtr(nae))// &
          ' in AE file '//trim(aefile),'AEBC FILE')
      end do

      ncstatus = nf90_inq_dimid(ncaec,'time',idtime)
      call check_ok(__FILE__,__LINE__, &
         'Error searching dimension time in AE file '//trim(aefile),'AEBC FILE')
      ncstatus = nf90_inquire_dimension(ncaec,idtime,len=naetime)
      call check_ok(__FILE__,__LINE__, &
         'Error reading dimension time in AE file '//trim(aefile),'AEBC FILE')
      allocate(xtime(naetime))
      allocate(aetime(naetime))
      ncstatus = nf90_inq_varid(ncaec,'time',idtime)
      call check_ok(__FILE__,__LINE__, &
         'Error searching variable time in AE file '//trim(aefile),'AEBC FILE')
      ncstatus = nf90_get_att(ncaec,idtime,'units',timeunits)
      call check_ok(__FILE__,__LINE__, &
         'variable time missing attribute units '// &
         'in AE file '//trim(aefile),'AEBC FILE')
      ncstatus = nf90_get_att(ncaec,idtime,'calendar',timecal)
      call check_ok(__FILE__,__LINE__, &
         'variable time missing attribute calendar '// &
         'in AE file '//trim(aefile),'AEBC FILE')
      ncstatus = nf90_get_var(ncaec,idtime,xtime)
      call check_ok(__FILE__,__LINE__, &
         'Error reading variable time in AE file '//trim(aefile),'AEBC FILE')
      do n = 1 , naetime
        aetime(n) = timeval2date(xtime(n),timeunits,timecal)
      end do
      deallocate(xtime)
      if ( .not. do_parallel_netcdf_in ) then
        call bcast(naetime)
        call bcast(aetime)
      end if
    end subroutine open_aerclima

    subroutine close_aerclima
      implicit none
      if ( .not. do_parallel_netcdf_in ) then
        if ( myid /= iocpu ) return
      end if
      if ( ncaec > 0 ) then
        if ( allocated(aetime) ) then
          deallocate(aetime)
        end if
        ncstatus = nf90_close(ncaec)
        call check_ok(__FILE__,__LINE__, &
               'Error Close AE file','AEBC FILE')
        ncaec = -1
      end if
    end subroutine close_aerclima

    subroutine check_ok(f,l,m1,mf)
      implicit none
      character(*) , intent(in) :: f, m1 , mf
      integer(ik4) , intent(in) :: l
      if ( ncstatus /= nf90_noerr ) then
        write (stderr,*) trim(m1)
        write (stderr,*) nf90_strerror(ncstatus)
        call fatal(f,l,trim(mf))
      end if
    end subroutine check_ok
    !
    !!FAB :  Read directly climatologies of optical properties
    !! (ext,ssa,asy)

    subroutine read_aeroppdata(idatex,m2r)
      implicit none
      type (rcm_time_and_date) , intent(in) :: idatex
      type(mod_2_rad) , intent(in) :: m2r
      logical , save :: lfirst
      logical :: dointerp
      real(rkx) , dimension(kz) :: opprnt
      real(rkx) :: xfac1 , xfac2 , odist
      type (rcm_time_and_date) :: imonmidd
      integer(ik4) :: iyear , imon , iday , ihour
      integer(ik4) ::i,j, k ,kj, im1 , iy1 , im2 , iy2
      integer(ik4) , save :: ism , isy
      type (rcm_time_and_date) :: iref1 , iref2
      type (rcm_time_interval) :: tdif
      data lfirst /.true./
      data ism /-1/
      data isy /-1/

      call split_idate(idatex,iyear,imon,iday,ihour)
      imonmidd = monmiddle(idatex)

      if (iyear < 1979 .and. iyear > 2021) then
        write (stderr,*) 'NO CLIMATIC AEROPP DATA AVAILABLE FOR ',iyear*100+imon
        return
      end if

      if ( lfirst ) then
        call grid_collect(m2r%xlon,alon,jce1,jce2,ice1,ice2)
        call grid_collect(m2r%xlat,alat,jce1,jce2,ice1,ice2)
        if ( myid == iocpu ) then
          call getfile(iyear,imon,ncid)

          call getmem1d(lat,1,clnlat,'aeropp:lat')
          call getmem1d(lon,1,clnlon,'aeropp:lon')
          call getmem3d(xext1,1,clnlon, &
                              1,clnlat,1,clnlev, 'aerosol:xext1')
          call getmem3d(xext2,1,clnlon, &
                              1,clnlat,1,clnlev, 'aerosol:xext2')
          call getmem3d(xssa1,1,clnlon, &
                              1,clnlat,1,clnlev, 'aerosol:xssa1')
          call getmem3d(xssa2,1,clnlon, &
                              1,clnlat,1,clnlev, 'aerosol:xssa2')
          call getmem3d(xasy1,1,clnlon, &
                              1,clnlat,1,clnlev, 'aerosol:xasy1')
          call getmem3d(xasy2,1,clnlon, &
                              1,clnlat,1,clnlev, 'aerosol:xasy2')
          call getmem3d(xdelp1,1,clnlon, &
                               1,clnlat,1,clnlev, 'aerosol:xasy2')
          call getmem3d(xdelp2,1,clnlon, &
                               1,clnlat,1,clnlev, 'aerosol:xasy2')
          call getmem3d(yext,1,njcross,1,nicross,1,clnlev,':yext')
          call getmem3d(yssa,1,njcross,1,nicross,1,clnlev,':yssa')
          call getmem3d(yasy,1,njcross,1,nicross,1,clnlev,':yasy')
          call getmem3d(ydelp,1,njcross,1,nicross,1,clnlev,':ydelp')
          call getmem3d(yphcl,1,njcross,1,nicross,1,clnlev,':yphcl')
          call init_aeroppdata(ncid,lat,lon)
          call h_interpolator_create(hint,lat,lon,alat,alon)
        end if
      end if

      im1 = imon
      iy1 = iyear
      im2 = imon
      iy2 = iyear
      if ( idatex > imonmidd ) then
        call inextmon(iy2,im2)
        iref1 = imonmidd
        iref2 = monmiddle(nextmon(idatex))
      else
        call iprevmon(iy1,im1)
        iref1 = monmiddle(prevmon(idatex))
        iref2 = imonmidd
      end if
      dointerp = .false.
      if ( ism /= im1 .or. isy /= iy1 ) then
        ism = im1
        isy = iy1
        dointerp = .true.
      end if
      if ( dointerp ) then
        call grid_collect(m2r%phatms,zp3d,jci1,jci2,ici1,ici2,1,kz)
        call grid_collect(m2r%deltaz,zdz3d,jci1,jci2,ici1,ici2,1,kz)
        if ( myid == iocpu ) then
          ! First build model pressure levels (in Pa) including
          ! radiative hat (up to kth)
          do k = 1, kz
            zpr3d(1:njcross,1:nicross,kth-kz+k) = zp3d(1:njcross,1:nicross,k)
            zdzr3d(1:njcross,1:nicross,kth-kz+k) = zdz3d(1:njcross,1:nicross,k)
          end do
          do k = 1, kth -kz
            zpr3d(1:njcross,1:nicross,kth-kz-k+1) = stdplevh(kclimh+k-1)*d_100
            zdzr3d(1:njcross,1:nicross,kth-kz-k+1) = &
              (stdhlevf(kclimh +k)-stdhlevf(kclimh +k -1)) * d_1000
          end do

          write (stdout,*) 'Reading EXT.,SSA,ASY Data...'
          if ( lfirst ) then
            call getfile(iy1,im1,ncid)
            call readvar3d(ncid,'EXTTOT',xext1)
            call readvar3d(ncid,'SSATOT',xssa1)
            call readvar3d(ncid,'GTOT',xasy1)
            call readvar3d(ncid,'DELP',xdelp1)

            call getfile(iy2,im2,ncid)
            call readvar3d(ncid,'EXTTOT',xext2)
            call readvar3d(ncid,'SSATOT',xssa2)
            call readvar3d(ncid,'GTOT',xasy2)
            call readvar3d(ncid,'DELP',xdelp2)

            xext1  = max(xext1,d_zero)
            xssa1  = min(max(xssa1,d_zero),d_one)
            xasy1  = min(max(xasy1,d_zero),d_one)
            xdelp1 = max(xdelp1,d_zero)
            xext2  = max(xext2,d_zero)
            xssa2  = min(max(xssa2,d_zero),d_one)
            xasy2  = min(max(xasy2,d_zero),d_one)
            xdelp2 = max(xdelp2,d_zero)

            call h_interpolate_cont(hint,xext1,yext)
            call h_interpolate_cont(hint,xssa1,yssa)
            call h_interpolate_cont(hint,xasy1,yasy)
            call h_interpolate_cont(hint,xdelp1,ydelp)
            !
            !               VERTICAL Interpolation
            !
            ! The pressure at the MERRA top is a fixed constant:
            !
            !                 PTOP = 0.01 hPa (1 Pa)
            !
            ! Pressures at edges should be computed by summing the DELP
            ! pressure thickness starting at PTOP.
            ! A representative pressure for the layer can then be obtained
            ! from these. Here just use linear av for now, should be improved !!
            ! MERRA grid is top down
            yphcl(1:njcross,1:nicross,1)  = d_one + &
                ydelp(1:njcross,1:nicross,1)*d_half
            do k = 2 , clnlev
              yphcl(1:njcross,1:nicross,k) = &
                 yphcl(1:njcross,1:nicross,k-1)  + &
                 (ydelp(1:njcross,1:nicross,k-1) + &
                  ydelp(1:njcross,1:nicross,k))*d_half
            end do

            call intp1(ext1,yext,zpr3d,yphcl,njcross,nicross, &
                       kth,clnlev,0.7_rkx,0.7_rkx,0.4_rkx)
            call intp1(ssa1,yssa,zpr3d,yphcl,njcross,nicross, &
                       kth,clnlev,0.7_rkx,0.7_rkx,0.4_rkx)
            call intp1(asy1,yasy,zpr3d,yphcl,njcross,nicross, &
                       kth,clnlev,0.7_rkx,0.7_rkx,0.4_rkx)

            ! same for ext2
            call h_interpolate_cont(hint,xext2,yext)
            call h_interpolate_cont(hint,xssa2,yssa)
            call h_interpolate_cont(hint,xasy2,yasy)
            call h_interpolate_cont(hint,xdelp2,ydelp)
            yphcl(1:njcross,1:nicross,1) = d_one + &
                ydelp(1:njcross,1:nicross,1)*d_half
            do k = 2,clnlev
              yphcl(1:njcross,1:nicross,k) = &
                  yphcl(1:njcross,1:nicross,k-1)  + &
                  (ydelp(1:njcross,1:nicross,k-1) + &
                   ydelp(1:njcross,1:nicross,k))*d_half
            end do
            call intp1(ext2,yext,zpr3d,yphcl,njcross,nicross, &
                       kth,clnlev,0.7_rkx,0.7_rkx,0.4_rkx)
            call intp1(ssa2,yssa,zpr3d,yphcl,njcross,nicross, &
                       kth,clnlev,0.7_rkx,0.7_rkx,0.4_rkx)
            call intp1(asy2,yasy,zpr3d,yphcl,njcross,nicross, &
                       kth,clnlev,0.7_rkx,0.7_rkx,0.4_rkx)

          else  ! ( if not first call , just update ext2 )

            ext1 = ext2
            ssa1 = ssa2
            asy1 = asy2
            call getfile(iy2,im2,ncid)
            call readvar3d(ncid,'EXTTOT',xext2)
            call readvar3d(ncid,'SSATOT',xssa2)
            call readvar3d(ncid,'GTOT',xasy2)
            call readvar3d(ncid,'DELP',xdelp2)

            xext2 = max(xext2,d_zero)
            xssa2 = min(max(xssa2,d_zero),d_one)
            xasy2 = min(max(xasy2,d_zero),d_one)
            xdelp2= max(xdelp2,d_zero)

            call h_interpolate_cont(hint,xext2,yext)
            call h_interpolate_cont(hint,xssa2,yssa)
            call h_interpolate_cont(hint,xasy2,yasy)
            call h_interpolate_cont(hint,xdelp2,ydelp)

            yphcl(1:njcross,1:nicross,1) = d_one + &
                ydelp(1:njcross,1:nicross,1)*d_half
            do k = 2,clnlev
              yphcl(1:njcross,1:nicross,k) = &
                  yphcl(1:njcross,1:nicross,k-1)  + &
                  (ydelp(1:njcross,1:nicross,k-1) + &
                   ydelp(1:njcross,1:nicross,k))*d_half
            end do

            call intp1(ext2,yext,zpr3d,yphcl,njcross,nicross, &
                       kth,clnlev,0.7_rkx,0.7_rkx,0.4_rkx)
            call intp1(ssa2,yssa,zpr3d,yphcl,njcross,nicross, &
                       kth,clnlev,0.7_rkx,0.7_rkx,0.4_rkx)
            call intp1(asy2,yasy,zpr3d,yphcl,njcross,nicross, &
                       kth,clnlev,0.7_rkx,0.7_rkx,0.4_rkx)
          end if
        end if
      end if ! end of interp
      if ( myid == iocpu ) then
        ! FAB :  normally we should perform vertical interpolation here
        ! rather than in dointerp, since it depends on instantaneous model
        ! pressure field !
        tdif = idatex-iref1
        xfac1 = real(tohours(tdif),rkx)
        tdif = idatex-iref2
        xfac2 = real(tohours(tdif),rkx)
        odist = xfac1 - xfac2
        xfac1 = xfac1 / odist
        xfac2 = d_one - xfac1
        ! ! Important :  radiation schemes expect AOD per layer, calculated
        !   from extinction
        ext = (ext1*xfac2 + ext2*xfac1) * zdzr3d
        ssa = ssa1*xfac2 + ssa2*xfac1
        asy = asy1*xfac2 + asy2*xfac1

        where ( ext < 1.E-10_rkx ) ext = 1.E-10_rkx
        where ( ssa < 1.E-10_rkx ) ssa = 0.991_rkx
        where ( asy < 1.E-10_rkx ) ssa = 0.611_rkx
      end if
      call grid_distribute(ext,extprof,jci1,jci2,ici1,ici2,1,kth)
      call grid_distribute(ssa,ssaprof,jci1,jci2,ici1,ici2,1,kth)
      call grid_distribute(asy,asyprof,jci1,jci2,ici1,ici2,1,kth)
      if ( myid == italk .and. dointerp ) then
        do k = 1 , kth
          opprnt(k) = extprof(3,3,kth-k+1)
        end do
        call vprntv(opprnt,kth,'Updated ext profile at (3,3)')
        do k = 1 , kth
          opprnt(k) = ssaprof(3,3,kth-k+1)
        end do
        call vprntv(opprnt,kth,'Updated ssa profile at (3,3)')
        do k = 1 , kth
          opprnt(k) = asyprof(3,3,kth-k+1)
        end do
        call vprntv(opprnt,kth,'Updated asy profile at (3,3)')
      end if
      lfirst = .false.
    end subroutine read_aeroppdata

    subroutine inextmon(iyear,imon)
      implicit none
      integer(ik4) , intent(inout) :: iyear , imon
      imon = imon + 1
      if ( imon > 12 ) then
        imon = 1
        iyear = iyear + 1
      end if
    end subroutine inextmon

    subroutine iprevmon(iyear,imon)
      implicit none
      integer(ik4) , intent(inout) :: iyear , imon
      imon = imon - 1
      if ( imon < 1 ) then
        imon = 12
        iyear = iyear - 1
      end if
    end subroutine iprevmon

    subroutine init_aeroppdata(ncid,lat,lon)
      implicit none
      integer(ik4) , intent(in) :: ncid
      real(rkx) , intent(inout) , dimension(:) :: lat , lon
      call readvar1d(ncid,'lat',lat)
      call readvar1d(ncid,'lon',lon)
    end subroutine init_aeroppdata

    subroutine readvar1d(ncid,vname,val)
      implicit none
      integer(ik4) , intent(in) :: ncid
      character(len=*) , intent(in) :: vname
      real(rkx) , intent(out) , dimension(:) :: val
      integer(ik4) :: icvar , iret
      iret = nf90_inq_varid(ncid,vname,icvar)
      if ( iret /= nf90_noerr ) then
        write (stderr, *) nf90_strerror(iret)
        call fatal(__FILE__,__LINE__,'CANNOT READ FROM AEROPP FILE')
      end if
      iret = nf90_get_var(ncid,icvar,val)
      if ( iret /= nf90_noerr ) then
        write (stderr, *) nf90_strerror(iret)
        call fatal(__FILE__,__LINE__,'CANNOT READ FROM AEROPP FILE')
      end if
    end subroutine readvar1d

    subroutine readvar3d(ncid,vname,val)
      implicit none
      integer(ik4) , intent(in) :: ncid
      character(len=*) , intent(in) :: vname
      real(rkx) , intent(out) , dimension(:,:,:) :: val
      integer(ik4) , save :: icvar
      integer(ik4) , save , dimension(4) :: istart , icount
      integer(ik4) :: iret , irec
      data icvar /-1/
      data istart  /  1 ,  1 ,  1 ,  1/

      icount(1) = clnlon
      icount(2) = clnlat
      icount(3) = clnlev
      icount(4) = 1
      ! irec = ((iyear-cliyear)*12+imon)-1
      irec = 1
      iret = nf90_inq_varid(ncid,vname,icvar)
      if ( iret /= nf90_noerr ) then
        write (stderr, *) nf90_strerror(iret)
        call fatal(__FILE__,__LINE__,'CANNOT READ FROM AEROPPCLIM FILE')
      end if
      istart(4) = irec
      iret = nf90_get_var(ncid,icvar,val,istart,icount)
      if ( iret /= nf90_noerr ) then
        write (stderr, *) nf90_strerror(iret)
        call fatal(__FILE__,__LINE__,'CANNOT READ FROM AEROPPCLIM FILE')
      end if
    end subroutine readvar3d
    !
    !-----------------------------------------------------------------------
    !
    ! SUBROUTINE AERMIX
    !
    ! Set global mean tropospheric aerosol
    !
    ! Specify aerosol mixing ratio and compute relative humidity for later
    ! adjustment of aerosol optical properties. Aerosol mass mixing ratio
    ! is specified so that the column visible aerosol optical depth is a
    ! specified global number (tauvis). This means that the actual mixing
    ! ratio depends on pressure thickness of the lowest three atmospheric
    ! layers near the surface.
    !
    ! Optical properties and relative humidity parameterization are from:
    !
    ! J.T. Kiehl and B.P. Briegleb  "The Relative Roles of Sulfate Aerosols
    ! and Greenhouse Gases in Climate Forcing"  Science  260  pp311-314
    ! 16 April 1993
    !
    ! Visible (vis) here means 0.5-0.7 micro-meters
    ! Forward scattering fraction is taken as asymmetry parameter squared
    !
    !---------------------------Code history--------------------------------
    !
    ! Original version:  B. Briegleb  March 1995
    ! /Standarized:       L. Buja,     Feb 1996
    ! Reviewed:          B. Briegleb, Mar 1996
    !
    !-----------------------------------------------------------------------
    !
    subroutine aermix(pint,n1,n2)
      implicit none
      integer(ik4) , intent(in) :: n1 , n2
      ! Radiation level interface pressures (dynes/cm2)
      real(rkx) , intent(in) , pointer , dimension(:,:) :: pint
      !
      !-----------------------------------------------------------------------
      !
      ! mxaerl - max nmbr aerosol levels counting up from surface
      ! tauvis - visible optical depth
      ! kaervs - visible extinction coefficiant of aerosol (m2/g)
      ! omgvis - visible omega0
      ! gvis   - visible forward scattering asymmetry parameter
      !
      !-----------------------------------------------------------------------
      !
      real(rkx) :: gvis , kaervs , omgvis , rhfac , tauvis
      integer(ik4) :: n , k , mxaerl

      data kaervs /5.3012_rkx/        ! multiplication factor for kaer
      data omgvis /0.999999_rkx/
      data gvis   /0.694889_rkx/
      data rhfac  /1.6718_rkx/        ! EES added for efficiency
      !
      !-----------------------------------------------------------------------
      !
      mxaerl = 4
      !
      !fil  tauvis = 0.01_rkx
      tauvis = 0.04_rkx
      !
      ! Set relative humidity and factor; then aerosol amount:
      !
      do k = 1 , kz
        do n = n1 , n2
          !
          ! Define background aerosol
          ! Find constant aerosol mass mixing ratio for specified levels
          ! in the column, converting units where appropriate
          ! for the moment no more used
          !
          if ( k >= kz + 1 - mxaerl ) then
            aermmb(n,k) = egravgts * tauvis / &
                         (d10e4*kaervs*rhfac*(d_one-omgvis*gvis*gvis) * &
                         (pint(n,kzp1)-pint(n,kzp1-mxaerl)))
          else
            aermmb(n,k) = d_zero
          end if
        end do
      end do
    end subroutine aermix
    !
    ! SUBROUTINE AEROPPT
    !
    subroutine aeroppt(rh,pint,n1,n2)
      implicit none
      !
      ! Interface pressure, relative humidity
      !
      integer(ik4) , intent(in) :: n1 , n2
      real(rkx) , intent(in) , pointer , dimension(:,:) :: pint
      real(rkx) , intent(in) , pointer , dimension(:,:) :: rh

      integer(ik4) :: n , l , ibin , jbin , itr , k1 , k2 , ns
      integer(ik4) :: j , i , k , kk , visband
      real(rkx) :: uaerdust , qabslw , rh0

      !-
      ! Aerosol forced by Optical Properties Climatology
      ! distinguish between standard scheme and RRTM scheme
      ! Rq extprof has been scaled for layer height before
      ! ( represents here the layer AOD )
      ! Directly force aerosol properties passed to radiation driver and exit

      if ( iclimaaer == 2 ) then
        aertrlw(:,:,:) = d_one
        if ( irrtm == 1 ) then
          visband = 10
           ! FAB try only the visible RRTM  now
          ns = visband
          do k = 1 , kth
            n = 1
            do i = ici1 , ici2
              do j = jci1 , jci2
                tauxar3d(n,k,ns) = extprof(j,i,k)  !already scaled, top down regcm
                tauasc3d(n,k,ns) = ssaprof(j,i,k)
                gtota3d(n,k,ns)  = asyprof(j,i,k)
                n = n + 1
              end do
            end do
          end do
        else if ( irrtm == 0 ) then
          visband = 8
          ns = visband
          tauxar(:,ns) = d_zero
          tauasc(:,ns) = d_zero
          gtota(:,ns) = d_zero
          ftota(:,ns) = d_zero
          ! adapt the clim vert grid (1 to kth) to the standard
          ! rad grid ( 0 to kz) first Treat the top radiative layer
          ! tauxar3d(n,0,ns)
          n = 1
          do i = ici1 , ici2
             do j = jci1 , jci2
               tauxar3d(n,0,ns) = sum(extprof(j,i,1: kth -kz) )
               tauasc3d(n,0,ns) = sum(ssaprof(j,i,1: kth -kz)) / &
                                 (kth-kz) * tauxar3d(n,0,ns)
               gtota3d(n,0,ns) = sum(asyprof(j,i,1: kth -kz)) / &
                                 (kth-kz) * tauasc3d(n,0,ns)
               ftota3d(n,0,ns) = (sum(asyprof(j,i,1: kth -kz)) / &
                                 (kth-kz) )**2 * tauasc3d(n,0,ns)
               n = n +1
             end do
          end do

          do k = 1 , kz
            n = 1
            do i = ici1 , ici2
              do j = jci1 , jci2
                ! already scaled for layer height
                ! grid is top down
                tauxar3d(n,k,ns) = extprof(j,i,kth-kz+k)
                ! here the standard scheme expect layer scaled quantity
                tauasc3d(n,k,ns) = ssaprof(j,i,kth-kz+k) * tauxar3d(n,k,ns)
                gtota3d(n,k,ns)  = asyprof(j,i,kth-kz+k) * tauasc3d(n,k,ns)
                ftota3d(n,k,ns)  = asyprof(j,i,kth-kz+k)**2 * tauasc3d(n,k,ns)
                tauxar(n,ns) = tauxar(n,ns) + tauxar3d(n,k,ns)
                tauasc(n,ns) = tauasc(n,ns) + tauasc3d(n,k,ns)
                gtota(n,ns)  = gtota(n,ns)  + gtota3d(n,k,ns)
                ftota(n,ns)  = ftota(n,ns)  + ftota3d(n,k,ns)
                n = n + 1
              end do
            end do
          end do
        end if
        return  ! important
      else if ( iclimaaer == 3 ) then
        ! Limit only to SW (?)
        aertrlw(:,:,:) = d_one
        if ( irrtm == 1 ) then
          do n = 1 , nband
            do k = 1 , kz
              do i = 1 , npoints
                tauxar3d(i,k,n) = extprofr4(i,k,n)
                tauasc3d(i,k,n) = ssaprofr4(i,k,n)
                gtota3d(i,k,n)  = asyprofr4(i,k,n)
              end do
            end do
          end do
        else if ( irrtm == 0 ) then
          do n = 1 , nband
            do k = 1 , kz
              do i = 1 , npoints
                ! already scaled for layer height
                tauxar3d(i,k,n) = extprofr4(i,k,n)
                ! here the standard scheme expect layer scaled quantity
                tauasc3d(i,k,n) = ssaprofr4(i,k,n) * tauxar3d(i,k,n)
                gtota3d(i,k,n)  = asyprofr4(i,k,n) * &
                       ssaprofr4(i,k,n) * tauxar3d(i,k,n)
                ftota3d(i,k,n)  = asyprofr4(i,k,n)**2 * &
                       ssaprofr4(i,k,n) * tauxar3d(i,k,n)

                ! define also tauxar for std scheme clear sky diagnostics
                tauxar(i,n) = tauxar(i,n) + tauxar3d(i,k,n)
                tauasc(i,n) = tauasc(i,n) + tauasc3d(i,k,n)
                ftota(i,n) =  ftota(i,n)  + ftota3d(i,k,n)
                gtota(i,n) =  gtota(i,n)  + gtota3d(i,k,n)
              end do
            end do
          end do
        end if
        return  ! important
      end if
      ! Exit if you don't want aerosol optical properties calculated from
      ! concentrations (either intractive aerosol, or prescribed concentration
      ! climatology)
      if ( ichem /= 1 .and. iclimaaer /= 1 ) then
        tauxar(:,:) = d_zero
        tauasc(:,:) = d_zero
        gtota(:,:) = d_zero
        ftota(:,:) = d_zero
        tauxar3d(:,:,:) = d_zero
        tauasc3d(:,:,:) = d_zero
        gtota3d(:,:,:) = d_zero
        ftota3d(:,:,:) = d_zero
        aertrlw (:,:,:) = d_one
        tauxar3d_lw(:,:,:) = d_zero
        return
      end if
      !
      !Calculate aerosol properties passed to radiation from concentrations
      !(interactive or prescribed from climatology)
      !
      tx = d_zero
      wa = d_zero
      ga = d_zero
      fa = d_zero
      !
      !CCCCCCCCCCCCCCCCCCCCCCCCCCCCCCCCCCCCCCCCCCCCCCCCCCCCCCCCCCCCCCCCCCCCCCCCC
      !
      !   Melange externe
      !
      !CCCCCCCCCCCCCCCCCCCCCCCCCCCCCCCCCCCCCCCCCCCCCCCCCCCCCCCCCCCCCCCCCCCCCCCCC
      !
      !   Spectral loop
      !
      do k = 1 , kz
        do n = n1 , n2
          path(n,k) = (pint(n,k+1)-pint(n,k))*regravgts
        end do
      end do

      do ns = 1 , nband
        tauxar(:,ns) = d_zero
        tauasc(:,ns) = d_zero
        gtota(:,ns) = d_zero
        ftota(:,ns) = d_zero

        tauxar3d(:,:,ns) = d_zero
        tauasc3d(:,:,ns) = d_zero
        gtota3d(:,:,ns) = d_zero
        ftota3d(:,:,ns) = d_zero

        uaer(:,:,:) = d_zero
        tx(:,:,:) = d_zero
        wa(:,:,:) = d_zero
        ga(:,:,:) = d_zero
        fa(:,:,:) = d_zero
        utaer(:,:) = d_zero
        tauaer(:,:) = d_zero
        waer(:,:) = d_zero
        gaer(:,:) = d_zero
        faer(:,:) = d_zero
        !
        !CCCCCCCCCCCCCCCCCCCCCCCCCCCCCCCCCCCCCCCCCCCCCCCCCCCCCCCCCCCCCCCCCC
        !
        ! calculate optical properties of each aerosol component
        ! correct for rh if needed
        !
        !CCCCCCCCCCCCCCCCCCCCCCCCCCCCCCCCCCCCCCCCCCCCCCCCCCCCCCCCCCCCCCCCCCC
        !
        ibin = 0
        jbin = 0
        do itr = 1 , ntr
          if ( chtrname(itr) == 'XXXXX') then
            continue
          end if
          if ( chtrname(itr)(1:4) == 'DUST') then
            ibin = ibin + 1
            do k = 1 , kz
              do n = n1 , n2
                uaer(n,k,itr) = aermmr(n,k,itr)*path(n,k)
                tx(n,k,itr) = d10e5*uaer(n,k,itr)*ksdust(ns,ibin)
                wa(n,k,itr) = wsdust(ns,ibin)
                ga(n,k,itr) = gsdust(ns,ibin)
                fa(n,k,itr) = gsdust(ns,ibin)*gsdust(ns,ibin)
              end do
            end do
          else if ( chtrname(itr)(1:3) == 'SO4' .or.    &
                    chtrname(itr)(1:5) == 'H2SO4'.or.    &
                    chtrname(itr)(1:4) == 'ANO3' .or.   &
                    chtrname(itr)(1:4) == 'ANH4' ) then
            do k = 1 , kz
              do n = n1 , n2
                rh0 = min(0.97_rkx,max(d_zero,rh(n,k)))
                ! maximum limit for effect on sulfate extinction
                uaer(n,k,itr) = aermmr(n,k,itr)*path(n,k)
                tx(n,k,itr) = d10e5*uaer(n,k,itr) *    &
                  ksbase(ns)*exp(kscoef(ns,1) +        &
                     kscoef(ns,2)/(rh0+kscoef(ns,3)) + &
                     kscoef(ns,4)/(rh0+kscoef(ns,5)))
                wa(n,k,itr) = d_one - wsbase(ns) * exp(wscoef(ns,1) + &
                  wscoef(ns,2) / (rh0+wscoef(ns,3)) +             &
                  wscoef(ns,4) / (rh0+wscoef(ns,5)))
                ga(n,k,itr) = gsbase(ns) * exp(gscoef(ns,1) + &
                  gscoef(ns,2) / (rh0+gscoef(ns,3)) +     &
                  gscoef(ns,4) / (rh0+gscoef(ns,5)))
                fa(n,k,itr) = ga(n,k,itr)*ga(n,k,itr)
              end do
            end do
          else if ( chtrname(itr)(1:4) == 'SSLT' ) then
            jbin = jbin+1
            do k = 1 , kz
              do n = n1 , n2
                rh0 = min(0.99_rkx,max(d_zero,rh(n,k)))
                do l = 1 , 7
                  if ( rh0 > rhp(l) .and. rh0 <= rhp(l+1) ) then
                    ! FAB : test according to li et al., ksslt cannot exceed 1.3
                    ! quick fix for now, update parameterisation to LI et al,
                    ! ACP 2008 in a near future
                    kssslt(ns,jbin) = min(ksslt(ns,jbin,l),1.2_rkx)
                    gssslt(ns,jbin) = gsslt(ns,jbin,l)
                    wssslt(ns,jbin) = wsslt(ns,jbin,l)
                  end if
                end do
                uaer(n,k,itr) = aermmr(n,k,itr)*path(n,k)
                tx(n,k,itr) = d10e5*uaer(n,k,itr)*kssslt(ns,jbin)
                wa(n,k,itr) = wssslt(ns,jbin)
                ga(n,k,itr) = gssslt(ns,jbin)
                fa(n,k,itr) = gssslt(ns,jbin)*gssslt(ns,jbin)
              end do
            end do
          else if ( chtrname(itr)(1:5) == 'OC_HL' ) then
            do k = 1 , kz
              do n = n1 , n2
                uaer(n,k,itr) = aermmr(n,k,itr)*path(n,k)
                rh0 = min(0.99_rkx,max(d_zero,rh(n,k)))
                ! Humidity effect !
                tx(n,k,itr) = d10e5*uaer(n,k,itr)*ksoc_hl(ns) * &
                              (d_one-rh0)**(-0.25_rkx)
                wa(n,k,itr) = wsoc_hl(ns)
                ga(n,k,itr) = gsoc_hl(ns)
                fa(n,k,itr) = ga(n,k,itr)*ga(n,k,itr)
              end do
            end do
          else if ( chtrname(itr)(1:5) == 'BC_HL' ) then
            do k = 1 , kz
              do n = n1 , n2
                uaer(n,k,itr) = aermmr(n,k,itr)*path(n,k)
                rh0 = min(0.99_rkx,max(d_zero,rh(n,k)))
                ! Humidity effect !
                tx(n,k,itr) = d10e5*uaer(n,k,itr)*ksbc_hl(ns) * &
                              (d_one-rh0)**(-0.20_rkx)
                wa(n,k,itr) = wsbc_hl(ns)
                ga(n,k,itr) = gsbc_hl(ns)
                fa(n,k,itr) = ga(n,k,itr)*ga(n,k,itr)
              end do
            end do
          else if ( chtrname(itr)(1:5) == 'OC_HB' ) then
            do k = 1 , kz
              do n = n1 , n2
                uaer(n,k,itr) = aermmr(n,k,itr)*path(n,k)
                tx(n,k,itr) = d10e5*uaer(n,k,itr)*ksoc_hb(ns)
                wa(n,k,itr) = wsoc_hb(ns)
                ga(n,k,itr) = gsoc_hb(ns)
                fa(n,k,itr) = gsoc_hb(ns)*gsoc_hb(ns)
              end do
            end do
          else if ( chtrname(itr)(1:5) == 'BC_HB' ) then
            do k = 1 , kz
              do n = n1 , n2
                uaer(n,k,itr) = aermmr(n,k,itr)*path(n,k)
                ! Absorbing aerosols (soot type)
                tx(n,k,itr) = d10e5*uaer(n,k,itr)*ksbc_hb(ns)
                wa(n,k,itr) = wsbc_hb(ns)
                ga(n,k,itr) = gsbc_hb(ns)
                fa(n,k,itr) = gsbc_hb(ns)*gsbc_hb(ns)
              end do
            end do
          else if ( chtrname(itr)(1:3) == 'SM1' ) then
            do k = 1 , kz
              do n = n1 , n2
                uaer(n,k,itr) = aermmr(n,k,itr)*path(n,k)
                rh0 = min(0.99_rkx,max(d_zero,rh(n,k)))
                tx(n,k,itr) = d10e5*uaer(n,k,itr)*kssm1(ns) * &
                              (d_one-rh0)**(-0.15_rkx)
                wa(n,k,itr) = wssm1(ns)
                ga(n,k,itr) = gssm1(ns)
                fa(n,k,itr) = gssm1(ns)*gssm1(ns)
              end do
            end do
          else if ( chtrname(itr)(1:3) == 'SM2' ) then
            do k = 1 , kz
              do n = n1 , n2
                uaer(n,k,itr) = aermmr(n,k,itr)*path(n,k)
                rh0 = min(0.99_rkx,max(d_zero,rh(n,k)))
                tx(n,k,itr) = d10e5*uaer(n,k,itr)*kssm2(ns) * &
                              (d_one-rh0)**(-0.25_rkx)
                wa(n,k,itr) = wssm2(ns)
                ga(n,k,itr) = gssm2(ns)
                fa(n,k,itr) = gssm2(ns)*gssm2(ns)
              end do
            end do
          end if
        end do ! end tracer loop
        !ccccccccccccccccccccccccccccccccccccccccccccccccccccccccccccc
        ! calculate optical properties of the aerosol mixture
        !             passed to radiation scheme
        !ccccccccccccccccccccccccccccccccccccccccccccccccccccccccccccc
        ! optical properties for the clear sky diagnostic standard scheme
        do itr = 1 , ntr
          do k = 1 , kz
            do n = n1 , n2
              utaer(n,itr) = utaer(n,itr) + uaer(n,k,itr)
              tauaer(n,itr) = tauaer(n,itr) + tx(n,k,itr)
              waer(n,itr) = waer(n,itr) + wa(n,k,itr)*uaer(n,k,itr)
              gaer(n,itr) = gaer(n,itr) + ga(n,k,itr)*uaer(n,k,itr)
              faer(n,itr) = faer(n,itr) + fa(n,k,itr)*uaer(n,k,itr)
            end do
          end do
        end do
        do itr = 1 , ntr
          do n = n1 , n2
            if ( utaer(n,itr) <= minimum_utaer ) utaer(n,itr) = minimum_utaer
            waer(n,itr) = waer(n,itr)/utaer(n,itr)
            gaer(n,itr) = gaer(n,itr)/utaer(n,itr)
            faer(n,itr) = faer(n,itr)/utaer(n,itr)
          end do
        end do
        !
        ! Calculate the EXTERNAL Mixing of aerosols
        ! melange externe
        !
        ! only for climatic feedback allowed
        do itr = 1 , ntr
          do k = 0 , kz
            do n = n1 , n2
              tauxar3d(n,k,ns) = tauxar3d(n,k,ns) + tx(n,k,itr)
              tauasc3d(n,k,ns) = tauasc3d(n,k,ns) + tx(n,k,itr)*wa(n,k,itr)
              gtota3d(n,k,ns) = gtota3d(n,k,ns) + ga(n,k,itr) * &
                                  tx(n,k,itr)*wa(n,k,itr)
              ftota3d(n,k,ns) = ftota3d(n,k,ns) + fa(n,k,itr) * &
                                  tx(n,k,itr)*wa(n,k,itr)
            end do
          end do
        end do
        !
        ! Clear sky (always calcuated if ichdir >=1 for
        ! diagnostic radiative forcing)
        !
        do itr = 1 , ntr
          do n = n1 , n2
            tauxar(n,ns) = tauxar(n,ns) + tauaer(n,itr)
            if (waer(n,itr) > minimum_waer) then
              tauasc(n,ns) = tauasc(n,ns) + tauaer(n,itr)*waer(n,itr)
            end if
            if (gaer(n,itr) > minimum_gaer .and.  &
                waer(n,itr) > minimum_gaer) then
              gtota(n,ns) = gtota(n,ns) + gaer(n,itr) * &
                                tauaer(n,itr)*waer(n,itr)
              ftota(n,ns) = ftota(n,ns) + faer(n,itr) * &
                                tauaer(n,itr)*waer(n,itr)
            end if
          end do
        end do
        ! in the case RRTM expect the layer extinction, and effective
        ! SSA and asym relative to the mixture
        if ( irrtm == 1 ) then
          do k = 0 , kz
            do n = n1 , n2
              if ( tauxar3d(n,k,ns) > d_zero ) then
                tauasc3d(n,k,ns) = tauasc3d(n,k,ns) / tauxar3d(n,k,ns)
                gtota3d(n,k,ns) = gtota3d(n,k,ns) / &
                  (tauasc3d(n,k,ns)*tauxar3d(n,k,ns))
              else
                tauasc3d(n,k,ns) = 0.999999_rkx
                gtota3d(n,k,ns) = 0.5_rkx
              end if
            end do
          end do
        end if
      end do ! end spectral loop
      !
      ! DUST LW emissivity
      !
      if ( irrtm == 0 ) then
        ! qabslw = absorption coeff between k1 and  k2 (m2.g-1) in the LW :
        qabslw = d_r10
        ! initialisation à 1 = perfect transmittivity
        aertrlw (:,:,:) = d_one
        !
        do itr = 1 , ntr
          if ( chtrname(itr)(1:4) == 'DUST' ) then
            do k1 = 1 , kzp1
              do k2 = 1 , kzp1
                do n = n1 , n2
                  if ( k1 == k2 ) aertrlw(n,k1,k2) = d_one
                  ! aerosol path btw k1 and k2 flux level
                  uaerdust = d_zero
                  if ( k1<k2 ) then
                    uaerdust =  uaerdust + d10e5 * sum(uaer(n,k1:k2-1,itr))
                    aertrlw(n,k1,k2) = exp(-fiveothree * qabslw * uaerdust)
                  else if ( k1>k2 ) then
                    uaerdust =  uaerdust + d10e5 * sum(uaer(n,k2:k1-1,itr))
                    aertrlw(n,k1,k2) = exp(-fiveothree * qabslw * uaerdust)
                  end if
                end do
              end do
            end do
          end if
        end do
      else if ( irrtm == 1 ) then
        ! in this case use directly the LW extinction.
        do ns = 1 , nbndlw
          tauxar3d_lw(:,:,ns) = d_zero
          ibin = 0
          do itr = 1 , ntr
            if ( chtrname(itr)(1:4) == 'DUST') then
              ibin = ibin + 1
              do k = 1 , kz
                do n = n1 , n2
                  uaer(n,k,itr) = aermmr(n,k,itr)*path(n,k)
                  tx(n,k,itr) = d10e5*uaer(n,k,itr)*ksdust_lw(ns,ibin)
                  ! add the extinction for every bins
                  tauxar3d_lw(n,k,ns) = tauxar3d_lw(n,k,ns) + tx(n,k,itr)
                end do
              end do
            end if
          end do
        end do
      end if
    end subroutine aeroppt

    subroutine cmip6_plume_profile(x,m2r)
      implicit none
      type (rcm_time_and_date) , intent(in) :: x
      type(mod_2_rad) , intent(in) :: m2r
      logical , save :: lfirst = .true.
      integer(ik4) :: ibin , i , j , k , n
      integer(ik4) :: iy , im , id
      integer(ik4) , save :: idlast = -1
      real(rk8) :: year_fr

      if ( lfirst ) then
        if ( irrtm == 0 ) then
          do n = 1 , nband
            lambdaw(n) = (wavmin(n)+wavmax(n))*d_half*d_1000
          end do
        else if ( irrtm == 1 ) then
          do n = 1 , nband
            ! wavenumber is in cm-1 , convert to wavelenght in nm for mac-v2
            lambdaw(n) = (1.e7_rkx/wavnm1(n)+1.e7_rkx/wavnm2(n))*d_half
          end do
        end if
        ibin = 1
        do i = ici1 , ici2
          do j = jci1 , jci2
            altr4(ibin) = m2r%ht(j,i)*regrav
            latr4(ibin) = m2r%xlat(j,i)
            lonr4(ibin) = m2r%xlon(j,i)
            ibin = ibin + 1
          end do
        end do
        lfirst = .false.
      end if
      call split_idate(x,iy,im,id)
      if ( id /= idlast ) then
        do k = 1 , kz
          ibin = 1
          do i = ici1 , ici2
            do j = jci1 , jci2
              z(ibin,k)  = m2r%za(j,i,k)
              dz(ibin,k) = m2r%deltaz(j,i,k)
              ibin = ibin + 1
            end do
          end do
        end do
        year_fr = real(iy) + real(yeardayfrac(x))/real(yeardays(iy,x%calendar))
        do n = 1 , nband
          call sp_aop_profile(macv2sp_hist,macv2sp_scen, &
                              kz,npoints,lambdaw(n), &
                              altr4,lonr4,latr4,year_fr,z,dz, &
                              dnovrnr4,extprofr4(:,:,n), &
                              ssaprofr4(:,:,n),asyprofr4(:,:,n))
        end do
        if ( myid == italk ) then
          write(stdout,*) 'Updating aerosol optical properties...'
        end if
        idlast = id
      end if
    end subroutine cmip6_plume_profile

    subroutine getfile(year,month,ncid)
      implicit none
      integer(ik4) , intent(in) :: year,month
      integer(ik4) , intent(inout) ::  ncid
      character(len=256) :: infile
      integer(ik4) :: iret , idimid
      write(infile,'(A,I4,I0.2,A)') &
        trim(radclimpath)//pthsep//'MERRA2_OPPMONTH_wb10.',year,month,'.nc'
      if ( ncid < 0 ) then
        iret = nf90_open(infile,nf90_nowrite,ncid)
        if ( iret /= nf90_noerr ) then
          write (stderr, *) nf90_strerror(iret), trim(infile)
          call fatal(__FILE__,__LINE__,'CANNOT OPEN AEROSOL OP.PROP CLIM FILE')
        else
<<<<<<< HEAD
          write (stdout,*) 'AEROPP file open : ', trim(infile)
=======
          write(stdout,*) 'AEROPP file open ', trim(infile)
>>>>>>> 501443a6
        end if
      else
        iret = nf90_close(ncid)
        if ( iret /= nf90_noerr ) then
          write (stderr, *) nf90_strerror(iret), trim(infile)
          call fatal(__FILE__,__LINE__,'CANNOT CLOSE FILE')
        end if
        iret = nf90_open(infile,nf90_nowrite,ncid)
        if ( iret /= nf90_noerr ) then
          write (stderr, *) nf90_strerror(iret), trim(infile)
          call fatal(__FILE__,__LINE__, &
                     'CANNOT OPEN AEROSOL OP.PROP CLIM FILE')
        end if
<<<<<<< HEAD
        write (stdout,*) 'AEROPP file open : ', trim(infile)
=======
        write(stdout,*) 'AEROPP file open ', trim(infile)
>>>>>>> 501443a6
      end if
      ncstatus = nf90_inq_dimid(ncid,'lev',idimid)
      call check_ok(__FILE__,__LINE__, &
         'Error searching dimension lev in file '//trim(infile),'OPP FILE')
      ncstatus = nf90_inquire_dimension(ncid,idimid,len=clnlev)
      call check_ok(__FILE__,__LINE__, &
         'Error reading dimension lev in file '//trim(infile),'OPP FILE')
      ncstatus = nf90_inq_dimid(ncid,'lon',idimid)
      call check_ok(__FILE__,__LINE__, &
         'Error searching dimension lon in file '//trim(infile),'OPP FILE')
      ncstatus = nf90_inquire_dimension(ncid,idimid,len=clnlon)
      call check_ok(__FILE__,__LINE__, &
         'Error reading dimension lon in file '//trim(infile),'OPP FILE')
      ncstatus = nf90_inq_dimid(ncid,'lat',idimid)
      call check_ok(__FILE__,__LINE__, &
         'Error searching dimension lat in file '//trim(infile),'OPP FILE')
      ncstatus = nf90_inquire_dimension(ncid,idimid,len=clnlat)
      call check_ok(__FILE__,__LINE__, &
         'Error reading dimension lat in file '//trim(infile),'OPP FILE')
    end subroutine getfile

end module mod_rad_aerosol

! vim: tabstop=8 expandtab shiftwidth=2 softtabstop=2<|MERGE_RESOLUTION|>--- conflicted
+++ resolved
@@ -2521,11 +2521,7 @@
           write (stderr, *) nf90_strerror(iret), trim(infile)
           call fatal(__FILE__,__LINE__,'CANNOT OPEN AEROSOL OP.PROP CLIM FILE')
         else
-<<<<<<< HEAD
           write (stdout,*) 'AEROPP file open : ', trim(infile)
-=======
-          write(stdout,*) 'AEROPP file open ', trim(infile)
->>>>>>> 501443a6
         end if
       else
         iret = nf90_close(ncid)
@@ -2539,11 +2535,7 @@
           call fatal(__FILE__,__LINE__, &
                      'CANNOT OPEN AEROSOL OP.PROP CLIM FILE')
         end if
-<<<<<<< HEAD
-        write (stdout,*) 'AEROPP file open : ', trim(infile)
-=======
         write(stdout,*) 'AEROPP file open ', trim(infile)
->>>>>>> 501443a6
       end if
       ncstatus = nf90_inq_dimid(ncid,'lev',idimid)
       call check_ok(__FILE__,__LINE__, &
