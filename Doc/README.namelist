!-----------------------------------------------------------------------
!
! This README details namelist parameters for RegCM V4.7
!
!-----------------------------------------------------------------------
!
! Choice of the dynamical core
!
 &coreparam
 idynamic = 1,  ! Choice of dynamical core
                ! 1 = MM4 hydrostatical core
                ! 2 = MM5 NON hydrostatical core
 /
!
! Domain dimension
!
 &dimparam 
 iy     = 34,   ! This is number of points in the N/S direction
 jx     = 48,   ! This is number of points in the E/W direction
 kz     = 18,   ! Number of vertical levels
 dsmin  = 0.01, ! Minimum sigma spacing (only used if kz is not 14, 18, 23, 41)
 dsmax  = 0.05, ! Maximum sigma spacing (only used if kz is not 14, 18, 23, 41)
 nsg    = 1,    ! For subgridding, number of points to decompose. If nsg=1,
                ! no subgridding is performed. CLM does NOT work as of now with
                ! subgridding enabled.
 njxcpus = -1,  ! Number of CPUS to be used in the jx (lon) dimension.
                ! If <=0 , the executable will try to figure out a suitable
                ! decomposition.
 niycpus = -1,  ! Number of CPUS to be used in the iy (lat) dimension.
                ! If <=0 , the executable will try to figure out a suitable
                ! decomposition.
 /
!
! Domain geolocation
!
 &geoparam
 iproj = 'LAMCON', ! Domain cartographic projection. Supported values are:
                   ! 'LAMCON', Lambert conformal.
                   ! 'POLSTR', Polar stereographic.
                   ! 'NORMER', Normal  Mercator.
                   ! 'ROTMER', Rotated Mercator.
 ds = 60.0,        ! Grid point horizontal resolution in km
 ptop = 5.0,       ! Pressure of model top in cbar
 clat = 45.39,     ! Central latitude  of projection in degrees
                   ! North hemisphere is positive
<<<<<<< HEAD
 clon = 13.48,     ! Central longitude of model domain in degrees
=======
 clon = 13.48,     ! Central longitude of projection in degrees
>>>>>>> 96c69505
                   ! West is negative.
 cntri = -1        ! S/N index of projection center in domain.
                   ! Defaults to IY/2.0
 cntrj = -1        ! W/E index of projection center in domain.
                   ! Defaults to JX/2.0
 plat = 45.39,     ! Pole latitude (only for rotated Mercator Proj)
 plon = 13.48,     ! Pole longitude (only for rotated Mercator Proj)
 truelatl = 30.0,  ! Lambert true latitude (low latitude side)
<<<<<<< HEAD
 truelath = 60,    ! Lambert true latitude (high latitude side)
 i_band = 0,       ! Use this only if BAND option is used.
 /
!
! Aerosol dataset creation and use
!
 &aerosolparam
 aertyp = 'AER00D0' ! Aerosol dataset used
                    ! One in :
                    ! AER00D0 -> Neither aerosol, nor dust used
                    ! AER01D0 -> Biomass, SO2 + BC + OC, no dust
                    ! AER10D0 -> Anthropogenic, SO2 + BC + OC, no dust
                    ! AER11D0 -> Anthropogenic+Biomass, SO2 + BC + OC, no dust
                    ! AER00D1 -> No aerosol, with dust
                    ! AER01D1 -> Biomass, SO2 + BC + OC, with dust
                    ! AER10D1 -> Anthropogenic, SO2 + BC + OC, with dust
                    ! AER11D1 -> Anthropogenic+Biomass, SO2 + BC + OC, with dust
 ntr =  4,          ! Tracer parameters: number of tracers
 nbin = 2,          ! Tracer parameters: bins number for dust
=======
 truelath = 60.0,  ! Lambert true latitude (high latitude side)
 i_band = 0,       ! Use this to enable a tropical band. In this case the ds,
                   ! iproj, clat, clon parameters are not considered.
 i_crm = 0,        ! Use this to enable doubly-periodic domains for idealized
                   ! simulations.  Forces i_band = 1.
>>>>>>> 96c69505
 /
!
! Domain terrain generation parameters
!
 &terrainparam
<<<<<<< HEAD
 domname  = 'AQWA',      ! Name of the domain. Controls naming of input files
 ntypec = 5,             ! Resolution of the global terrain and landuse data
                         ! Use 60, for  1  degree resolution
                         !     30, for 30 minutes resolution
                         !     10, for 10 minutes resolution
                         !      5, for  5 minutes resolution
                         !      3, for  3 minutes resolution
                         !      2, for  2 minutes resolution
 ntypec_s = 2,           ! Same for subgrid (Used only if nsg > 1)
 smthbdy = .false.,      ! Smoothing Control flag
                         !  true  -> Perform extra smoothing in boundaries
 lakedpth    = .false.,  ! If using lakemod (see below), produce from
                         ! terrain program the domain bathymetry
 fudge_lnd   = .false.,  ! Fudging Control flag, for landuse of grid 
 fudge_lnd_s = .false.,  ! Fudging Control flag, for landuse of subgrid
 fudge_tex   = .false.,  ! Fudging Control flag, for texture of grid
 fudge_tex_s = .false.,  ! Fudging Control flag, for texture of subgrid
 fudge_lak   = .false.,  ! Fudging Control flag, for lake of grid
 fudge_lak_s = .false.,  ! Fudging Control flag, for lake of subgrid
 h2opct = 75.,           ! Surface minimum H2O percent to be considered water
 dirter = 'input/',      ! Output directory for terrain files
 inpter = 'globdata/',   ! Input directory for SURFACE dataset
 /
!
! ICBC Global data input control
!
 &globdatparam
 ibdyfrq =     6,            ! boundary condition interval (hours)
 ssttyp = 'OI_WK',           ! Type of Sea Surface Temperature used
                             !  One in: GISST, OISST, OI2ST, OI_WK, OI2WK,
                             !          FV_RF, FV_A2, FV_B2,
                             !          EH5RF, EH5A2, EH5B1, EHA1B,
                             !          ERSST, ERSKT, CCSST
 dattyp = 'EIN15',           ! Type of global analysis datasets used
                             !  One in: ECMWF, ERA40, EIN75, EIN15, EIN25,
                             !          ERAHI, NNRP1, NNRP2, NRP2W, GFS11,
                             !          FVGCM, FNEST, EH5RF, EH5A2, EH5B1,
                             !          EHA1B, CCSMN
 ehso4 = .false.,            ! Sulfate dataset Control Flag
 globidate1 = 1990060100,    ! Start date for ICBC data generation
 globidate2 = 1990070100,    ! End data for ICBC data generation
 dayspy  = 365.2422D0,       ! Number of days per year
 dirglob = 'input/',         ! Path for ICBC produced input files
 inpglob = 'globdata/',      ! Path for ICBC global input datasets.
                   ! Look http://users.ictp.it/~pubregcm/RegCM4/globedat.htm
                   ! on how to download them.
 /
!
! Global I/O control Stanza
!
 &ioparam
 ibyte = 4,   ! Number of bytes in reclen. Usually 4
 /
!
! Debug I/O printout level.
!
 &debugparam
 debug_level = 1, ! Currently value of 2 and 3 control previous DIAG flag
 dbgfrq = 3,      ! Interval for printout if debug_level >= 3
 /
!
! Buffer Zone Control relaxation + diffusion term
!
 &boundaryparam
 nspgx  = 12, ! nspgx-1 represent the number of cross point slices on
              ! the boundary sponge or relaxation boundary conditions.
 nspgd  = 12, ! nspgd-1 represent the number of dot point slices on 
              ! the boundary sponge or relaxation boundary conditions.
 high_nudge =    3.0D0, ! Nudge value high range
 medium_nudge =  2.0D0, ! Nudge value medium range
 low_nudge =     1.0D0  ! Nudge value low range
 /
!
! Split modes
!
 &modesparam
 nsplit = 2, ! Number od split exp modes
 /
!
=======
 domname  = 'RegCM',          ! Name of the domain/experiment.
                              ! Controls naming of input files
 lresamp = .false.,           ! Do a first resampling before interpolation
 smthbdy = .false.,           ! Perform extra smoothing in boundaries
 ismthlev = 1,                ! Smoothing level (additional 1-2-1 smoother)
 roidem = 1.5,                ! Interpolation radius in ds unit for topography
 h2ohgt = .true.,             ! Allow water points to have hgt greater than 0
 h2opct = 50.0,               ! Surface min H2O percent to be considered water
 lakedpth    = .false.,       ! If using lakemod (see below), produce from
                              ! terrain program the domain bathymetry
 lsmoist     = .false.,       ! Use Satellite Soil Moisture Dataset for
                              ! initialization of soil moisture.
 fudge_lnd   = .false.,       ! Fudging Control flag, for landuse of grid 
 fudge_lnd_s = .false.,       ! Fudging Control flag, for landuse of subgrid
 fudge_tex   = .false.,       ! Fudging Control flag, for texture of grid
 fudge_tex_s = .false.,       ! Fudging Control flag, for texture of subgrid
 fudge_lak   = .false.,       ! Fudging Control flag, for lake of grid
 fudge_lak_s = .false.,       ! Fudging Control flag, for lake of subgrid
 dirter = 'input/',           ! Output directory for terrain files
 inpter = 'globdata/',        ! Input directory for SURFACE dataset
 tersrc = 'GMTED',            ! Select GMTED or GTOPO DEM data
 smsrc  = 'ESACCI',           ! Select ESACCI or CPC surface soil moisture
                              ! when lsmoist option is True
 moist_filename = 'moist.nc', ! Read initial moisture and snow from this file
 /
!
! ICBC Global data input control
!
!   GLOBAL DATA AVAILABLE FROM ICTP FROM:
!            http://clima-dods.ictp.it/Data/RegCM_Data
!
 &globdatparam
 ibdyfrq =     6,            ! boundary condition interval (hours)
 ssttyp = 'EIN75',           ! Type of Sea Surface Temperature used
                             !  One in: GISST, OISST, OI2ST, OI_WK, OI2WK,
                             !          FV_A2, FV_B2, EH5A2, EH5B1, EHA1B,
                             !          EIN75, EIN15, CCSST, CA_XX, HA_XX,
                             !          EC_XX, IP_XX, GF_XX, CN_XX, MP_XX
 dattyp = 'EIN75',           ! Type of global analysis datasets used
                             !  One in: ECMWF, ERA40, EIN75, EIN15, EIN25,
                             !          ERAHI, NNRP1, NNRP2, NRP2W, GFS11,
                             !          FVGCM, FNEST, EH5A2, EH5B1, EHA1B,
                             !          CCSMN, ECEXY, CA_XX, HA_XX, EC_XX,
                             !          IP_XX, GF_XX, CN_XX, MP_XX
                             ! with XX for CMIP5 datasets in 26, 45, 85
 chemtyp = 'MZCLM',          ! Type of Global Chemistry boundary conditions
                             ! One in : MZ6HR, 6 hours MOZART output
                             !        : MZCLM, MOZART climatology 1999-2009
 gdate1 = 1990060100,        ! Start date for ICBC data generation
 gdate2 = 1990070100,        ! End data for ICBC data generation
 calendar = 'gregorian',     ! Calendar type : gregorian, noleap, 360_day
 dirglob = 'input',          ! Path for ICBC produced input files
 inpglob = 'RegCM_Data',     ! Path for ICBC global input datasets.
 ensemble_run = .false.,     ! If this is a member of a perturbed ensemble
                             ! run. Activate random noise added to input
                             ! ICBC controlled by the perturbparam stanza
 /
!
! Nesting control
!
 &fnestparam
 coarse_outdir = 'globdata/RegCM', ! Coarse domain output dir if FNEST
 coarse_domname = 'EUROPE',        ! Coarse domain domname
 /
!
>>>>>>> 96c69505
! Model start/restart control
!
 &restartparam
 ifrest  = .false. ,   ! If a restart
 mdate0  = 1990060100, ! Global start (is globidate1)
 mdate1  = 1990060100, ! Start date of this run
 mdate2  = 1990060200, ! End date for this run
 /
!
! Model timing parameters
! All values except dt can be zero. Convenient values are chosen by the model.
!
 &timeparam
<<<<<<< HEAD
 dt      =   150.,   ! time step in seconds
 radfrq  =    30.,   ! time interval in min solar rad calculated
 abemh   =    18.,   ! time interval absorption-emission calculated (hours)
 abatm   =   600.,   ! time interval at which bats is called (secs)
=======
 dt     =   150.,   ! time step in seconds
 dtrad  =     0.,   ! time interval solar radiation calculated (minutes)
 dtabem =     0.,   ! time interval absorption-emission calculated (hours)
 dtsrf  =     0.,   ! time interval at which land model is called (seconds)
 dtcum  =     0.,   ! time interval at which cumuls is called (seconds)
 dtche  =     0.,   ! time interval at which chem model is called (seconds)
>>>>>>> 96c69505
 /
!
! Model Output control
!
 &outparam
<<<<<<< HEAD
 ifsave  = .true. ,    ! Create SAV files for restart
 savfrq  =    48.,     ! Frequency in hours to create them
 iftape  = .true. ,    ! Output ATM ?
 tapfrq  =     6.,     ! Frequency in hours to write to ATM
 ifrad   = .true. ,    ! Output RAD ?
 radisp  =     6.,     ! Frequency in hours to write to RAD
 ifbat   = .true. ,    ! Output SRF ?
 ifsub   = .true. ,    ! Output SUB ?
 batfrq  =     3.,     ! Frequency in hours to write to SRF and SUB (and CLM)
 iflak   = .true.,     ! Output LAK ?
 lakfrq  =     6.,     ! Frequency in hours to write to LAK if lakemod is 1
                       ! It must be an integer multiple of batfrq
 ifchem  = .true.,     ! Output CHE ?
 chemfrq =     6.,     ! Frequency in hours to write to CHE
 dirout  = './output', ! Path where all output will be placed
=======
 outnwf  =     0.,   ! Day interval to open new files (0 = monthly)
 ifsave  = .true. ,  ! Create SAV files for restart
 savfrq  =     0.,   ! Frequency in days to create them (0 = monthly)
 ifatm   = .true. ,  ! Output ATM ?
 atmfrq  =     6.,   ! Frequency in hours to write to ATM
 ifrad   = .true. ,  ! Output RAD ?
 radfrq  =     6.,   ! Frequency in hours to write to RAD
 ifsrf   = .true. ,  ! Output SRF ?
 srffrq  =     3.,   ! Frequency in hours to write to SRF
 ifsts   = .true. ,  ! Output STS (frequence is daily) ?
 ifshf   = .true. ,  ! Output SHF (frequence is hourly) ?
 ifsub   = .true. ,  ! Output SUB ?
 subfrq  =     6.,   ! Frequency in hours to write to SUB
 iflak   = .true.,   ! Output LAK ?
 lakfrq  =     6.,   ! Frequency in hours to write to LAK
 ifchem  = .true.,   ! Output CHE ?
 ifopt   = .false.,  ! Output OPT ?
 chemfrq =     6.,   ! Frequency in hours to write to CHE
 enable_atm_vars = 73*.true., ! Mask to eventually disable variables ATM
 enable_srf_vars = 46*.true., ! Mask to eventually disable variables SRF
 enable_rad_vars = 28*.true., ! Mask to eventually disable variables RAD
 enable_sub_vars = 18*.true., ! Mask to eventually disable variables SUB
 enable_sts_vars = 18*.true., ! Mask to eventually disable variables STS
 enable_shf_vars = 8*.true.,  ! Mask to eventually disable variables SHF
 enable_lak_vars = 18*.true., ! Mask to eventually disable variables LAK
 enable_opt_vars = 20*.true., ! Mask to eventually disable variables OPT
 enable_che_vars = 26*.true., ! Mask to eventually disable variables CHE
 dirout  = './output',        ! Path where all output will be placed
 lsync   = .false.,           ! If sync of output files at every timestep is
                              ! requested. Note, it has a performance impact.
                              ! Enabled by default if debug_level > 2
 uvrotate = .false.,          ! Rotate projected wind to S-N, W-E direction
 icosp = 0,                   ! Enable COSP needed fields in output in the ATM
 idiag = 0,                   ! Enable tendency diagnostic output in the ATM
                              ! file. NOTE: output file gets HUGE.
 do_parallel_netcdf_in  = .false., ! This enables paralell input
                                   ! Each processors reads its slice in the
                                   ! input file. Enable ONLY in case of
                                   ! HUGE input bandwidth,
 do_parallel_netcdf_out = .false., ! This enables paralell output if the 
                                   ! hdf5/netcdf libraries support it and
                                   ! the model is compiled with :
                                   !    --enable-nc4-parallel
 deflate_level = 1, ! Deflate level for NetCDF4 compress format if model is
                    ! compiled with both --enable-nc4 and --enable-nc4-gzip 
>>>>>>> 96c69505
 /
!
! Model Physics
!
 &physicsparam
 iboudy  =          5,  ! Lateral Boundary conditions scheme
                        !   0 => Fixed
                        !   1 => Relaxation, linear technique.
                        !   2 => Time-dependent
                        !   3 => Time and inflow/outflow dependent.
                        !   4 => Sponge (Perkey & Kreitzberg, MWR 1976)
                        !   5 => Relaxation, exponential technique.
 isladvec =         0,  ! Semilagrangian advection scheme for tracers and
                        ! humidity
                        !   0 => Disabled
                        !   1 => Enable Semi Lagrangian Scheme
   iqmsl =          1,  ! Quasi-monotonic Semi Lagrangian
                        !   0 => Standard Semi-Lagrangian
                        !   1 => Bermejo and Staniforth 1992 QMSL scheme
 ibltyp  =          1,  ! Boundary layer scheme
                        !   0 => Frictionless
                        !   1 => Holtslag PBL (Holtslag, 1990)
                        !   2 => UW PBL (Bretherton and McCaa, 2004)
                        !   3 => GFS 2011
                        !   4 => MYJ
 idiffu   =          1, ! Diffusion scheme
                        !   0 => No diffusion
                        !   1 => MM5 4th order interior/ 2nd order boundary
                        !   2 => LeVeque 4th order 9 point laplacian
                        !   3 => Xue 6th order with flux limiter
 icup_lnd =          4, ! Cumulus convection scheme Over Land
 icup_ocn =          4, ! Cumulus convection scheme Over Icean
                        !   1 => Kuo
                        !   2 => Grell
                        !   3 => Betts-Miller (1986) DOES NOT WORK !!!
                        !   4 => Emanuel (1991)
<<<<<<< HEAD
                        !  99 => Use Grell over land and Emanuel over ocean
                        !  98 => Use Emanuel over land and Grell over ocean
   igcc  =          1,  ! Grell Scheme Cumulus closure scheme
                        !   1 => Arakawa & Schubert (1974)
                        !   2 => Fritsch & Chappell (1980)
=======
                        !   5 => Tiedtke (1996)
                        !   6 => Kain-Fritsch (1990), Kain (2004)
                        !  -1 => MM5 Shallow cumulus scheme:
                        !           No precipitation but only mixing.
>>>>>>> 96c69505
 ipptls  =          1,  ! Moisture scheme
                        !   1 => Explicit moisture (SUBEX; Pal et al 2000)
                        !   2 => Explicit moisture Nogherotto/Tompkins
                        !   3 => Explicit moisture WSM5
 iocncpl =          0,  ! Ocean SST from coupled Ocean Model through RegESM
                        !   1 => Coupling activated
 iwavcpl =          0,  ! Ocean roughness from coupled Wave Model through RegESM
                        !   1 => Coupling activated
 icopcpl =          0,  ! Export data for COP component (RegESM)
                        !   1 => Coupling activated
 iocnflx =          2,  ! Ocean Flux scheme
                        !   1 => Use BATS1e Monin-Obukhov
                        !   2 => Zeng et al (1998)
<<<<<<< HEAD
   iocnrough =      1,  ! Zeng Ocean model roughness formula to use.
                        !   1 => (0.0065*ustar*ustar)/egrav
                        !   2 => (0.013*ustar*ustar)/egrav + 0.11*visa/ustar
=======
                        !   3 => Coare bulk flux algorithm
   iocnrough =      1,  ! Zeng Ocean model roughness formula to use.
                        !   1 => (0.0065*ustar*ustar)/egrav
                        !   2 => (0.013*ustar*ustar)/egrav + 0.11*visa/ustar
                        !   3 => (0.017*ustar*ustar)/egrav
                        !   4 => Huang 2012 free convection and swell effects
                        !   5 => four regime formulation
   iocnzoq =        1,  ! Zeng Ocean model factors for t,q roughness
                        !   1 => 2.67*(re**d_rfour) - 2.57
                        !   2 => min(4.0e-4, 2.0e-4*re**(-3.3))
                        !   3 => COARE formulation as in bulk flux above
>>>>>>> 96c69505
 ipgf    =          0,  ! Pressure gradient force scheme
                        !   0 => Use full fields
                        !   1 => Hydrostatic deduction with pert. temperature
 iemiss  =          0,  ! Use computed long wave emissivity
 lakemod =          0,  ! Use lake model
<<<<<<< HEAD
 ichem   =          1,  ! Use active aerosol chemical model
 scenario =      'A1B', ! IPCC Scenario to use in A1B,RF,A2,B1,B2
=======
 ichem   =          0,  ! Use active aerosol chemical model
 scenario =   'RCP4.5', ! AR5 RCP scenario in RPC2.6, RCP4.5, RCP6.0, RCP8.5
                        ! AR4 old CMIP3 scenario to use in A1B, A2, B1, B2
                        ! CONST scenario at year ghg_year_const
 ghg_year_const = 1950, ! Year to use for a constant GHG concentration values
>>>>>>> 96c69505
 idcsst   =          0, ! Use diurnal cycle sst scheme
 ipcpcool =          0, ! Precipitation cooling effect over ocean surface
 iwhitecap =         0, ! Wind whitecapping effect on ocean albedo
 iseaice  =          0, ! Model seaice effects
<<<<<<< HEAD
 idesseas =          1, ! Model desert seasonal albedo variability
 iconvlwp =          1, ! Use convective liquid water path as the large-scale
                        ! liquid water path
=======
 idesseas =          0, ! Model desert seasonal albedo variability
 iconvlwp =          1, ! Use convective algo for lwp in the large-scale
                        ! This is reset to zero if using ipptls = 2
 icldfrac =          0, ! Cloud fraction algorithm
                        !   0 : Original SUBEX
                        !   1 : Xu-Randall empirical
                        !   2 : Thompson scheme
                        !   3 : Gultepe-Isaac scheme
                        !   4 : Texeira scheme
 icldmstrat =        1, ! Simulate stratocumulus clouds
 icumcloud =         1, ! Kuo and Betts Miller formula to use for cumulus
                        ! clouds (cf and lwc) cloud fractions
                        ! It is only used only if mass fluxes are not
                        ! available (Kuo and BM).
                        !   0,1 => cf = 1-(1-clfrcv)**(1/kdepth)
                        !   2   => cf = cloud profile
                        ! Liquid water content:
                        !   0   => constant in cloud
                        !   1,2 => function of temperature
 irrtm    =          0, ! Use RRTM radiation scheme instead of CCSM
 iclimao3 =          0, ! Use O3 climatic dataset from SPARC CMIP5
 iclimaaer =         0, ! Use AEROSOL climatic dataset from AERGLOB for non
                        ! interactive aerosol load affecting radiative scheme.
                        ! Requires running chem_icbc
 isolconst =         0, ! Use a constant 1367 W/m^2 instead of the prescribed
                        ! TSI recommended CMIP5 solar forcing data.
 islab_ocean =       0, ! Activate the SLAB ocean model
 itweak =            0, ! Enable tweak scenario
 ifixsolar =         0, ! Fix the solar constant to fixedsolarval
                        ! (no diurnal or seasonal cycle)
 fixedsolarval =  343., ! The constant solar value for ifixsolar = 1
 /
!
! Dynamical core parameters : Use defaults, be on your own otherwise!
!
 &dynparam
 gnu1 = 0.0625,  ! nu factor for Asselin filter in leapfrog step.
 gnu2 = 0.0625,  ! nu factor for Asselin filter in leapfrog step (tracers).
                 ! MM5 manual , equation 2.4.6
                 ! Default 0.0625 for hydro, 0.1 for nonhydro
 ckh = 1.0,      ! Background diffusion multiplication factor
 adyndif = 1.0,  ! Dynamical diffusion multiplication factor
 diffu_hgtf = 1, ! Add topographic effect to diffusion
                 ! It is set to zero default in the non-hydrostatic
 upstream_mode = .true.,  ! Add off centering to advection
 uoffc = 0.250,           ! Maximum off-centering factor to use
 stability_enhance = .true., ! Do not allow horizontal advection to increase
                             ! tendencies if strong gradients are present
 t_extrema = 5.0, ! Maximum gradient of T in K for advection to stop
 q_rel_extrema = 0.2, ! Maximum gradient fraction for QV for advection to stop
 /
!
! Non-hydrostatic core option
!
 &referenceatm
 base_state_pressure = 101325.0, ! Base state reference pressure
 logp_lrate = 47.70,             ! Logp lapse rate d(T)/d(ln P) [K/ln(Pa)]
 /
 &nonhydroparam
 ifupr = 1,         ! Upper radiative boundary condition (Klemp and Durran,
                    ! Bougeault, 1983)
 nhbet = 0.4,       ! Ikawa beta parameter (0.=centered, 1.=backward)
                    ! determines the time-weighting, where zero gives a
                    ! time-centered average and positive values give a bias
                    ! towards the future time step that can be used for
                    ! acoustic damping. In practice, values of
                    ! nhbet = 0.2 - 0.4 are used (MM5 manual, Sec. 2.5.1)
 nhxkd = 0.1,       ! Time weighting for weighting old/new pp
 ifrayd = 1,        ! Upper levels Rayleigh damper to BCs
 rayndamp = 5,      ! Number of top levels to apply
 rayalpha0 = 0.001, ! Rate alpha0
 rayhd = 10000.0,   ! Damping scale depth
 /
!
! Hydrostatic core option
!
 &hydroparam
 nsplit = 2,      ! Number of split explicit timesteps
 lstand = .true., ! Use standard atmosphere for vertical modes linearization
 /
!
! Buffer Zone Control relaxation + diffusion term
!
 &boundaryparam
 nspgx  = 12, ! nspgx-1 represent the number of cross point slices on
              ! the boundary sponge or relaxation boundary conditions.
 nspgd  = 12, ! nspgd-1 represent the number of dot point slices on 
              ! the boundary sponge or relaxation boundary conditions.
 high_nudge =    3.0, ! Nudge value high range
 medium_nudge =  2.0, ! Nudge value medium range
 low_nudge =     1.0  ! Nudge value low range
 bdy_nm = -1.0, ! Newtonian term, Eq. 7 Giorgi et al, 1993
                ! Default is to use the formulation 1/dt
 bdy_dm = -1.0, ! Reverse of diffusion term, Eq. 8 Giorgi et al, 1993 
                ! Default is to use the formulation 1/(50*dt)
 /
!
! Cloud fraction algorithms control
!
 &cldparam
 ncld      = 1,       ! # of bottom model levels with no clouds (rad only)
 rhmax     = 1.01,    ! RH at whicn FCC = 1.0
 rhmin     = 0.01,    ! RH min value
 rh0land   = 0.80,    ! Relative humidity threshold for land (subex)
 rh0oce    = 0.90,    ! Relative humidity threshold for ocean (subex)
 tc0       = 238.0,   ! Below this temp, rh0 begins to approach unity (subex)
 cllwcv    = 0.3e-3,  ! Cloud liquid water content for convective precip.
 clfrcvmax = 0.75,    ! Max cloud fractional cover for convective precip.
 cftotmax  = 0.75,    ! Max total cover cloud fraction for radiation
 k2_const  = 10.0,    ! K2 Factor cumulus mass flux - cloud fraction
 kfac_shal = 0.07,    ! Factor cumulus mass flux - cloud fraction - shallow
 kfac_deep = 0.14,    ! Factor cumulus mass flux - cloud fraction - deep
 lsrfhack  = .false.  ! Surface radiation hack
 larcticcorr = .true. ! Vavrus and Waliser Arctic cloud correction
 rcrit     = 13.5,    ! Mean critical radius ! 
 coef_ccn  = 2.5e+20, ! Coefficient determined by assuming a lognormal PMD
 abulk     = 0.9,     ! Bulk activation ratio
>>>>>>> 96c69505
 /
!
! Moisture scheme comtrol (ipptls = 1)
!
 &subexparam
<<<<<<< HEAD
 ncld      =          1, ! # of bottom model levels with no clouds
 fcmax     =       0.80, ! Maximum cloud fraction cover
 qck1land  =   .250E-03, ! Autoconversion Rate for Land
 qck1oce   =   .250E-03, ! Autoconversion Rate for Ocean
 gulland   =        0.4, ! Fract of Gultepe eqn (qcth) when precip occurs
 guloce    =        0.4, ! Fract of Gultepe eqn (qcth) for ocean
 rhmax     =       1.01, ! RH at whicn FCC = 1.0
 rh0oce    =       0.90, ! Relative humidity threshold for ocean
 rh0land   =       0.80, ! Relative humidity threshold for land
 tc0       =      238.0, ! Below this temperature, rh0 begins to approach unity
 cevap     =   .100E-02, ! Raindrop evap rate coef [[(kg m-2 s-1)-1/2]/s]
 caccr     =      3.000, ! Raindrop accretion rate [m3/kg/s]
 cllwcv    =     0.3E-3, ! Cloud liquid water content for convective precip.
 clfrcvmax =       0.25, ! Max cloud fractional cover for convective precip.
 cftotmax  =       0.75, ! Max total cover cloud fraction for radiation
=======
 qck1land  = 0.0005,  ! Autoconversion Rate for Land
 qck1oce   = 0.0005,  ! Autoconversion Rate for Ocean
 gulland   = 0.65,    ! Fract of Gultepe eqn (qcth) when prcp occurs (land)
 guloce    = 0.30,    ! Fract of Gultepe eqn (qcth) for ocean
 cevaplnd  = 1.0e-5,  ! Raindrop evap rate coef land [[(kg m-2 s-1)-1/2]/s]
 cevapoce  = 1.0e-5,  ! Raindrop evap rate coef ocean [[(kg m-2 s-1)-1/2]/s]
 caccrlnd  = 6.0,     ! Raindrop accretion rate land  [m3/kg/s]
 caccroce  = 4.0,     ! Raindrop accretion rate ocean [m3/kg/s]
 conf      = 1.00,    ! Condensation efficiency
 /
!
! New Microphysics Option (ipptls = 2)
!
 &microparam
 stats = .false.,           ! Produce debug variables in output files
 budget_compute = .false.,  ! Verify enthalpy and moisture conservation
 nssopt = 1,                ! Supersaturation Computation
                            ! 0 => No scheme
                            ! 1 => Tompkins
                            ! 2 => Lohmann and Karcher
                            ! 3 => Gierens
 iautoconv = 4,             !  Choose the autoconversion paramaterization
                            ! => 1 Klein & Pincus (2000)
                            ! => 2 Khairoutdinov and Kogan (2000)
                            ! => 3 Kessler (1969)
                            ! => 4 Sundqvist
 vfqr = 4.0,                ! Rain fall speed (default is 4 m/s)
 vfqi = 0.15,               ! Ice fall speed (default is 0.15 m/s)
 vfqs = 1.0,                ! Snow fall speed (default is 1 m/s)
 auto_rate_khair = 0.355,   ! Autoconversion coefficient for kautoconv=2
 auto_rate_kessl = 1.e-3,   ! Autoconversion coefficient for kautoconv=3
 auto_rate_klepi = 0.5e-3,  ! Autoconversion coefficient for kautoconv=1
 rkconv = 1.666e-4,         ! Autoconversion coefficient for kautoconv=4
 skconv = 1.0-3,            ! Autoconversion coefficient for snow
 rcovpmin = 0.1,            ! Minimum precipitation coverage
 rpecons = 5.547e-5,        ! Evaporation constant Kessler
>>>>>>> 96c69505
 /
!
! Grell Cumulus scheme control
!
 &grellparam
<<<<<<< HEAD
 shrmin = 0.25,       ! Minimum Shear effect on precip eff.
 shrmax = 0.50,       ! Maximum Shear effect on precip eff.
 edtmin = 0.25,       ! Minimum Precipitation Efficiency
 edtmax = 0.50,       ! Maximum Precipitation Efficiency
 edtmino = 0.25,      ! Minimum Precipitation Efficiency (o var)
 edtmaxo = 0.50,      ! Maximum Precipitation Efficiency (o var)
 edtminx = 0.25,      ! Minimum Precipitation Efficiency (x var)
 edtmaxx = 0.50,      ! Maximum Precipitation Efficiency (x var)
 shrmin_ocn = 0.25,   ! Minimum Shear effect on precip eff. OCEAN points
 shrmax_ocn = 0.50,   ! Maximum Shear effect on precip eff.
 edtmin_ocn = 0.25,   ! Minimum Precipitation Efficiency
 edtmax_ocn = 0.50,   ! Maximum Precipitation Efficiency
 edtmino_ocn = 0.25,  ! Minimum Precipitation Efficiency (o var)
 edtmaxo_ocn = 0.50,  ! Maximum Precipitation Efficiency (o var)
 edtminx_ocn = 0.25,  ! Minimum Precipitation Efficiency (x var)
 edtmaxx_ocn = 0.50,  ! Maximum Precipitation Efficiency (x var)
 pbcmax = 150.0,      ! Max depth (mb) of stable layer b/twn LCL & LFC
 mincld = 150.0,      ! Min cloud depth (mb).
 htmin = -250.0,      ! Min convective heating
 htmax = 500.0,       ! Max convective heating
 skbmax = 0.4,        ! Max cloud base height in sigma
 dtauc = 30.0,        ! Fritsch & Chappell (1980) ABE Removal Timescale (min)
=======
 igcc  = 2,          ! Cumulus closure scheme
                     !   1 => Arakawa & Schubert (1974)
                     !   2 => Fritsch & Chappell (1980)
 edtmin      = 0.20, ! Minimum Precipitation Efficiency land
 edtmin_ocn  = 0.20, ! Minimum Precipitation Efficiency ocean
 edtmax      = 0.80, ! Maximum Precipitation Efficiency land
 edtmax_ocn  = 0.80, ! Maximum Precipitation Efficiency ocean
 edtmino     = 0.20, ! Minimum Tendency Efficiency (o var) land
 edtmino_ocn = 0.20, ! Minimum Tendency Efficiency (o var) ocean
 edtmaxo     = 0.80, ! Maximum Tendency Efficiency (o var) land
 edtmaxo_ocn = 0.80, ! Maximum Tendency Efficiency (o var) ocean
 edtminx     = 0.20, ! Minimum Tendency Efficiency (x var) land
 edtminx_ocn = 0.20, ! Minimum Tendency Efficiency (x var) ocean
 edtmaxx     = 0.80, ! Maximum Tendency Efficiency (x var) land
 edtmaxx_ocn = 0.80, ! Maximum Tendency Efficiency (x var) ocean
 shrmin      = 0.30, ! Minimum Shear effect on precip eff. land
 shrmin_ocn  = 0.30, ! Minimum Shear effect on precip eff. ocean
 shrmax      = 0.90, ! Maximum Shear effect on precip eff. land
 shrmax_ocn  = 0.90, ! Maximum Shear effect on precip eff. ocean
 pbcmax = 100.0,     ! Max depth (mb) of stable layer b/twn LCL & LFC
 mincld = 50.0,      ! Min cloud depth (mb).
 htmin = -250.0,     ! Min convective heating
 htmax = 500.0,      ! Max convective heating
 skbmax = 0.4,       ! Max cloud base height in sigma
 dtauc = 60.0,       ! Fritsch & Chappell (1980) ABE Removal Timescale (min)
>>>>>>> 96c69505
 /
!
! Emanuel Cumuls scheme control
!
 &emanparam
<<<<<<< HEAD
 minsig = 0.95,   ! Lowest sigma level from which convection can originate
 elcrit = 0.0011, ! Autoconversion threshold water content (g/g)
 tlcrit = -55.0,  ! Below tlcrit auto-conversion threshold is zero
 entp = 1.5,      ! Coefficient of mixing in the entrainment formulation
 sigd = 0.05,     ! Fractional area covered by unsaturated dndraft
 sigs = 0.12,     ! Fraction of precipitation falling outside of cloud
 omtrain = 50.0,  ! Fall speed of rain (Pa/s)
 omtsnow = 5.5,   ! Fall speed of snow (Pa/s)
 coeffr = 1.0,    ! Coefficient governing the rate of rain evaporation
 coeffs = 0.8,    ! Coefficient governing the rate of snow evaporation
 cu = 0.7,        ! Coefficient governing convective momentum transport
 betae = 10.0,    ! Controls downdraft velocity scale
 dtmax = 0.9,     ! Max negative parcel temperature perturbation below LFC
 alphae = 0.2,    ! Controls the approach rate to quasi-equilibrium
 damp = 0.1,      ! Controls the approach rate to quasi-equilibrium
 / 
=======
 minsig = 0.95,       ! Lowest sigma level from which convection can originate
 elcrit_ocn = 0.0011, ! Autoconversion threshold water content (g/g) (ocean)
 elcrit_lnd = 0.0011, ! Autoconversion threshold water content (g/g) (land)
 tlcrit = -55.0,      ! Below tlcrit auto-conversion threshold is zero
 entp = 0.06,         ! Coefficient of mixing in the entrainment formulation
 sigd = 0.05,         ! Fractional area covered by unsaturated dndraft
 sigs = 0.15,         ! Fraction of precipitation falling outside of cloud
 omtrain = 50.0,      ! Fall speed of rain (Pa/s)
 omtsnow = 5.5,       ! Fall speed of snow (Pa/s)
 coeffr = 1.0,        ! Coefficient governing the rate of rain evaporation
 coeffs = 0.8,        ! Coefficient governing the rate of snow evaporation
 cu = 0.7,            ! Coefficient governing convective momentum transport
 betae = 10.0,        ! Controls downdraft velocity scale
 dtmax = 0.65,        ! Max negative parcel temperature perturbation below LFC
 alphae = 0.02,       ! Controls the approach rate to quasi-equilibrium
 damp = 0.01,         ! Controls the approach rate to quasi-equilibrium
 epmax_ocn = 0.999,   ! Maximum precipitation efficiency (ocean)
 epmax_lnd = 0.999,   ! Maximum precipitation efficiency (land)
 /
>>>>>>> 96c69505
!
! Tiedtke Cumulus scheme control
!
 &tiedtkeparam
 iconv = 4,             ! Actual used scheme.
 entrmax = 1.75e-3,     ! Max entrainment iconv=[1,2,3]
 entrdd  = 3.0e-4,      ! Entrainment rate for cumulus downdrafts
 entrpen_lnd = 1.75e-3, ! Entrainment rate for penetrative convection
 entrpen_ocn = 1.75e-3, ! Entrainment rate for penetrative convection
 entrscv = 3.0e-4,      ! Entrainment rate for shallow convection iconv=[1,2,3]
 entrmid = 1.0e-4,      ! Entrainment rate for midlevel convection iconv=[1,2,3]
 cprcon = 1.0e-4,       ! Coefficient for determining conversion iconv=[1,2,3]
 detrpen_lnd = 0.75e-4, ! Detrainment rate for penetrative convection iconv=4
 detrpen_ocn = 0.75e-4, ! Detrainment rate for penetrative convection iconv=4
 rcuc_lnd = 0.05,       ! Convective cloud cover for rain evporation iconv=4
 rcuc_ocn = 0.05,       ! Convective cloud cover for rain evporation iconv=4
 rcpec_lnd = 5.55e-5,   ! Coefficient for rain evaporation below cloud iconv=4
 rcpec_ocn = 5.55e-5,   ! Coefficient for rain evaporation below cloud iconv=4
 rhebc_lnd = 0.8,       ! Critical rh below cloud for evaporation iconv=4
 rhebc_ocn = 0.8,       ! Critical rh below cloud for evaporation iconv=4
 rprc_lnd = 1.4e-3,     ! conversion coefficient from cloud water iconv=4
 rprc_ocn = 1.4e-3,     ! conversion coefficient from cloud water iconv=4
 entshalp = 2.0,        ! shallow entrainment factor for entrorg iconv=4
 cmtcape = 3600.0,      ! CAPE adjustment timescale iconv=[1,2,3]
 lmfpen    = .true.,    ! penetrative conv is switched on
 lmfmid    = .true.,    ! midlevel conv is switched on
 lmfdd     = .true.,    ! cumulus downdraft is switched on
 lepcld    = .true.,    ! prognostic cloud scheme is on
 lmfdudv   = .true.,    ! cumulus friction is switched on
 lmfscv    = .true.,    ! shallow convection is switched on
 lmfuvdis  = .true.,    ! use kinetic energy dissipation
 lmftrac   = .true.,    ! chemical tracer transport is on
 lmfsmooth = .false.,   ! smoot of mass fluxes for tracers
 lmfwstar  = .false.,   ! Grant w* closure for shallow conv
 /
!
<<<<<<< HEAD
 &chemparam
    ! Some example of defaults parameter namelist are given in the Examples
    ! directory. Here we consider two dust bin and two type of BC aerosol
    ! ( see inpchtrname).
 idirect      =    1, ! enable or not aerosol feedbacks on radiation and
                      ! dynamics (aerosol direct and semi direct effcts):
                      !  0 = no coupling. Aerosol are only transported and
                      !      don't interact with radiation scheme.
                      !  1 = no coupling to dynamic and thermodynamic. However
                      !      the clear sky surface and top of atmosphere 
                      !      aerosol radiative forcings are diagnosed.
                      !  2 = allows aerosol feedbacks on radiative,
                      !      thermodynamic and dynamic fields.   
 ichremlsc    =    1, ! 1 = allows tracer removal (wet deposition) by large
                      !     scale cloud
 ichremcvc    =    1, ! 1 = allows tracer removal by convective clouds
 ichdrdepo    =    1, ! 1 = enable tracer surface dry deposition. For dust,
                      !     it is calculated by a size settling and dry
                      !     deposition scheme. For other aerosol,a dry
                      !     deposition velocity is simply prescribed further.
                      !     Next release will include an improved aerosol dry
                      !     deposition scheme for non dust aerosols.
 ichcumtra    =    1, ! 1 = enable tracer convective transport and mixing.
 inpchtrname  =  'DUST','DUST,'BC_HB','BC_HL',
                      ! Tracer identifier. The number of input should be equal
                      ! to ntr you have the choice between
                      ! DUST  = Dust particle from soil
                      ! BC_HB = Hydrophobic Black carbon aerosol
                      ! BC_HL = Hydrophilic or aged black carbon
                      ! OC_HB = Hydrophobic organic carbon aerosl
                      ! OC_HL = Hydrophilic or aged organic carbon
                      ! SO2   = sulfur dioxide
                      ! SO4   = sulfate aerosol
 inpchtrsol   =  0.1, 0.1, 0.05, 0.8,
                      ! Tracer solubility (fraction). The number of input
                      ! should be equal to ntr. Will determine if tracer are
                      ! efficiently removed by wet deposition or not
 inpchtrdpv   =  0.,0.,0.00025,0.00025,  0.,0.,0.00025,0.00250,
                      ! Dry deposition velocity (in m/s) over land (first ntr)
                      ! and ocean (second ntr values), a total of ntr*2 values.
                      ! Should be consistent with tracer identifier.
                      ! for DUST type this value is not effectively considered
                      ! since a dry deposition scheme is explicitely included
                      ! in RegCM.
 inpdustbsiz  =   0.1,  1., 1., 2.5,
                      ! Lower Size limit (first nbin) and Upper Size limit
                      ! (second nbin values) of diameter bin classes for dust
                      ! (in micrometer). Should never exceed nbin * 2 values.
                      ! So in this example there are two bins of
                      !   *  0.1 - 1.0 micrometer
                      !   *  1.0 - 2.5 micrometer
!
! NOTE
!------
! Be aware that dust optical properties have been calculated for 4 defaults
! size bins in RegCM ( see Examples directory for size ranges). So be cautious
! if you want to modify the bin size for dust / climate feedback interactions. 
=======
! Kain Fritsch cumulus parameters
! From WRF KFeta module
!
 &kfparam
 kf_entrate = 0.03,      ! Entrainment rate
 kf_convrate = 0.03,     ! Condensate to rain conversion rate
 kf_min_pef = 0.2,       ! Minimum precipitation efficiency
 kf_max_pef = 0.9,       ! Maximum precipitation efficiency
 kf_dpp     = 150.0,     ! Start elevation for downdraft above cloud base (mb)
 kf_tkemax = 5.0,        ! Maximum turbolent kinetic energy in sub cloud layer
 kf_min_dtcape = 1800.0, ! Consumption time of CAPE low limit
 kf_max_dtcape = 3600.0, ! Consumption time of CAPE high limit
 /
!
! Holtslag PBL scheme control
!
 &holtslagparam
 ricr_ocn = 0.25,  ! Critical Richardson Number over Ocean
 ricr_lnd = 0.25,  ! Critical Richardson Number over Land
 zhnew_fac = 0.25, ! Multiplicative factor for zzhnew in holtpbl
 ifaholtth10 = 1,  ! First approximation for obhukov length, th10 formula:
                   !      0 => 0.5 * (t+tg) * (1+0.61*q)
                   !      1 => (0.25*t + 0.75*tg) * (1+0.61*q)
                   !      2 => theta + hf/(k*us)*log(z/10)
                   ! t = air temp., tg = ground temp., q = wv mix. ratio
                   ! hf = total heat flux, z = elevation
                   ! theta = virt. pot. t
 ifaholt = 0,      ! th10 final adjustment:
                   !      0 => no adjustment
                   !      1 => max(th10,tg)
                   !      2 => min(th10,tg)
 holtth10iter = 1, ! Iterations in th10 computation
 /
!
! UW PBL scheme control
!
 &uwparam
 iuwvadv = 0,   ! 0=standard T/QV/QC advection, 1=GB01-style advection
                ! 1 is ideal for MSc simulation, but may have stability issues
 atwo = 15.0,   ! Efficiency of enhancement of entrainment by cloud evap.
                ! see Grenier and Bretherton (2001) Mon. Wea. Rev.
                ! and Bretherton and Park (2009) J. Clim.
 rstbl = 1.5,   ! Scaling parameter for stable boundary layer eddy length
                ! scale. Higher values mean stronger mixing in stable
                ! conditions
 czero = 5.869, ! Czero constant in UW PBL (eqn 44a and pgs 856-857)
 nuk = 5.0,     ! Multiplication factor for diffusion coefficients
 /
>>>>>>> 96c69505
!
! SLAB Ocean model, or q-flux adjusted mixed layer model
!
 &slabocparam
 do_qflux_adj  = .false.,  ! Activate SLAB Ocean model surface fluxes adjust
                           ! from an already created climatology
 do_restore_sst = .true.,  ! Create during the run the SLAB Ocean model surface
                           ! fluxes climatology to be used in a subsequent run
 sst_restore_timescale = 5.0,  ! Time interval in days in building the
                               ! q-flux adjustment
 mixed_layer_depth     = 50.0, ! Depth in meters of the Ocean mixed layer.
 /
!
! RRTM Radiation scheme parameters
!
 &rrtmparam
 inflgsw  = 2, ! 0 = use the optical properties calculated in prep_dat_rrtm
               !     (same as standard radiation)
               ! 2 = use RRTM option to calculate cloud optical properties
               !     from water path and cloud drop radius
 iceflgsw = 3, ! Flag for ice particle specification
               !   0 => ice effective radius, r_ec, (Ebert and Curry, 1992),
               !        r_ec must be >= 10.0 microns
               !   1 => ice effective radius, r_ec, (Ebert and Curry, 1992),
               !        r_ec range is limited to 13.0 to 130.0 microns
               !   2 => ice effective radius, r_k, (Key, Streamer Ref. Manual,
               !        1996), r_k range is limited to 5.0 to 131.0 microns
               !   3 => generalized effective size, dge, (Fu, 1996),
               !        dge range is limited to 5.0 to 140.0 microns
               !        [dge = 1.0315 * r_ec]
 liqflgsw = 1, ! Flag for liquid droplet specification
               !   0 => Compute the optical depths due to water clouds in ATM
               !        (currently not supported)
               !   1 => The water droplet effective radius (microns) is input
               !        and the optical depths due to water clouds are computed
               !        as in Hu and Stamnes, J., Clim., 6, 728-742, (1993).
 inflglw  = 2, ! Flag for cloud optical properties as above but for LW
 iceflglw = 3, ! Flag for ice particle specification as above but for LW
 liqflglw = 1, ! Flag for liquid droplet specification as above but for LW
 icld  = 1,    ! Cloud Overlap hypothesis
 irng = 1,     ! mersenne twister random generator for McICA COH
 imcica = 1,   ! Cloud optical depth (extinction) is in cloud quantity
 nradfo = 4,   !
 /
!
! Chemical control parameter
!
 &chemparam
 chemsimtype = 'CBMZ    ', ! Which chemical tracers to be activated.
                           ! One in :
                           !   DUST   : Activate 4 dust bins scheme
                           !   SSLT   : Activate 2 bins Sea salt scheme
                           !   DUSS   : Activate DUST + SSLT
                           !   DU12   : Activate 12 dust bins scheme
                           !   CARB   : Activate 4 species black/anthropic
                           !            carbon simulations
                           !   SULF   : Activate SO2 and SO4 tracers
                           !   SUCA   : Activate both SUKF and CARB
                           !   AERO   : Activate all DUST, SSLT, CARB and SULF
                           !   CBMZ   : Activate gas phase and sulfate
                           !   DCCB   : Activate CBMZ +DUST +CARB
                           !   POLLEN : Activate POLLEN transport scheme
 ichsolver = 1,  ! Activate the chemical solver
 ichsursrc = 1,  ! Enable the emissions
 ichdrdepo = 1,  ! 1 = enable tracer surface dry deposition. For dust,
                 !     it is calculated by a size settling and dry
                 !     deposition scheme. For other aerosol,a dry
                 !     deposition velocity is simply prescribed further.
 ichebdy = 1,    ! Enable boundary conditions read
 ichcumtra = 1,  ! 1 = enable tracer convective transport and mixing.
 ichremlsc = 1,  ! 1 = wet removal of chemical species (washout and rainout
                 !     by total rain) is enabled
 ichremcvc = 1,  ! 1 = wet removal of chemical species (washout and rainout
                 !     by convective rain) is enabled
 ichdustemd = 1, ! Choice for parametrisation of dust emission size distribution
                 ! 1 = use the standard scheme (Alfaro et al., Zakey et al.)
                 ! 2 = use the the revised soil granulometry + Kok et al., 2011
                 ! 3 = use the the CLM4.5 dust emission module.
 ichdiag = 0,    ! 1 = enable writing of additional diagnostics in the output
 ismoke = 0,     ! Consider emissions from fires (smoke tracer)
 idirect   = 0,  ! Choice to enable or not aerosol feedbacks on radiation and
                 ! dynamics (aerosol direct and semi direct effcts):
                 ! 0 = no coupling to dynamic and thermodynamic.
                 ! 1 = no coupling to dynamic and thermodynamic. However
                 !     the clear sky surface and top of atmosphere 
                 !     aerosol radiative forcings are diagnosed.
                 ! 2 = allows aerosol feedbacks on radiative,
                 !     thermodynamic and dynamic fields.
 isnowdark = 0,  ! Snow darkening effect by CARB/DUST in CLM4.5
                 ! Reset to zero if CLM4.5 not used.
 iindirect = 0,  ! Enable sulfate indirect effect in radiation scheme
 ichjphcld = 1,  ! Impact of cloud aod on photolysis coef
 ichlinox = 1,   ! LINOX emission considered
 ichbion = 0,    ! NOx and NH3 emissions from soil manure (Potter et. al 2010)
 rdstemfac = 1.0,! Aerosol correction factor (Laurent et al, 2008)
 rocemfac = 1.33,! OC correction factor to increase emissions for SOA
 /
!
! CLM parameters
!
 &clmparam
 dirclm = 'input/', ! CLM path to Input data produced by clm2rcm. If 
                    ! relative, It should be how to reach the Input dir
                    ! from the Run dir.
 clmfrq =  12.,     ! Frequency for CLM own output write
 imask  =   1,      ! For CLM, Type of land surface parameterization
                    !   1 => using DOMAIN.INFO for landmask (same as BATS)
                    !   2 => using mksrf_navyoro file landfraction for
                    !        landmask and perform a weighted average over
                    !        ocean/land gridcells; for example:
                    ! tgb = tgb_ocean*(1-landfraction)+tgb_land*landfraction
<<<<<<< HEAD
=======
 /
!
! Coupled model parameters
!
 &cplparam
 cpldt        = 10800., ! Coupling time step in sec. 
 zomax        = 0.005,  ! Maximum surface roughness from wave model coupling
 ustarmax     = 2.0,    ! Maximum friction velocity from wave model coupling
 cpldbglevel  = 1,      ! Debug level
                        ! 1 => basic output
                        ! 2 => grid information of each component is written
                        !      to VTK file
                        ! 3 => exchange fields are written to netcdf file at
                        !      each coupling time step 
                        ! 4 => exchange fields are written to a ASCII file at
                        !      each coupling time step
 /
!
! Perturbation control for ensembles
!
 &perturbparam
 lperturb_topo = .false.,   ! Add perturbation to surface elevation
 perturb_frac_topo = 0.001, ! Fractional value of the perturbation on topo
 lperturb_ts = .false.,     ! Add perturbation to surface temeprature
 perturb_frac_ts = 0.001,   ! Fractional value of the perturbation on ts
 lperturb_ps = .false.,     ! Add perturbation to surface pressure
 perturb_frac_ps = 0.001,   ! Fractional value of the perturbation on ps
 lperturb_t  = .false.,     ! Add perturbation to temperature
 perturb_frac_t  = 0.001,   ! Fractional value of the perturbation on t
 lperturb_q  = .false.,     ! Add perturbation to humidity mixing ratio
 perturb_frac_q  = 0.001,   ! Fractional value of the perturbation on q
 lperturb_u  = .false.,     ! Add perturbation to zonal velocity
 perturb_frac_u  = 0.001,   ! Fractional value of the perturbation on u
 lperturb_v  = .false.,     ! Add perturbation to meridional velocity
 perturb_frac_v  = 0.001,   ! Fractional value of the perturbation on v
 /
!
! Tweaking parameters
!
 &tweakparam
 itweak_sst = 0,              ! Enable adding sst_tweak to input TS
 itweak_temperature = 0,      ! Enable adding temperature_tweak to input T
 itweak_solar_irradiance = 0, ! Add solar_tweak to solar constant
 itweak_greenhouse_gases = 0, ! Multiply gas_tweak_factors to GG concentrations
 sst_tweak = 0.0,             ! In K
 temperature_tweak = 0.0,     ! In K
 solar_tweak = 0.0,           ! In W m-2 (1367.0 is default solar)
 gas_tweak_factors = 1.0, 1.0 , 1.0 , 1.0 , 1.0,
 !                   CO2  CH4   N2O   CFC11 CFC12
 /
!
! CLM 4.5 parameters
!
 &clm_inparm
 fpftcon = 'pft-physiology.c130503.nc',
 fsnowoptics = 'snicar_optics_5bnd_c090915.nc',
 fsnowaging = 'snicar_drdt_bst_fit_60_c070416.nc',
 urban_hac = 'OFF', ! Valid values: OFF, ON, ON_WASTEHEAT
 urban_traffic = .false.,
 /
 &clm_soilhydrology_inparm
 h2osfcflag = 1,
 origflag = 0,
 /
 &clm_hydrology1_inparm
 oldfflag = 0,
 /
 &clm_regcm
 enable_megan_emission = .false.,
 enable_urban_landunit = .true.,
 enable_more_crop_pft = .false.,
 enable_dv_baresoil = .false.,
 enable_cru_precip = .false.,
 /
!
! Debug I/O printout level.
!
 &debugparam
 debug_level = 0, ! Currently value of 2 and 3 control previous DIAG flag
 dbgfrq = 24,     ! Interval (hours) for printout if debug_level >= 3
>>>>>>> 96c69505
 /
! ####################################################################<|MERGE_RESOLUTION|>--- conflicted
+++ resolved
@@ -43,11 +43,7 @@
  ptop = 5.0,       ! Pressure of model top in cbar
  clat = 45.39,     ! Central latitude  of projection in degrees
                    ! North hemisphere is positive
-<<<<<<< HEAD
- clon = 13.48,     ! Central longitude of model domain in degrees
-=======
  clon = 13.48,     ! Central longitude of projection in degrees
->>>>>>> 96c69505
                    ! West is negative.
  cntri = -1        ! S/N index of projection center in domain.
                    ! Defaults to IY/2.0
@@ -56,119 +52,16 @@
  plat = 45.39,     ! Pole latitude (only for rotated Mercator Proj)
  plon = 13.48,     ! Pole longitude (only for rotated Mercator Proj)
  truelatl = 30.0,  ! Lambert true latitude (low latitude side)
-<<<<<<< HEAD
- truelath = 60,    ! Lambert true latitude (high latitude side)
- i_band = 0,       ! Use this only if BAND option is used.
- /
-!
-! Aerosol dataset creation and use
-!
- &aerosolparam
- aertyp = 'AER00D0' ! Aerosol dataset used
-                    ! One in :
-                    ! AER00D0 -> Neither aerosol, nor dust used
-                    ! AER01D0 -> Biomass, SO2 + BC + OC, no dust
-                    ! AER10D0 -> Anthropogenic, SO2 + BC + OC, no dust
-                    ! AER11D0 -> Anthropogenic+Biomass, SO2 + BC + OC, no dust
-                    ! AER00D1 -> No aerosol, with dust
-                    ! AER01D1 -> Biomass, SO2 + BC + OC, with dust
-                    ! AER10D1 -> Anthropogenic, SO2 + BC + OC, with dust
-                    ! AER11D1 -> Anthropogenic+Biomass, SO2 + BC + OC, with dust
- ntr =  4,          ! Tracer parameters: number of tracers
- nbin = 2,          ! Tracer parameters: bins number for dust
-=======
  truelath = 60.0,  ! Lambert true latitude (high latitude side)
  i_band = 0,       ! Use this to enable a tropical band. In this case the ds,
                    ! iproj, clat, clon parameters are not considered.
  i_crm = 0,        ! Use this to enable doubly-periodic domains for idealized
                    ! simulations.  Forces i_band = 1.
->>>>>>> 96c69505
  /
 !
 ! Domain terrain generation parameters
 !
  &terrainparam
-<<<<<<< HEAD
- domname  = 'AQWA',      ! Name of the domain. Controls naming of input files
- ntypec = 5,             ! Resolution of the global terrain and landuse data
-                         ! Use 60, for  1  degree resolution
-                         !     30, for 30 minutes resolution
-                         !     10, for 10 minutes resolution
-                         !      5, for  5 minutes resolution
-                         !      3, for  3 minutes resolution
-                         !      2, for  2 minutes resolution
- ntypec_s = 2,           ! Same for subgrid (Used only if nsg > 1)
- smthbdy = .false.,      ! Smoothing Control flag
-                         !  true  -> Perform extra smoothing in boundaries
- lakedpth    = .false.,  ! If using lakemod (see below), produce from
-                         ! terrain program the domain bathymetry
- fudge_lnd   = .false.,  ! Fudging Control flag, for landuse of grid 
- fudge_lnd_s = .false.,  ! Fudging Control flag, for landuse of subgrid
- fudge_tex   = .false.,  ! Fudging Control flag, for texture of grid
- fudge_tex_s = .false.,  ! Fudging Control flag, for texture of subgrid
- fudge_lak   = .false.,  ! Fudging Control flag, for lake of grid
- fudge_lak_s = .false.,  ! Fudging Control flag, for lake of subgrid
- h2opct = 75.,           ! Surface minimum H2O percent to be considered water
- dirter = 'input/',      ! Output directory for terrain files
- inpter = 'globdata/',   ! Input directory for SURFACE dataset
- /
-!
-! ICBC Global data input control
-!
- &globdatparam
- ibdyfrq =     6,            ! boundary condition interval (hours)
- ssttyp = 'OI_WK',           ! Type of Sea Surface Temperature used
-                             !  One in: GISST, OISST, OI2ST, OI_WK, OI2WK,
-                             !          FV_RF, FV_A2, FV_B2,
-                             !          EH5RF, EH5A2, EH5B1, EHA1B,
-                             !          ERSST, ERSKT, CCSST
- dattyp = 'EIN15',           ! Type of global analysis datasets used
-                             !  One in: ECMWF, ERA40, EIN75, EIN15, EIN25,
-                             !          ERAHI, NNRP1, NNRP2, NRP2W, GFS11,
-                             !          FVGCM, FNEST, EH5RF, EH5A2, EH5B1,
-                             !          EHA1B, CCSMN
- ehso4 = .false.,            ! Sulfate dataset Control Flag
- globidate1 = 1990060100,    ! Start date for ICBC data generation
- globidate2 = 1990070100,    ! End data for ICBC data generation
- dayspy  = 365.2422D0,       ! Number of days per year
- dirglob = 'input/',         ! Path for ICBC produced input files
- inpglob = 'globdata/',      ! Path for ICBC global input datasets.
-                   ! Look http://users.ictp.it/~pubregcm/RegCM4/globedat.htm
-                   ! on how to download them.
- /
-!
-! Global I/O control Stanza
-!
- &ioparam
- ibyte = 4,   ! Number of bytes in reclen. Usually 4
- /
-!
-! Debug I/O printout level.
-!
- &debugparam
- debug_level = 1, ! Currently value of 2 and 3 control previous DIAG flag
- dbgfrq = 3,      ! Interval for printout if debug_level >= 3
- /
-!
-! Buffer Zone Control relaxation + diffusion term
-!
- &boundaryparam
- nspgx  = 12, ! nspgx-1 represent the number of cross point slices on
-              ! the boundary sponge or relaxation boundary conditions.
- nspgd  = 12, ! nspgd-1 represent the number of dot point slices on 
-              ! the boundary sponge or relaxation boundary conditions.
- high_nudge =    3.0D0, ! Nudge value high range
- medium_nudge =  2.0D0, ! Nudge value medium range
- low_nudge =     1.0D0  ! Nudge value low range
- /
-!
-! Split modes
-!
- &modesparam
- nsplit = 2, ! Number od split exp modes
- /
-!
-=======
  domname  = 'RegCM',          ! Name of the domain/experiment.
                               ! Controls naming of input files
  lresamp = .false.,           ! Do a first resampling before interpolation
@@ -234,7 +127,6 @@
  coarse_domname = 'EUROPE',        ! Coarse domain domname
  /
 !
->>>>>>> 96c69505
 ! Model start/restart control
 !
  &restartparam
@@ -248,41 +140,17 @@
 ! All values except dt can be zero. Convenient values are chosen by the model.
 !
  &timeparam
-<<<<<<< HEAD
- dt      =   150.,   ! time step in seconds
- radfrq  =    30.,   ! time interval in min solar rad calculated
- abemh   =    18.,   ! time interval absorption-emission calculated (hours)
- abatm   =   600.,   ! time interval at which bats is called (secs)
-=======
  dt     =   150.,   ! time step in seconds
  dtrad  =     0.,   ! time interval solar radiation calculated (minutes)
  dtabem =     0.,   ! time interval absorption-emission calculated (hours)
  dtsrf  =     0.,   ! time interval at which land model is called (seconds)
  dtcum  =     0.,   ! time interval at which cumuls is called (seconds)
  dtche  =     0.,   ! time interval at which chem model is called (seconds)
->>>>>>> 96c69505
  /
 !
 ! Model Output control
 !
  &outparam
-<<<<<<< HEAD
- ifsave  = .true. ,    ! Create SAV files for restart
- savfrq  =    48.,     ! Frequency in hours to create them
- iftape  = .true. ,    ! Output ATM ?
- tapfrq  =     6.,     ! Frequency in hours to write to ATM
- ifrad   = .true. ,    ! Output RAD ?
- radisp  =     6.,     ! Frequency in hours to write to RAD
- ifbat   = .true. ,    ! Output SRF ?
- ifsub   = .true. ,    ! Output SUB ?
- batfrq  =     3.,     ! Frequency in hours to write to SRF and SUB (and CLM)
- iflak   = .true.,     ! Output LAK ?
- lakfrq  =     6.,     ! Frequency in hours to write to LAK if lakemod is 1
-                       ! It must be an integer multiple of batfrq
- ifchem  = .true.,     ! Output CHE ?
- chemfrq =     6.,     ! Frequency in hours to write to CHE
- dirout  = './output', ! Path where all output will be placed
-=======
  outnwf  =     0.,   ! Day interval to open new files (0 = monthly)
  ifsave  = .true. ,  ! Create SAV files for restart
  savfrq  =     0.,   ! Frequency in days to create them (0 = monthly)
@@ -328,7 +196,6 @@
                                    !    --enable-nc4-parallel
  deflate_level = 1, ! Deflate level for NetCDF4 compress format if model is
                     ! compiled with both --enable-nc4 and --enable-nc4-gzip 
->>>>>>> 96c69505
  /
 !
 ! Model Physics
@@ -365,18 +232,10 @@
                         !   2 => Grell
                         !   3 => Betts-Miller (1986) DOES NOT WORK !!!
                         !   4 => Emanuel (1991)
-<<<<<<< HEAD
-                        !  99 => Use Grell over land and Emanuel over ocean
-                        !  98 => Use Emanuel over land and Grell over ocean
-   igcc  =          1,  ! Grell Scheme Cumulus closure scheme
-                        !   1 => Arakawa & Schubert (1974)
-                        !   2 => Fritsch & Chappell (1980)
-=======
                         !   5 => Tiedtke (1996)
                         !   6 => Kain-Fritsch (1990), Kain (2004)
                         !  -1 => MM5 Shallow cumulus scheme:
                         !           No precipitation but only mixing.
->>>>>>> 96c69505
  ipptls  =          1,  ! Moisture scheme
                         !   1 => Explicit moisture (SUBEX; Pal et al 2000)
                         !   2 => Explicit moisture Nogherotto/Tompkins
@@ -390,11 +249,6 @@
  iocnflx =          2,  ! Ocean Flux scheme
                         !   1 => Use BATS1e Monin-Obukhov
                         !   2 => Zeng et al (1998)
-<<<<<<< HEAD
-   iocnrough =      1,  ! Zeng Ocean model roughness formula to use.
-                        !   1 => (0.0065*ustar*ustar)/egrav
-                        !   2 => (0.013*ustar*ustar)/egrav + 0.11*visa/ustar
-=======
                         !   3 => Coare bulk flux algorithm
    iocnrough =      1,  ! Zeng Ocean model roughness formula to use.
                         !   1 => (0.0065*ustar*ustar)/egrav
@@ -406,31 +260,20 @@
                         !   1 => 2.67*(re**d_rfour) - 2.57
                         !   2 => min(4.0e-4, 2.0e-4*re**(-3.3))
                         !   3 => COARE formulation as in bulk flux above
->>>>>>> 96c69505
  ipgf    =          0,  ! Pressure gradient force scheme
                         !   0 => Use full fields
                         !   1 => Hydrostatic deduction with pert. temperature
  iemiss  =          0,  ! Use computed long wave emissivity
  lakemod =          0,  ! Use lake model
-<<<<<<< HEAD
- ichem   =          1,  ! Use active aerosol chemical model
- scenario =      'A1B', ! IPCC Scenario to use in A1B,RF,A2,B1,B2
-=======
  ichem   =          0,  ! Use active aerosol chemical model
  scenario =   'RCP4.5', ! AR5 RCP scenario in RPC2.6, RCP4.5, RCP6.0, RCP8.5
                         ! AR4 old CMIP3 scenario to use in A1B, A2, B1, B2
                         ! CONST scenario at year ghg_year_const
  ghg_year_const = 1950, ! Year to use for a constant GHG concentration values
->>>>>>> 96c69505
  idcsst   =          0, ! Use diurnal cycle sst scheme
  ipcpcool =          0, ! Precipitation cooling effect over ocean surface
  iwhitecap =         0, ! Wind whitecapping effect on ocean albedo
  iseaice  =          0, ! Model seaice effects
-<<<<<<< HEAD
- idesseas =          1, ! Model desert seasonal albedo variability
- iconvlwp =          1, ! Use convective liquid water path as the large-scale
-                        ! liquid water path
-=======
  idesseas =          0, ! Model desert seasonal albedo variability
  iconvlwp =          1, ! Use convective algo for lwp in the large-scale
                         ! This is reset to zero if using ipptls = 2
@@ -548,29 +391,11 @@
  rcrit     = 13.5,    ! Mean critical radius ! 
  coef_ccn  = 2.5e+20, ! Coefficient determined by assuming a lognormal PMD
  abulk     = 0.9,     ! Bulk activation ratio
->>>>>>> 96c69505
  /
 !
 ! Moisture scheme comtrol (ipptls = 1)
 !
  &subexparam
-<<<<<<< HEAD
- ncld      =          1, ! # of bottom model levels with no clouds
- fcmax     =       0.80, ! Maximum cloud fraction cover
- qck1land  =   .250E-03, ! Autoconversion Rate for Land
- qck1oce   =   .250E-03, ! Autoconversion Rate for Ocean
- gulland   =        0.4, ! Fract of Gultepe eqn (qcth) when precip occurs
- guloce    =        0.4, ! Fract of Gultepe eqn (qcth) for ocean
- rhmax     =       1.01, ! RH at whicn FCC = 1.0
- rh0oce    =       0.90, ! Relative humidity threshold for ocean
- rh0land   =       0.80, ! Relative humidity threshold for land
- tc0       =      238.0, ! Below this temperature, rh0 begins to approach unity
- cevap     =   .100E-02, ! Raindrop evap rate coef [[(kg m-2 s-1)-1/2]/s]
- caccr     =      3.000, ! Raindrop accretion rate [m3/kg/s]
- cllwcv    =     0.3E-3, ! Cloud liquid water content for convective precip.
- clfrcvmax =       0.25, ! Max cloud fractional cover for convective precip.
- cftotmax  =       0.75, ! Max total cover cloud fraction for radiation
-=======
  qck1land  = 0.0005,  ! Autoconversion Rate for Land
  qck1oce   = 0.0005,  ! Autoconversion Rate for Ocean
  gulland   = 0.65,    ! Fract of Gultepe eqn (qcth) when prcp occurs (land)
@@ -607,36 +432,11 @@
  skconv = 1.0-3,            ! Autoconversion coefficient for snow
  rcovpmin = 0.1,            ! Minimum precipitation coverage
  rpecons = 5.547e-5,        ! Evaporation constant Kessler
->>>>>>> 96c69505
  /
 !
 ! Grell Cumulus scheme control
 !
  &grellparam
-<<<<<<< HEAD
- shrmin = 0.25,       ! Minimum Shear effect on precip eff.
- shrmax = 0.50,       ! Maximum Shear effect on precip eff.
- edtmin = 0.25,       ! Minimum Precipitation Efficiency
- edtmax = 0.50,       ! Maximum Precipitation Efficiency
- edtmino = 0.25,      ! Minimum Precipitation Efficiency (o var)
- edtmaxo = 0.50,      ! Maximum Precipitation Efficiency (o var)
- edtminx = 0.25,      ! Minimum Precipitation Efficiency (x var)
- edtmaxx = 0.50,      ! Maximum Precipitation Efficiency (x var)
- shrmin_ocn = 0.25,   ! Minimum Shear effect on precip eff. OCEAN points
- shrmax_ocn = 0.50,   ! Maximum Shear effect on precip eff.
- edtmin_ocn = 0.25,   ! Minimum Precipitation Efficiency
- edtmax_ocn = 0.50,   ! Maximum Precipitation Efficiency
- edtmino_ocn = 0.25,  ! Minimum Precipitation Efficiency (o var)
- edtmaxo_ocn = 0.50,  ! Maximum Precipitation Efficiency (o var)
- edtminx_ocn = 0.25,  ! Minimum Precipitation Efficiency (x var)
- edtmaxx_ocn = 0.50,  ! Maximum Precipitation Efficiency (x var)
- pbcmax = 150.0,      ! Max depth (mb) of stable layer b/twn LCL & LFC
- mincld = 150.0,      ! Min cloud depth (mb).
- htmin = -250.0,      ! Min convective heating
- htmax = 500.0,       ! Max convective heating
- skbmax = 0.4,        ! Max cloud base height in sigma
- dtauc = 30.0,        ! Fritsch & Chappell (1980) ABE Removal Timescale (min)
-=======
  igcc  = 2,          ! Cumulus closure scheme
                      !   1 => Arakawa & Schubert (1974)
                      !   2 => Fritsch & Chappell (1980)
@@ -662,30 +462,11 @@
  htmax = 500.0,      ! Max convective heating
  skbmax = 0.4,       ! Max cloud base height in sigma
  dtauc = 60.0,       ! Fritsch & Chappell (1980) ABE Removal Timescale (min)
->>>>>>> 96c69505
  /
 !
 ! Emanuel Cumuls scheme control
 !
  &emanparam
-<<<<<<< HEAD
- minsig = 0.95,   ! Lowest sigma level from which convection can originate
- elcrit = 0.0011, ! Autoconversion threshold water content (g/g)
- tlcrit = -55.0,  ! Below tlcrit auto-conversion threshold is zero
- entp = 1.5,      ! Coefficient of mixing in the entrainment formulation
- sigd = 0.05,     ! Fractional area covered by unsaturated dndraft
- sigs = 0.12,     ! Fraction of precipitation falling outside of cloud
- omtrain = 50.0,  ! Fall speed of rain (Pa/s)
- omtsnow = 5.5,   ! Fall speed of snow (Pa/s)
- coeffr = 1.0,    ! Coefficient governing the rate of rain evaporation
- coeffs = 0.8,    ! Coefficient governing the rate of snow evaporation
- cu = 0.7,        ! Coefficient governing convective momentum transport
- betae = 10.0,    ! Controls downdraft velocity scale
- dtmax = 0.9,     ! Max negative parcel temperature perturbation below LFC
- alphae = 0.2,    ! Controls the approach rate to quasi-equilibrium
- damp = 0.1,      ! Controls the approach rate to quasi-equilibrium
- / 
-=======
  minsig = 0.95,       ! Lowest sigma level from which convection can originate
  elcrit_ocn = 0.0011, ! Autoconversion threshold water content (g/g) (ocean)
  elcrit_lnd = 0.0011, ! Autoconversion threshold water content (g/g) (land)
@@ -705,7 +486,6 @@
  epmax_ocn = 0.999,   ! Maximum precipitation efficiency (ocean)
  epmax_lnd = 0.999,   ! Maximum precipitation efficiency (land)
  /
->>>>>>> 96c69505
 !
 ! Tiedtke Cumulus scheme control
 !
@@ -742,65 +522,6 @@
  lmfwstar  = .false.,   ! Grant w* closure for shallow conv
  /
 !
-<<<<<<< HEAD
- &chemparam
-    ! Some example of defaults parameter namelist are given in the Examples
-    ! directory. Here we consider two dust bin and two type of BC aerosol
-    ! ( see inpchtrname).
- idirect      =    1, ! enable or not aerosol feedbacks on radiation and
-                      ! dynamics (aerosol direct and semi direct effcts):
-                      !  0 = no coupling. Aerosol are only transported and
-                      !      don't interact with radiation scheme.
-                      !  1 = no coupling to dynamic and thermodynamic. However
-                      !      the clear sky surface and top of atmosphere 
-                      !      aerosol radiative forcings are diagnosed.
-                      !  2 = allows aerosol feedbacks on radiative,
-                      !      thermodynamic and dynamic fields.   
- ichremlsc    =    1, ! 1 = allows tracer removal (wet deposition) by large
-                      !     scale cloud
- ichremcvc    =    1, ! 1 = allows tracer removal by convective clouds
- ichdrdepo    =    1, ! 1 = enable tracer surface dry deposition. For dust,
-                      !     it is calculated by a size settling and dry
-                      !     deposition scheme. For other aerosol,a dry
-                      !     deposition velocity is simply prescribed further.
-                      !     Next release will include an improved aerosol dry
-                      !     deposition scheme for non dust aerosols.
- ichcumtra    =    1, ! 1 = enable tracer convective transport and mixing.
- inpchtrname  =  'DUST','DUST,'BC_HB','BC_HL',
-                      ! Tracer identifier. The number of input should be equal
-                      ! to ntr you have the choice between
-                      ! DUST  = Dust particle from soil
-                      ! BC_HB = Hydrophobic Black carbon aerosol
-                      ! BC_HL = Hydrophilic or aged black carbon
-                      ! OC_HB = Hydrophobic organic carbon aerosl
-                      ! OC_HL = Hydrophilic or aged organic carbon
-                      ! SO2   = sulfur dioxide
-                      ! SO4   = sulfate aerosol
- inpchtrsol   =  0.1, 0.1, 0.05, 0.8,
-                      ! Tracer solubility (fraction). The number of input
-                      ! should be equal to ntr. Will determine if tracer are
-                      ! efficiently removed by wet deposition or not
- inpchtrdpv   =  0.,0.,0.00025,0.00025,  0.,0.,0.00025,0.00250,
-                      ! Dry deposition velocity (in m/s) over land (first ntr)
-                      ! and ocean (second ntr values), a total of ntr*2 values.
-                      ! Should be consistent with tracer identifier.
-                      ! for DUST type this value is not effectively considered
-                      ! since a dry deposition scheme is explicitely included
-                      ! in RegCM.
- inpdustbsiz  =   0.1,  1., 1., 2.5,
-                      ! Lower Size limit (first nbin) and Upper Size limit
-                      ! (second nbin values) of diameter bin classes for dust
-                      ! (in micrometer). Should never exceed nbin * 2 values.
-                      ! So in this example there are two bins of
-                      !   *  0.1 - 1.0 micrometer
-                      !   *  1.0 - 2.5 micrometer
-!
-! NOTE
-!------
-! Be aware that dust optical properties have been calculated for 4 defaults
-! size bins in RegCM ( see Examples directory for size ranges). So be cautious
-! if you want to modify the bin size for dust / climate feedback interactions. 
-=======
 ! Kain Fritsch cumulus parameters
 ! From WRF KFeta module
 !
@@ -849,7 +570,6 @@
  czero = 5.869, ! Czero constant in UW PBL (eqn 44a and pgs 856-857)
  nuk = 5.0,     ! Multiplication factor for diffusion coefficients
  /
->>>>>>> 96c69505
 !
 ! SLAB Ocean model, or q-flux adjusted mixed layer model
 !
@@ -961,8 +681,6 @@
                     !        landmask and perform a weighted average over
                     !        ocean/land gridcells; for example:
                     ! tgb = tgb_ocean*(1-landfraction)+tgb_land*landfraction
-<<<<<<< HEAD
-=======
  /
 !
 ! Coupled model parameters
@@ -1043,6 +761,5 @@
  &debugparam
  debug_level = 0, ! Currently value of 2 and 3 control previous DIAG flag
  dbgfrq = 24,     ! Interval (hours) for printout if debug_level >= 3
->>>>>>> 96c69505
  /
 ! ####################################################################