--- conflicted
+++ resolved
@@ -253,13 +253,10 @@
       ipb = 1
       ipi = -1
     end if
-<<<<<<< HEAD
-=======
 #ifdef STDPAR
     do concurrent ( i = 1:im, j = 1:jm ) &
       local(psfc,temp,wb,wt,pt,pb,psig,k,kb,kt,n)
 #else
->>>>>>> 8527a575
     do j = 1 , jm
       do i = 1 , im
 #endif
