--- conflicted
+++ resolved
@@ -28,16 +28,12 @@
   use mod_realkinds
   use mod_constants
   use mod_projections
-<<<<<<< HEAD
-  use mod_date
-=======
   use mod_stdio
   use mod_date
   use mod_message
   use mod_nchelper
   use netcdf
 
->>>>>>> 96c69505
   implicit none
 
   character(256) :: prgname , ncfile , tmpctl , tmpcoord , experiment , &
@@ -47,44 +43,14 @@
   character(64) :: vardesc , timeunit , timecal
   character(16) :: varunit
   character(16) :: dimdesc
-<<<<<<< HEAD
-  integer :: numarg , istatus , ncid
-  integer :: year , month , day , hour , delta , idate
-=======
   integer(ik4) :: numarg , istatus , ncid , ncid_clm
   type(rcm_time_and_date) :: idate1 , idate2
   type(rcm_time_interval) :: tdif
   integer(ik4) :: delta
->>>>>>> 96c69505
   character(3) , dimension(12) :: cmon
 
   character(256) :: charatt
   character(6) :: iproj
-<<<<<<< HEAD
-  real(8) :: clat , clon , plat , plon , ds , centeri , centerj
-  real(4) :: minlat , minlon , maxlat , maxlon , rlatinc , rloninc
-  real(8) , dimension(2) :: trlat
-  real(4) , allocatable , dimension(:,:) :: xlat , xlon
-  real(4) , allocatable , dimension(:) :: level
-  real(8) , allocatable , dimension(:) :: times
-  real(8) :: time1
-  real(4) , allocatable , dimension(:,:) :: rin , rjn , ruv
-  logical , allocatable , dimension(:) :: lvarflag
-  integer , allocatable , dimension(:) :: dimids
-  integer :: ndims , nvars , natts , udimid , totvars
-  integer :: ivarid , idimid , xtype
-  integer :: jxdimid , iydimid , kzdimid , itdimid , dptdimid
-  integer :: jx , iy , kz , nd , nt , nlat , nlon , ilat , ilon , isplit
-  real(4) :: alat , alon , angle
-  integer :: i , j , iid
-  logical :: lvarsplit , existing , lsigma , ldepth
-#ifdef __PGI
-  integer , external :: iargc
-#endif
-#ifdef IBM
-  integer , external :: iargc
-#endif
-=======
   real(rkx) :: clat , clon , plat , plon , ds , centeri , centerj
   real(rkx) :: minlat , minlon , maxlat , maxlon , rlatinc , rloninc
   real(rkx) , dimension(2) :: icntr
@@ -107,7 +73,6 @@
   logical :: lvarsplit , existing , lsigma , ldepth , lu , lua , luas , lclm
   logical :: is_model_output = .false.
   logical :: uvrotate = .false.
->>>>>>> 96c69505
 
   data cmon /'jan','feb','mar','apr','may','jun', &
              'jul','aug','sep','oct','nov','dec'/
@@ -356,35 +321,6 @@
     minlon = -180.0_rkx
     maxlon = 180.0_rkx
   else
-<<<<<<< HEAD
-    if (xlon(1,1) < 0 .and. xlon(1,iy) > 0.0) then
-      minlon = rounder(xlon(1,iy),.false.)
-    else if (xlon(1,1) > 0 .and. xlon(1,iy) < 0.0) then
-      minlon = rounder(xlon(1,1),.false.)
-    else
-      minlon = rounder(minval(xlon(1,:)),.false.)
-    end if
-    if (xlon(jx,1) > 0 .and. xlon(jx,iy) < 0.0) then
-      maxlon = rounder(xlon(jx,iy),.true.)
-    else if (xlon(jx,1) < 0 .and. xlon(jx,iy) > 0.0) then
-      maxlon = rounder(xlon(jx,1),.true.)
-    else
-      maxlon = rounder(maxval(xlon(jx,:)),.true.)
-    end if
-  end if
-  rlatinc = rounder(real(ds/111000.0/2.0),.false.)
-  rloninc = rounder(real(ds/111000.0/2.0),.false.)
-  nlat = nint(abs(maxlat-minlat)/rlatinc)
-  if (minlon > 0.0 .and. maxlon < 0.0) then
-    nlon = nint(abs((maxlon+360.0)-minlon)/rloninc) + 1
-  else if (minlon > 0.0 .and. maxlon < 1e-30) then
-    nlon = nint(360.0/rloninc) + 1
-  else
-    nlon = nint(abs(maxlon-minlon)/rloninc) + 1
-  end if
-  centeri = dble(iy)/2.0D0
-  centerj = dble(jx)/2.0D0
-=======
     tmplon(:) = xlon(jx,:)
     if ( (tmplon(1 ) > 0.0_rkx .and. tmplon(iy) < 0.0_rkx) .or. &
          (tmplon(iy) > 0.0_rkx .and. tmplon(1 ) < 0.0_rkx) ) then
@@ -418,7 +354,6 @@
     centeri = centeri + 0.5_rkx
     centerj = centerj + 0.5_rkx
   end if
->>>>>>> 96c69505
   deallocate(xlat)
   deallocate(xlon)
 
@@ -515,14 +450,6 @@
     write(stdout,*) 'Coordinate file exist, not recreating it'
   end if
 
-<<<<<<< HEAD
-  write(11, '(a,i4,i4,a,a)') 'pdef ', jx , iy ,                         &
-         ' bilin sequential binary-big ^', trim(experiment)//'.coord'
-  write(11, '(a,i5,a,f7.2,f7.2)') 'xdef ', nlon , ' linear ',           &
-         minlon, rloninc 
-  write(11, '(a,i5,a,f7.2,f7.2)') 'ydef ', nlat , ' linear ',           &
-         minlat, rlatinc 
-=======
   deallocate(rin,rjn,ruv)
   deallocate(r4in,r4jn,r4uv)
 
@@ -537,7 +464,6 @@
          minlon, rloninc
   write(ip1, '(a,i8,a,f7.2,f7.2)') 'ydef ', nlat , ' linear ',           &
          minlat, rlatinc
->>>>>>> 96c69505
 
   if (.not. ldepth .and. kz /= 0) then
     allocate(level(kz), stat=istatus)
@@ -553,14 +479,6 @@
       if ( istatus /= nf90_noerr) then
         istatus = nf90_inq_varid(ncid, "plev", ivarid)
       end if
-<<<<<<< HEAD
-    end if
-    if (istatus /= nf90_noerr) then
-      write (6,*) 'Error : level variable undefined'
-      write (6,*) nf90_strerror(istatus)
-      stop
-=======
->>>>>>> 96c69505
     end if
     call checkncerr(istatus,__FILE__,__LINE__, &
                     'Vertical var not present')
@@ -610,17 +528,10 @@
       call checkncerr(istatus,__FILE__,__LINE__, &
                       'Read time variable')
     end if
-<<<<<<< HEAD
-    delta = nint(times(2)-times(1))
-    idate = year*1000000+month*10000+day*100+hour
-    call addhours(idate,idnint(times(1)))
-    call split_idate(idate,year,month,day,hour)
-=======
     idate1 = timeval2date(times(1), timeunit, timecal)
     idate2 = timeval2date(times(2), timeunit, timecal)
     tdif = idate2-idate1
     delta = nint(tohours(tdif))
->>>>>>> 96c69505
     deallocate(times)
     call split_idate(idate1,year,month,day,hour)
     if (delta == 24) then
@@ -670,21 +581,7 @@
       call checkncerr(istatus,__FILE__,__LINE__, &
                       'Time variable read')
     end if
-<<<<<<< HEAD
-    read (timeunit,'(a12,i4,a1,i2,a1,i2,a1,i2)') cdum, year, &
-            cdum, month, cdum, day, cdum, hour
-    istatus = nf90_get_var(ncid, ivarid, time1)
-    if (istatus /= nf90_noerr) then
-      write (6,*) 'Error reading time variable'
-      write (6,*) nf90_strerror(istatus)
-      stop
-    end if
-    idate = year*1000000+month*10000+day*100+hour
-    call addhours(idate,idnint(time1))
-    call split_idate(idate,year,month,day,hour)
-=======
     idate1 = timeval2date(time1, timeunit, timecal)
->>>>>>> 96c69505
     delta = 6
     call split_idate(idate1,year,month,day,hour)
     write (ip1, '(a,i8,a,i0.2,a1,i0.2,a3,i0.4,i5,a)') &
@@ -766,19 +663,6 @@
         else
           lvarflag(i) = .false.
         end if
-      else if (idimid == 5) then
-        if (dimids(5) == itdimid .and. dimids(3) == kzdimid .and. &
-            dimids(2) == iydimid) then
-          istatus = nf90_inquire_dimension(ncid, dimids(4), len=isplit)
-          if (istatus /= nf90_noerr) then
-            write (6,*) 'Error dimension splitting'
-            write (6,*) nf90_strerror(istatus)
-            stop
-          end if
-          totvars = totvars + isplit
-        else
-          lvarflag(i) = .false.
-        end if
       else
         lvarflag(i) = .false.
       end if
@@ -891,21 +775,6 @@
         end do
       end if
     else if (idimid == 5 .and. lvarsplit) then
-<<<<<<< HEAD
-      istatus = nf90_inquire_dimension(ncid, dimids(4), len=isplit)
-      if (istatus /= nf90_noerr) then
-        write (6,*) 'Error dimension splitting'
-        write (6,*) nf90_strerror(istatus)
-        stop
-      end if
-      do j = 1 , isplit
-        if (ldepth) then
-          write (11, '(a,a,i0.2,a,i2,a,i2,a,a,a,a,a)') trim(varname),'=>s', &
-                    j, trim(varname)//' ', nd , ' t,', j-1, ',z,y,x ',   &
-                    trim(vardesc) , ' (', trim(varunit), ')'
-        else
-          write (11, '(a,a,i0.2,a,i2,a,i2,a,a,a,a,a)') trim(varname),'=>s', &
-=======
       if ( lclm ) then
         istatus = nf90_inquire_dimension(ncid_clm, dimids(4), len=isplit)
       else
@@ -920,7 +789,6 @@
                     trim(vardesc) , ' (', trim(varunit), ')'
         else
           write (ip1, '(a,a,i0.2,a,i2,a,i2,a,a,a,a,a)') trim(varname),'=>s', &
->>>>>>> 96c69505
                     j, trim(varname)//' ', kz, ' t,', j-1, ',z,y,x ',   &
                     trim(vardesc) , ' (', trim(varunit), ')'
         end if
