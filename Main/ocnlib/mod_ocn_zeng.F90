--- conflicted
+++ resolved
@@ -65,11 +65,7 @@
   real(rkx) , parameter :: missing_r8 = 1.0e20_rkx
   real(rkx) , parameter :: tol = missing_r8/2.0_rkx
   logical :: flag1 , flag2
-<<<<<<< HEAD
-  logical :: ecmwf_ocnrough = .false.
-=======
   logical :: ecmwf_ocnrough = .true.
->>>>>>> 7e18f55d
 
   contains
   !
