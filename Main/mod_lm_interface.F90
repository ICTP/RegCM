--- conflicted
+++ resolved
@@ -154,7 +154,6 @@
     call getmem3d(lms%um10,1,nnsg,jci1,jci2,ici1,ici2,'lm:um10')
     call getmem3d(lms%emisv,1,nnsg,jci1,jci2,ici1,ici2,'lm:emisv')
 #ifdef CLM45
-    call getmem3d(lms%urlwf,1,nnsg,jci1,jci2,ici1,ici2,'lm:urlwf')
     call getmem4d(lms%vocemiss,1,nnsg,jci1,jci2,ici1,ici2,1,ntr,'lm:vocemiss')
     call getmem4d(lms%dustemiss,1,nnsg,jci1,jci2,ici1,ici2,1,4,'lm:dustemiss')
     call getmem4d(lms%ddepv,1,nnsg,jci1,jci2,ici1,ici2,1,ntr,'lm:ddepv')
@@ -348,9 +347,6 @@
     call assignpnt(fsw,lm%rswf)
     call assignpnt(flw,lm%rlwf)
     call assignpnt(flwd,lm%dwrlwf)
-#ifdef CLM45
-    call assignpnt(flwu,lm%uwrlwf)
-#endif
     call assignpnt(sabveg,lm%vegswab)
     call assignpnt(albvl,lm%lwalb)
     call assignpnt(albvs,lm%swalb)
@@ -454,15 +450,6 @@
     if ( irceideal == 0 ) call runclm45(lm,lms)
     !coupling of biogenic VOC and other stuff from CLM45 speicif to chemistry
     if ( ichem == 1 ) then
-<<<<<<< HEAD
-      do concurrent ( n = 1:ntr, j = jci1:jci2, i = ici1:ici2 )
-        voc_em_clm(j,i,n) = sum(lms%vocemiss(:,j,i,n),1) * rdnnsg
-      end do
-      do concurrent ( n = 1:4, j = jci1:jci2, i = ici1:ici2 )
-        dustflx_clm(j,i,n) = sum(lms%dustemiss(:,j,i,n),1) * rdnnsg
-      end do
-      do concurrent ( n = 1:ntr, j = jci1:jci2, i = ici1:ici2 )
-=======
       do concurrent ( j = jci1:jci2, i = ici1:ici2, n = 1:ntr )
         voc_em_clm(j,i,n) = sum(lms%vocemiss(:,j,i,n),1) * rdnnsg
       end do
@@ -470,16 +457,9 @@
         dustflx_clm(j,i,n) = sum(lms%dustemiss(:,j,i,n),1) * rdnnsg
       end do
       do concurrent ( j = jci1:jci2, i = ici1:ici2, n = 1:ntr )
->>>>>>> 8527a575
         ddepv_clm(j,i,n) = sum(lms%ddepv(:,j,i,n),1) * rdnnsg
       end do
     end if
-    do concurrent ( j = jci1:jci2, i = ici1:ici2 )
-      if ( lm%ldmsk(j,i) == 1 ) then
-        lm%uwrlwf(j,i) = sum(lms%urlwf(:,j,i)) * rdnnsg
-        lm%rlwf(j,i) = lm%uwrlwf(j,i) - lm%dwrlwf(j,i)
-      end if
-    end do
 #else
     if ( irceideal == 0 ) call vecbats(lm,lms)
 #endif
@@ -912,21 +892,6 @@
 #endif
               if ( lm%ldmsk(j,i) == 0 ) then
                 srf_evpot_out(j,i) = srf_evpot_out(j,i) + lm%qfx(j,i)
-<<<<<<< HEAD
-                cycle
-              end if
-              tas = sum(lms%t2m(:,j,i))*rdnnsg
-              ps = sum(lms%sfcp(:,j,i))*rdnnsg
-              es = pfesat(tas,ps)
-              qs = pfwsat(tas,ps,es)
-              qas = lm%q2m(j,i)
-              uas = lm%w10m(j,i)
-              rh = min(max((qas/qs),d_zero),d_one)
-              desdt = pfesdt(tas)
-              sws = lm%rswf(j,i)
-              lws = lm%rlwf(j,i)
-              srf_evpot_out(j,i) = srf_evpot_out(j,i) + &
-=======
               else
                 tas = sum(lms%t2m(:,j,i))*rdnnsg
                 ps = sum(lms%sfcp(:,j,i))*rdnnsg
@@ -939,7 +904,6 @@
                 sws = lm%rswf(j,i)
                 lws = lm%rlwf(j,i)
                 srf_evpot_out(j,i) = srf_evpot_out(j,i) + &
->>>>>>> 8527a575
                    evpt_fao(ps,tas,uas,rh*es,es,desdt,sws,lws)
               end if
 #ifndef STDPAR
@@ -997,10 +961,6 @@
           if ( associated(srf_pcpmax_out) ) &
             srf_pcpmax_out = max(srf_pcpmax_out,sum(lms%prcp,1)*rdnnsg)
           if ( associated(srf_twetb_out) ) then
-<<<<<<< HEAD
-            do i = ici1 , ici2
-              do j = jci1 , jci2
-=======
 #ifdef STDPAR
             do concurrent ( j = jci1:jci2, i = ici1:ici2 ) &
               local(tas,ps,qs,qas,rh)
@@ -1008,7 +968,6 @@
             do i = ici1 , ici2
               do j = jci1 , jci2
 #endif
->>>>>>> 8527a575
                 tas = sum(lms%t2m(:,j,i))*rdnnsg
                 ps = sum(lms%sfcp(:,j,i))*rdnnsg
                 qs = pfwsat(tas,ps)
@@ -1019,13 +978,9 @@
                         atan(tas + rh) - atan(rh - 1.676331_rkx) + &
                         0.00391838_rkx * rh**(3.0_rkx/2.0_rkx) * &
                         atan(0.023101_rkx * rh) - 4.686035_rkx)
-<<<<<<< HEAD
-              end do
-=======
 #ifndef STDPAR
               end do
 #endif
->>>>>>> 8527a575
             end do
           end if
         end if
@@ -1387,35 +1342,12 @@
     end do
   end subroutine compute_maxgust
 
-<<<<<<< HEAD
-    subroutine compute_maxgust(u10,v10,ua,va,zpbl,gust)
-      implicit none
-      real(rkx) , dimension(:,:) , pointer , intent(in) :: u10 , v10
-      real(rkx) , dimension(:,:) , pointer , intent(in) :: ua , va
-      real(rkx) , dimension(:,:) , pointer , intent(in) :: zpbl
-      real(rkx) , dimension(:,:) , pointer , intent(inout) :: gust
-      integer(ik4) :: i , j
-      real(rkx) :: delwind , spd1 , spd2
-
-      do j = jci1 , jci2
-        do i = ici1 , ici2
-          spd1 = sqrt(u10(j,i)**2+v10(j,i)**2)
-          spd2 = sqrt(ua(j,i)**2+va(j,i)**2)
-          delwind = (spd2-spd1)*(1.0_rkx-min(0.5_rkx,zpbl(j,i)/2000.0_rkx))
-          gust(j,i) = max(gust(j,i),spd1+delwind)
-        end do
-      end do
-    end subroutine compute_maxgust
-
-  end subroutine collect_output
-=======
 #include <pfesat.inc>
 #include <pfwsat.inc>
 #include <pfdesatdt.inc>
 #include <pqderiv.inc>
 #include <evpt.inc>
 #include <wlh.inc>
->>>>>>> 8527a575
 
 end module mod_lm_interface
 ! vim: tabstop=8 expandtab shiftwidth=2 softtabstop=2