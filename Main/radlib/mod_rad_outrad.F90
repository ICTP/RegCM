--- conflicted
+++ resolved
@@ -188,15 +188,6 @@
             end if
           end do
           do k = kh1 , kh2
-<<<<<<< HEAD
-            hif = hif*(sm1-max(cld(n,k-1),cld(n,k)))/(sm1-cld(n,k-1))
-          end do
-          do k = km1 , km2
-            mif = mif*(sm1-max(cld(n,k-1),cld(n,k)))/(sm1-cld(n,k-1))
-          end do
-          do k = kl1 , kl2
-            lof = lof*(sm1-max(cld(n,k-1),cld(n,k)))/(sm1-cld(n,k-1))
-=======
             hif = hif*(sm1-(m2r%cldfrc(j,i,k-1)+m2r%cldfrc(j,i,k) - &
                             (m2r%cldfrc(j,i,k-1)*m2r%cldfrc(j,i,k))))
 
@@ -208,7 +199,6 @@
           do k = kl1 , kl2
             lof = lof*(sm1-(m2r%cldfrc(j,i,k-1)+m2r%cldfrc(j,i,k) - &
                             (m2r%cldfrc(j,i,k-1)*m2r%cldfrc(j,i,k))))
->>>>>>> 8527a575
           end do
           rad_higcl_out(j,i) = rad_higcl_out(j,i) + d_one - hif
           rad_midcl_out(j,i) = rad_midcl_out(j,i) + d_one - mif
