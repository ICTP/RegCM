!::::::::::::::::::::::::::::::::::::::::::::::::::::::::::::::::::::::::::::::
!
!    This file is part of ICTP RegCM.
!
!    ICTP RegCM is free software: you can redistribute it and/or modify
!    it under the terms of the GNU General Public License as published by
!    the Free Software Foundation, either version 3 of the License, or
!    (at your option) any later version.
!
!    ICTP RegCM is distributed in the hope that it will be useful,
!    but WITHOUT ANY WARRANTY; without even the implied warranty of
!    MERCHANTABILITY or FITNESS FOR A PARTICULAR PURPOSE.  See the
!    GNU General Public License for more details.
!
!    You should have received a copy of the GNU General Public License
!    along with ICTP RegCM.  If not, see <http://www.gnu.org/licenses/>
!
!::::::::::::::::::::::::::::::::::::::::::::::::::::::::::::::::::::::::::::::

module mod_moloch

  use mod_intkinds
  use mod_realkinds
  use mod_dynparam
  use mod_constants
  use mod_runparams
  use mod_mppparam
  use mod_mpmessage
  use mod_stdio
  use mod_service
  use mod_memutil
  use mod_atm_interface
  use mod_che_interface
  use mod_cu_interface
  use mod_lm_interface
  use mod_rad_interface
  use mod_pbl_interface
  use mod_micro_interface
  use mod_bdycod
  use mod_slice
  use mod_sun
  use mod_diffusion
  use mod_domain
  use mod_slabocean
  use mod_sound
  use mod_massck
  use mod_zita

  implicit none

  private

  ! generalized vertical velocity
  real(rkx) , pointer , dimension(:,:,:) :: s
  ! nonhydrostatic term in pressure gradient force
  real(rkx) , pointer , dimension(:,:,:) :: deltaw
  ! tridiagonal inversion
  real(rkx) , pointer , dimension(:,:,:) :: wwkw
  real(rkx) , pointer , dimension(:,:,:) :: wx
  real(rkx) , pointer , dimension(:,:,:) :: tkex
  real(rkx) , pointer , dimension(:,:,:) :: wz
  real(rkx) , pointer , dimension(:,:) :: wfw
  real(rkx) , pointer , dimension(:,:,:) :: p0
  real(rkx) , pointer , dimension(:,:,:) :: zdiv2
  real(rkx) , pointer , dimension(:,:) :: zpby
  real(rkx) , pointer , dimension(:,:) :: zpbw

  real(rkx) , pointer , dimension(:,:,:) :: ten0
  real(rkx) , pointer , dimension(:,:,:) :: qen0
  real(rkx) , pointer , dimension(:,:,:,:) :: chiten0

  real(rkx) , dimension(:,:) , pointer :: p2d
  real(rkx) , dimension(:,:) , pointer :: xlat , xlon , coriol
  real(rkx) , dimension(:,:) , pointer :: mu , rmu , hx , mx
  real(rkx) , dimension(:,:) , pointer :: mv , rmv , hy
  real(rkx) , dimension(:,:) , pointer :: ps
  real(rkx) , dimension(:,:,:) , pointer :: fmz
  real(rkx) , dimension(:,:,:) , pointer :: fmzf
  real(rkx) , dimension(:,:,:) , pointer :: pai
  real(rkx) , dimension(:,:,:) , pointer :: tetav , tvirt
  real(rkx) , dimension(:,:,:) , pointer :: zeta
  real(rkx) , dimension(:,:,:) , pointer :: u , v , w
  real(rkx) , dimension(:,:,:) , pointer :: ux , vx
  real(rkx) , dimension(:,:,:) , pointer :: p , t , qv , qc , qi
  real(rkx) , dimension(:,:,:) , pointer :: tke
  real(rkx) , dimension(:,:,:,:) , pointer :: qx , trac

  public :: allocate_moloch , init_moloch , moloch
  public :: uvstagtox , wstagtox

  integer(ik4) :: nadv = 1
  integer(ik4) :: nsound = 6
  real(rkx) , parameter :: minden = 1.0e-15_rkx

  contains

#include <cpmf.inc>

  subroutine allocate_moloch
    implicit none
    call getmem2d(p2d,jde1,jde2,ide1,ide2,'moloch:p2d')
    call getmem3d(deltaw,jce1ga,jce2ga,ice1ga,ice2ga,1,kzp1,'moloch:deltaw')
    call getmem3d(s,jci1,jci2,ici1,ici2,1,kzp1,'moloch:s')
    call getmem3d(wx,jce1,jce2,ice1,ice2,1,kz,'moloch:wx')
    call getmem3d(zdiv2,jci1ga,jci2ga,ici1ga,ici2ga,1,kz,'moloch:zdiv2')
    call getmem3d(wwkw,jci1,jci2,ici1,ici2,1,kzp1,'moloch:wwkw')
    call getmem3d(wz,jci1,jci2,ice1gb,ice2gb,1,kz,'moloch:wz')
    call getmem2d(wfw,jci1,jci2,1,kzp1,'moloch:wfw')
    call getmem3d(p0,jce1gb,jce2gb,ici1,ici2,1,kz,'moloch:p0')
    call getmem2d(zpby,jci1,jci2,ici1ga,ice2ga,'moloch:zpby')
    call getmem2d(zpbw,jci1ga,jce2ga,ici1,ici2,'moloch:zpbw')
    call getmem2d(rmu,jde1gb,jde2gb,ide1,ide2,'moloch:rmu')
    call getmem2d(rmv,jde1,jde2,ide1gb,ide2gb,'moloch:rmv')
    if ( ibltyp == 2 ) then
      call getmem3d(tkex,jce1,jce2,ice1,ice2,1,kz,'moloch:tkex')
    end if
    if ( idiag > 0 ) then
      call getmem3d(ten0,jci1,jci2,ici1,ici2,1,kz,'moloch:ten0')
      call getmem3d(qen0,jci1,jci2,ici1,ici2,1,kz,'moloch:qen0')
    end if
    if ( ichem == 1 ) then
      if ( ichdiag > 0 ) then
        call getmem4d(chiten0,jci1,jci2,ici1,ici2,1,kz,1,ntr,'moloch:chiten0')
      end if
    end if
  end subroutine allocate_moloch

  subroutine init_moloch
    implicit none
    call assignpnt(mddom%msfu,mu)
    call assignpnt(mddom%msfv,mv)
    call assignpnt(mddom%msfx,mx)
    call assignpnt(mddom%hx,hx)
    call assignpnt(mddom%hy,hy)
    call assignpnt(mddom%xlat,xlat)
    call assignpnt(mddom%xlon,xlon)
    call assignpnt(mddom%coriol,coriol)
    call assignpnt(sfs%psa,ps)
    call assignpnt(mo_atm%fmz,fmz)
    call assignpnt(mo_atm%fmzf,fmzf)
    call assignpnt(mo_atm%pai,pai)
    call assignpnt(mo_atm%tetav,tetav)
    call assignpnt(mo_atm%u,u)
    call assignpnt(mo_atm%ux,ux)
    call assignpnt(mo_atm%v,v)
    call assignpnt(mo_atm%vx,vx)
    call assignpnt(mo_atm%w,w)
    call assignpnt(mo_atm%tvirt,tvirt)
    call assignpnt(mo_atm%zeta,zeta)
    call assignpnt(mo_atm%p,p)
    call assignpnt(mo_atm%t,t)
    call assignpnt(mo_atm%qx,qv,iqv)
    if ( ipptls > 0 ) then
      call assignpnt(mo_atm%qx,qc,iqc)
      if ( ipptls > 1 ) call assignpnt(mo_atm%qx,qi,iqi)
    end if
    if ( ipptls > 0 ) call assignpnt(mo_atm%qx,qx)
    if ( ibltyp == 2 ) call assignpnt(mo_atm%tke,tke)
    if ( ichem == 1 ) call assignpnt(mo_atm%trac,trac)
    rmu = d_one/mu
    rmv = d_one/mv
  end subroutine init_moloch
  !
  ! Moloch dynamical integration engine
  !
  subroutine moloch
    implicit none
    integer(ik4) :: jadv , jsound
    real(rkx) :: dtsound , dtstepa
    real(rkx) :: maxps , minps , pmax , pmin
    integer(ik4) :: i , j , k
    integer(ik4) :: iconvec
#ifdef DEBUG
    character(len=dbgslen) :: subroutine_name = 'moloch'
    integer(ik4) , save :: idindx = 0
    call time_begin(subroutine_name,idindx)
#endif

    dtstepa = dtsec / real(nadv,rkx)
    dtsound = dtsec / real(nsound,rkx)
    iconvec = 0

    if ( ipptls > 0 ) then
      if ( ipptls > 1 ) then
        do k = 1 , kz
          do i = ice1 , ice2
            do j = jce1 , jce2
              tvirt(j,i,k) = t(j,i,k) * (d_one + ep1*qv(j,i,k) - &
                                         qc(j,i,k) - qi(j,i,k))
            end do
          end do
        end do
      else
        do k = 1 , kz
          do i = ice1 , ice2
            do j = jce1 , jce2
              tvirt(j,i,k) = t(j,i,k) * (d_one + ep1*qv(j,i,k) - qc(j,i,k))
            end do
          end do
        end do
      end if
    else
      do k = 1 , kz
        do i = ice1 , ice2
          do j = jce1 , jce2
            tvirt(j,i,k) = t(j,i,k) * (d_one + ep1*qv(j,i,k))
          end do
        end do
      end do
    end if

    do k = 1 , kz
      do i = ice1 , ice2
        do j = jce1 , jce2
          tetav(j,i,k) = tvirt(j,i,k)/pai(j,i,k)
        end do
      end do
    end do

    call exchange_lrbt(tetav,1,jce1,jce2,ice1,ice2,1,kz)

    do jadv = 1 , nadv

      call sound(dtsound)

      call advection(dtstepa)

    end do ! Advection loop

    do k = 1 , kz
      do i = ici1 , ici2
        do j = jci1 , jci2
          tvirt(j,i,k) = tetav(j,i,k)*pai(j,i,k)
        end do
      end do
    end do

    if ( ipptls > 0 ) then
      if ( ipptls > 1 ) then
        do k = 1 , kz
          do i = ici1 , ici2
            do j = jci1 , jci2
              t(j,i,k) = tvirt(j,i,k) / (d_one + ep1*qv(j,i,k) - &
                             qc(j,i,k) - qi(j,i,k))
            end do
          end do
        end do
      else
        do k = 1 , kz
          do i = ici1 , ici2
            do j = jci1 , jci2
              t(j,i,k) = tvirt(j,i,k) / (d_one + ep1*qv(j,i,k) - qc(j,i,k))
            end do
          end do
        end do
      end if
    else
      do k = 1 , kz
        do i = ici1 , ici2
          do j = jci1 , jci2
            t(j,i,k) = tvirt(j,i,k) / (d_one + ep1*qv(j,i,k))
          end do
        end do
      end do
    end if

    do k = 1 , kz
      do i = ice1 , ice2
        do j = jce1 , jce2
          p(j,i,k) = (pai(j,i,k)**cpovr) * p00
        end do
      end do
    end do

    do i = ici1 , ici2
      do j = jci1 , jci2
        ps(j,i) = p(j,i,kz) * exp(egrav*zeta(j,i,kz)/(rgas*tvirt(j,i,kz)))
      end do
    end do

    !
    ! PHYSICS
    !

    call physical_parametrizations

    !
    ! lateral boundary condition
    !

    call boundary

    if ( syncro_rep%act( ) .and. rcmtimer%integrating( ) ) then
      maxps = maxval(ps(jci1:jci2,ici1:ici2))
      minps = minval(ps(jci1:jci2,ici1:ici2))
      call maxall(maxps,pmax)
      call minall(minps,pmin)
      call sumall(total_precip_points,iconvec)
      if ( is_nan(pmax) .or. is_nan(pmin) ) then
        write (stderr,*) 'WHUUUUBBBASAAAGASDDWD!!!!!!!!!!!!!!!!'
        write (stderr,*) 'No more atmosphere here....'
        write (stderr,*) 'CFL violation detected, so model STOP'
        write (stderr,*) '#####################################'
        write (stderr,*) '#            DECREASE DT !!!!       #'
        write (stderr,*) '#####################################'
        call fatal(__FILE__,__LINE__,'CFL VIOLATION')
      end if
      if ( myid == 0 ) then
        write(stdout,*) '$$$ ', rcmtimer%str( )
        write(stdout,'(a,2E12.5)') ' $$$ max, min of ps   = ', pmax , pmin
        if ( any(icup > 0) ) then
          write(stdout,'(a,i7)') &
            ' $$$ no. of points with active convection = ', iconvec
        end if
      end if
    end if

    !
    ! Next timestep ready : increment elapsed forecast time
    !
    call rcmtimer%advance( )
    if ( islab_ocean == 1 ) xslabtime = xslabtime + dtsec
    !
    ! calculate new solar zenith angle
    !
    call zenitm(xlat,xlon,coszrs)

#ifdef DEBUG
    call time_end(subroutine_name,idindx)
#endif

    contains

      subroutine boundary
        implicit none
        call exchange_lrbt(u,1,jde1,jde2,ice1,ice2,1,kz)
        call exchange_lrbt(v,1,jce1,jce2,ide1,ide2,1,kz)
        call exchange_lrbt(t,1,jce1,jce2,ice1,ice2,1,kz)
        call exchange_lrbt(qv,1,jce1,jce2,ice1,ice2,1,kz)
        call exchange_lrbt(pai,1,jce1,jce2,ice1,ice2,1,kz)
        if ( ichem == 1 ) then
          call exchange_lrbt(trac,1,jce1,jce2,ice1,ice2,1,kz,1,ntr)
        end if

        if ( iboudy == 1 .or. iboudy == 5 ) then
          if ( idiag > 0 ) then
            ten0 = t(jci1:jci2,ici1:ici2,:)
            qen0 = qv(jci1:jci2,ici1:ici2,:)
          end if
          call nudge(iboudy,pai,xpaib)
          call nudge(iboudy,t,xtb)
          call nudge(iboudy,qv,xqb)
          call nudge(iboudy,u,v,xub,xvb)
          if ( idiag > 0 ) then
            tdiag%bdy = t(jci1:jci2,ici1:ici2,:) - ten0
            qdiag%bdy = qv(jci1:jci2,ici1:ici2,:) - qen0
          end if
        else if ( iboudy == 4 ) then
          call sponge(pai,xpaib)
          call sponge(t,xtb)
          call sponge(qv,xqb)
          call sponge(u,v,xub,xvb)
          if ( idiag > 0 ) then
            tdiag%bdy = t(jci1:jci2,ici1:ici2,:) - ten0
            qdiag%bdy = qv(jci1:jci2,ici1:ici2,:) - qen0
          end if
        end if
        if ( ichem == 1 ) then
          if ( ichdiag > 0 ) then
            chiten0 = trac(jci1:jci2,ici1:ici2,:,:)
          end if
          if ( iboudy == 1 .or. iboudy == 5 ) then
            ! call nudge_chi(kz,trac)
          end if
          if ( ichdiag > 0 ) then
            cbdydiag = trac(jci1:jci2,ici1:ici2,:,:) - chiten0
          end if
        end if
      end subroutine boundary

      subroutine filt3d(pp,anu2,j1,j2,i1,i2)
        implicit none
        real(rkx) , dimension(:,:,:) , pointer , intent(inout) :: pp
        real(rkx) , intent(in) :: anu2
        integer(ik4) , intent(in) :: i1 , i2 , j1 , j2
        integer(ik4) :: j , i , k , k1 , k2

        k1 = lbound(pp,3)
        k2 = ubound(pp,3)
        call exchange_lrbt(pp,1,j1,j2,i1,i2,k1,k2)

        do k = k1 , k2
          do i = i1 , i2
            do j = j1 , j2
              p2d(j,i) = 0.125_rkx * (pp(j-1,i,k) + pp(j+1,i,k) + &
                                      pp(j,i-1,k) + pp(j,i+1,k)) - &
                         0.5_rkx   * pp(j,i,k)
            end do
          end do
          do i = i1 , i2
            do j = j1 , j2
              pp(j,i,k) = pp(j,i,k) + anu2 * p2d(j,i)
            end do
          end do
        end do
      end subroutine filt3d

      subroutine sound(dtsound)
        implicit none
        real(rkx) , intent(in) :: dtsound
        integer(ik4) :: i , j , k
        real(rkx) :: zuh , zvh , zcx , zcy
        real(rkx) :: zrfmzu , zrfmzup , zrfmzv , zrfmzvp
        real(rkx) :: zup , zum , zvp , zvm , zdiv
        real(rkx) :: zrom1w , zwexpl , zp , zm , zrapp
        real(rkx) :: zfz , gzitak
        real(rkx) :: zrom1u , zrom1v
        real(rkx) :: zdtrdx , zdtrdy , zdtrdz , zcs2

        zdtrdx = dtsound/dx
        zdtrdy = dtsound/dx
        zdtrdz = dtsound/mo_dz
        zcs2   = zdtrdz**2*rdrcv

        !  sound waves

        do jsound = 1 , nsound

          ! partial definition of the generalized vertical velocity
          call exchange_lr(u,1,jde1,jde2,ice1,ice2,1,kz)
          call exchange_bt(v,1,jce1,jce2,ide1,ide2,1,kz)

          do i = ici1 , ici2
            do j = jci1 , jci2
              zuh = u(j,i,kz) * hx(j,i) + u(j+1,i,kz) * hx(j+1,i)
              zvh = v(j,i,kz) * hy(j,i) + v(j,i+1,kz) * hy(j,i+1)
              w(j,i,kzp1) = d_half * (zuh+zvh)
              s(j,i,kzp1) = -w(j,i,kzp1)
            end do
          end do

          ! Equation 10, generalized vertical velocity

          do k = kz , 2 , -1
            gzitak = gzita(zita(k))
            do i = ici1 , ici2
              do j = jci1 , jci2
                zuh = (u(j,i,k)   + u(j,i,k-1))   * hx(j,i) + &
                      (u(j+1,i,k) + u(j+1,i,k-1)) * hx(j+1,i)
                zvh = (v(j,i,k)   + v(j,i,k-1))   * hy(j,i) + &
                      (v(j,i+1,k) + v(j,i+1,k-1)) * hy(j,i+1)
                s(j,i,k) = -0.25_rkx * (zuh+zvh) * gzitak
              end do
            end do
          end do

          ! Part of divergence (except w contribution) put in zdiv2
          ! Equation 16

          do k = 1 , kz
            do i = ici1 , ici2
              do j = jci1 , jci2
                zrfmzu  = d_two / (fmz(j,i,k) + fmz(j-1,i,k))
                zrfmzv  = d_two / (fmz(j,i,k) + fmz(j,i-1,k))
                zrfmzup = d_two / (fmz(j,i,k) + fmz(j+1,i,k))
                zrfmzvp = d_two / (fmz(j,i,k) + fmz(j,i+1,k))
                zum = u(j,i,k) * rmu(j,i) * zrfmzu
                zup = u(j+1,i,k) * rmu(j+1,i) * zrfmzup
                zvm = v(j,i,k) * rmv(j,i) * zrfmzv
                zvp = v(j,i+1,k) * rmv(j,i+1) * zrfmzvp
                zdiv = (zup-zum)*zdtrdx + (zvp-zvm)*zdtrdy
                zdiv2(j,i,k) = mx(j,i)*mx(j,i) * zdiv * fmz(j,i,k)
              end do
            end do
          end do

          call filt3d(zdiv2,0.5_rkx,jcii1,jcii2,icii1,icii2)

          do k = 1 , kz
            do i = ici1 , ici2
              do j = jci1 , jci2
                zdiv2(j,i,k) = zdiv2(j,i,k) + fmz(j,i,k) * &
                       zdtrdz * (s(j,i,k) - s(j,i,k+1))
              end do
            end do
          end do

          ! new w (implicit scheme) from Equation 19

          do k = kz , 2 , -1
            do i = ici1 , ici2
              do j = jci1 , jci2
                deltaw(j,i,k) = -w(j,i,k)
                ! explicit w:
                !    it must be consistent with the initialization of pai
                zrom1w = d_half * cpd * fmzf(j,i,k) * &
                        (tetav(j,i,k-1) + tetav(j,i,k))
                zrom1w = zrom1w - cpd * w(j,i,k) * fmzf(j,i,k)**2 * &
<<<<<<< HEAD
                         real(jsound,rkx)*zdtrdz * &
=======
                         real(jsound,rkx) * zdtrdz * &
>>>>>>> acd212a3
                         (tetav(j,i,k-1) - tetav(j,i,k)) !! GW
                zwexpl = w(j,i,k) - zrom1w * zdtrdz * &
                         (pai(j,i,k-1) - pai(j,i,k)) - egrav*dtsound
                zwexpl = zwexpl + rdrcv * zrom1w * zdtrdz * &
                         (pai(j,i,k-1) * zdiv2(j,i,k-1) - &
                          pai(j,i,k)   * zdiv2(j,i,k))
                ! computation of the tridiagonal matrix coefficients
                ! -zp*w(k+1) + (1+zp+zm)*w(k) - zm*w(k-1) = zwexpl
                zm = zcs2 * fmz(j,i,k-1) * zrom1w * pai(j,i,k-1) + ffilt(k)
                zp = zcs2 * fmz(j,i,k)   * zrom1w * pai(j,i,k)   + ffilt(k)
                ! 1st loop for the tridiagonal inversion
                ! a = -zm ; b = (1+zp+zm) ; c = -zp
                zrapp = d_one / (d_one + zm + zp - zp*wwkw(j,i,k+1))
                w(j,i,k) = zrapp * (zwexpl + zp * w(j,i,k+1))
                wwkw(j,i,k) = zrapp * zm
              end do
            end do
          end do

          ! 2nd loop for the tridiagonal inversion
          do k = 2 , kz
            do i = ici1 , ici2
              do j = jci1 , jci2
                w(j,i,k) = w(j,i,k) + wwkw(j,i,k)*w(j,i,k-1)
                deltaw(j,i,k) = deltaw(j,i,k) + w(j,i,k)
              end do
            end do
          end do

          ! new Exner function

          do k = 1 , kz
            do i = ici1 , ici2
              do j = jci1 , jci2
                zdiv2(j,i,k) = zdiv2(j,i,k) + zdtrdz * fmz(j,i,k) * &
                      (w(j,i,k) - w(j,i,k+1))
                pai(j,i,k) = pai(j,i,k) * (d_one - rdrcv*zdiv2(j,i,k))
              end do
            end do
          end do

          ! horizontal momentum equations

          call exchange_lrbt(pai,1,jce1,jce2,ice1,ice2,1,kz)
          call exchange_lrbt(deltaw,1,jce1,jce2,ice1,ice2,1,kz)

          do k = 1 , kz
            gzitak = gzita(zitah(k))
            do i = ici1 , ice2
              do j = jcii1 , jci2
                zcx = zdtrdx * mu(j,i)
                zfz = 0.25_rkx * &
                  (deltaw(j-1,i,k) + deltaw(j-1,i,k+1) + &
                   deltaw(j,i,k)   + deltaw(j,i,k+1)) + egrav*dtsound
                zrom1u = d_half * cpd * (tetav(j-1,i,k) + tetav(j,i,k))
                ! Equation 17
                u(j,i,k) = u(j,i,k) - &
                    zrom1u * zcx * (pai(j,i,k) - pai(j-1,i,k)) - &
                    zfz * hx(j,i) * gzitak + coriol(j,i) * v(j,i,k) * dtsound
              end do
            end do
          end do

          do k = 1 , kz
            gzitak = gzita(zitah(k))
            do i = icii1 , ici2
              do j = jci1 , jce2
                zcy = zdtrdy * mv(j,i)
                zfz = 0.25_rkx * &
                  (deltaw(j,i-1,k) + deltaw(j,i-1,k+1) + &
                   deltaw(j,i,k)   + deltaw(j,i,k+1)) + egrav*dtsound
                zrom1v = d_half * cpd * (tetav(j,i-1,k) + tetav(j,i,k))
                ! Equation 18
                v(j,i,k) = v(j,i,k) - &
                    zrom1v * zcy * (pai(j,i,k) - pai(j,i-1,k)) - &
                    zfz * hy(j,i) * gzitak - coriol(j,i) * u(j,i,k) * dtsound
              end do
            end do
          end do

        end do ! sound loop

        ! complete computation of generalized vertical velocity

        do k = 2 , kz
          do i = ici1 , ici2
            do j = jci1 , jci2
              s(j,i,k) = (w(j,i,k) + s(j,i,k)) * fmzf(j,i,k)
            end do
          end do
        end do
        do i = ici1 , ici2
          do j = jci1 , jci2
            s(j,i,1) = d_zero
          end do
        end do
        do i = ici1 , ici2
          do j = jci1 , jci2
            s(j,i,kzp1) = d_zero
          end do
        end do
      end subroutine sound

      subroutine advection(dtstepa)
        implicit none
        integer(ik4) :: i , j , k , n
        real(rkx) :: dtstepa
        real(rkx) , pointer , dimension(:,:,:) :: ptr

        call uvstagtox(u,v,ux,vx)

        ! Compute W (and TKE if required) on zita levels

        call wstagtox(w,wx)

        if ( ibltyp == 2 ) then
          call wstagtox(tke,tkex)
        end if

        call wafone(tetav,dtstepa)
        call wafone(pai,dtstepa)
        call wafone(ux,dtstepa)
        call wafone(vx,dtstepa)
        call wafone(wx,dtstepa)
        call wafone(qv,dtstepa)
        if ( ipptls > 0 ) then
          do n = iqfrst , iqlst
            call assignpnt(qx,ptr,n)
            call wafone(ptr,dtstepa)
          end do
        end if
        if ( ibltyp == 2 ) then
          call wafone(tkex,dtstepa)
        end if
        if ( ichem == 1 ) then
          do n = 1 , ntr
            call assignpnt(trac,ptr,n)
            call wafone(ptr,dtstepa)
          end do
        end if

        call exchange_lr(ux,2,jce1,jce2,ice1,ice2,1,kz)
        call exchange_bt(vx,2,jce1,jce2,ice1,ice2,1,kz)

        ! Back to wind points: U (fourth order)

        do k = 1 , kz
          do i = ici1 , ici2
            do j = jdii1 , jdii2
              u(j,i,k) = 0.5625_rkx * (ux(j,i,k)  +ux(j-1,i,k)) - &
                         0.0625_rkx * (ux(j+1,i,k)+ux(j-2,i,k))
            end do
          end do
        end do
        if ( ma%has_bdyright ) then
          do k = 1 , kz
            do i = ici1 , ici2
              u(jdi2,i,k) = 0.5_rkx * (ux(jci2,i,k)+ux(jce2,i,k))
            end do
          end do
        end if
        if ( ma%has_bdyleft ) then
          do k = 1 , kz
            do i = ici1 , ici2
              u(jdi1,i,k) = 0.5_rkx * (ux(jci1,i,k)+ux(jce1,i,k))
            end do
          end do
        end if

        ! Back to wind points: V (fourth order)
        do k = 1 , kz
          do i = idii1 , idii2
            do j = jci1 , jci2
              v(j,i,k) = 0.5625_rkx * (vx(j,i,k)  +vx(j,i-1,k)) - &
                         0.0625_rkx * (vx(j,i+1,k)+vx(j,i-2,k))
            end do
          end do
        end do
        if ( ma%has_bdytop ) then
          do k = 1 , kz
            do j = jci1 , jci2
              v(j,idi2,k) = 0.5_rkx * (vx(j,ici2,k)+vx(j,ice2,k))
            end do
          end do
        end if
        if ( ma%has_bdybottom ) then
          do k = 1 , kz
            do j = jci1 , jci2
              v(j,idi1,k) = 0.5_rkx * (vx(j,ici1,k)+vx(j,ice1,k))
            end do
          end do
        end if

        ! Back to half-levels

        do k = 3 , kzm1
          do i = ici1 , ici2
            do j = jci1 , jci2
              w(j,i,k) = 0.5625_rkx * (wx(j,i,k)  +wx(j,i,k-1)) - &
                         0.0625_rkx * (wx(j,i,k+1)+wx(j,i,k-2))
            end do
          end do
        end do
        do i = ici1 , ici2
          do j = jci1 , jci2
            w(j,i,2) = 0.5_rkx * (wx(j,i,2)  +wx(j,i,1))
            w(j,i,kz) = 0.5_rkx * (wx(j,i,kz)+wx(j,i,kzm1))
          end do
        end do

        if ( ibltyp == 2 ) then
          do k = 3 , kzm1
            do i = ici1 , ici2
              do j = jci1 , jci2
                tke(j,i,k) = 0.5625_rkx*(tkex(j,i,k)  +tkex(j,i,k-1)) - &
                             0.0625_rkx*(tkex(j,i,k+1)+tkex(j,i,k-2))
              end do
            end do
          end do
          do i = ici1 , ici2
            do j = jci1 , jci2
              tke(j,i,2) = 0.5_rkx * (tkex(j,i,2)  +tkex(j,i,1))
              tke(j,i,kz) = 0.5_rkx * (tkex(j,i,kz)+tkex(j,i,kzm1))
            end do
          end do
        end if
      end subroutine advection

      pure real(rkx) function rdeno(t1,t2,t3,t4)
        implicit none
        real(rkx) , intent(in) :: t1 , t2 , t3 , t4
        real(rkx) :: zzden
        zzden = (t3-t4)
        rdeno = (t1-t2)/sign(max(abs(zzden),minden),zzden)
      end function rdeno

      subroutine wafone(pp,dtstepa)
        implicit none
        real(rkx) , dimension(:,:,:) , pointer , intent(inout) :: pp
        real(rkx) , intent(in) :: dtstepa
        integer(ik4) :: j , i , k
        integer(ik4) :: k1 , k1p1 , ih , ihm1 , im1 , jh , jhm1 , jm1
        real(rkx) :: zamu , r , b , zphi , is , zdv
        real(rkx) :: zdtrdx , zdtrdy , zdtrdz

        zdtrdx = dtstepa/dx
        zdtrdy = dtstepa/dx
        zdtrdz = dtstepa/mo_dz

        ! Vertical advection

        do j = jci1 , jci2
          wfw(j,1) = d_zero
          wfw(j,kzp1) = d_zero
        end do

        do i = ici1 , ici2
          do k = kzm1 , 1 , -1
            do j = jci1 , jci2
              zamu = s(j,i,k+1)*zdtrdz
              if ( zamu >= d_zero ) then
                is = d_one
                k1 = k + 1
                k1p1 = k1 + 1
                if ( k1p1 > kz ) k1p1 = kz
              else
                is = -d_one
                k1 = k - 1
                if ( k1 < 1 ) k1 = 1
                k1p1 = k1 + 1
              end if
              r = rdeno(pp(j,i,k1),pp(j,i,k1p1),pp(j,i,k),pp(j,i,k+1))
              b = max(d_zero, min(d_two, max(r, min(d_two*r,d_one))))
              zphi = is + zamu * b - is * b
              wfw(j,k+1) = d_half * zamu*((d_one+zphi)*pp(j,i,k+1) + &
                                          (d_one-zphi)*pp(j,i,k))
            end do
          end do
          do k = 1 , kz
            do j = jci1 , jci2
              zdv = (s(j,i,k) - s(j,i,k+1)) * zdtrdz
              wz(j,i,k) = pp(j,i,k) + wfw(j,k+1) - wfw(j,k) + pp(j,i,k)*zdv
            end do
          end do
        end do

        if ( ma%has_bdybottom ) then
          do k = 1 , kz
            do j = jci1 , jci2
              wz(j,ice1,k) = pp(j,ice1,k)
            end do
          end do
        end if
        if ( ma%has_bdytop ) then
          do k = 1 , kz
            do j = jci1 , jci2
              wz(j,ice2,k) = pp(j,ice2,k)
            end do
          end do
        end if

        call exchange_bt(wz,2,jci1,jci2,ice1,ice2,1,kz)

        ! Meridional advection

        do k = 1 , kz
          do i = ici1 , ice2
            do j = jci1 , jci2
              zamu = v(j,i,k)*zdtrdy
              if ( zamu > d_zero ) then
                is = d_one
                ih = max(i-1,icross1+1)
              else
                is = -d_one
                ih = min(i+1,icross2-1)
              end if
              ihm1 = ih-1
              im1 = i-1
              r = rdeno(wz(j,ih,k), wz(j,ihm1,k), wz(j,i,k), wz(j,im1,k))
              b = max(d_zero, min(d_two, max(r, min(d_two*r,d_one))))
              zphi = is + zamu*b - is*b
              zpby(j,i) = d_half*zamu * &
                ((d_one+zphi)*wz(j,im1,k) + (d_one-zphi)*wz(j,i,k))
            end do
          end do

          call exchange_bt(zpby,1,jci1,jci2,ici1,ice2)

          do i = ici1 , ici2
            do j = jci1 , jci2
              zdv = (v(j,i+1,k) - v(j,i,k))*zdtrdy
              p0(j,i,k) = wz(j,i,k) + mx(j,i) * &
                  (zpby(j,i) - zpby(j,i+1) + pp(j,i,k)*zdv)
            end do
          end do
        end do

        if ( ma%has_bdyleft ) then
          do k = 1 , kz
            do i = ici1 , ici2
              p0(jce1,i,k) = pp(jce1,i,k)
            end do
          end do
        end if

        if ( ma%has_bdyright ) then
          do k = 1 , kz
            do i = ici1 , ici2
              p0(jce2,i,k) = pp(jce2,i,k)
            end do
          end do
        end if

        call exchange_lr(p0,2,jce1,jce2,ici1,ici2,1,kz)

        ! Zonal advection

        do k = 1 , kz
          do i = ici1 , ici2
            do j = jci1 , jce2
              zamu = u(j,i,k)*zdtrdx !*mu(j,i)
              if ( zamu > d_zero ) then
                is = d_one
                jh = max(j-1,jcross1+1)
              else
                is = -d_one
                jh = min(j+1,jcross2-1)
              end if
              jhm1 = jh-1
              jm1 = j-1
              r = rdeno(p0(jh,i,k), p0(jhm1,i,k), p0(j,i,k), p0(jm1,i,k))
              b = max(d_zero, min(d_two, max(r, min(d_two*r,d_one))))
              zphi = is + zamu*b - is*b
              zpbw(j,i) = d_half*zamu * &
                   ((d_one+zphi)*p0(jm1,i,k) + (d_one-zphi)*p0(j,i,k))
            end do
          end do

          call exchange_lr(zpbw,1,jci1,jce2,ici1,ici2)

          do i = ici1 , ici2
            do j = jci1 , jci2
              ! zdv = (u(j+1,i,k)*mu(j+1,i) - u(j,i,k)*mu(j,i)) * zdtrdx
              zdv = (u(j+1,i,k) - u(j,i,k)) * zdtrdx
              !pp(j,i,k) = p0(j,i,k) + &
              pp(j,i,k) = p0(j,i,k) + mx(j,i) * &
                  (zpbw(j,i) - zpbw(j+1,i) + pp(j,i,k)*zdv)
            end do
          end do
        end do
      end subroutine wafone

  end subroutine moloch

  subroutine wstagtox(w,wx)
    implicit none
    real(rkx) , intent(in) , dimension(:,:,:) , pointer :: w
    real(rkx) , intent(inout) , dimension(:,:,:) , pointer :: wx
    integer(ik4) :: i , j , k
    do k = 2 , kzm1
      do i = lbound(wx,2) , ubound(wx,2)
        do j = lbound(wx,1) , ubound(wx,1)
          wx(j,i,k) = 0.5625_rkx * (w(j,i,k+1)+w(j,i,k)) - &
                      0.0625_rkx * (w(j,i,k+2)+w(j,i,k-1))
        end do
      end do
    end do
    do i = lbound(wx,2) , ubound(wx,2)
      do j = lbound(wx,1) , ubound(wx,1)
        wx(j,i,1)  = 0.5_rkx * (w(j,i,2)+w(j,i,1))
        wx(j,i,kz) = 0.5_rkx * (w(j,i,kzp1)+w(j,i,kz))
      end do
    end do
  end subroutine wstagtox

  subroutine uvstagtox(u,v,ux,vx)
    implicit none
    real(rkx) , intent(inout) , dimension(:,:,:) , pointer :: u , v
    real(rkx) , intent(inout) , dimension(:,:,:) , pointer :: ux , vx
    integer(ik4) :: i , j , k

    call exchange_lr(u,2,jde1,jde2,ice1,ice2,1,kz)
    call exchange_bt(v,2,jce1,jce2,ide1,ide2,1,kz)

    ! Compute U-wind on T points
    do k = 1 , kz
      do i = ice1 , ice2
        do j = jci1 , jci2
          ux(j,i,k) = 0.5625_rkx * (u(j+1,i,k)+u(j,i,k)) - &
                      0.0625_rkx * (u(j+2,i,k)+u(j-1,i,k))
        end do
      end do
    end do
    if ( ma%has_bdyleft ) then
      do k = 1 , kz
        do i = ice1 , ice2
          ux(jce1,i,k) = 0.5_rkx * (u(jde1,i,k)+u(jdi1,i,k))
        end do
      end do
    end if
    if ( ma%has_bdyright ) then
      do k = 1 , kz
        do i = ice1 , ice2
          ux(jce2,i,k) = 0.5_rkx*(u(jde2,i,k) + u(jdi2,i,k))
        end do
      end do
    end if
    ! Compute V-wind on T points
    do k = 1 , kz
      do i = ici1 , ici2
        do j = jce1 , jce2
          vx(j,i,k) = 0.5625_rkx * (v(j,i+1,k)+v(j,i,k)) - &
                      0.0625_rkx * (v(j,i+2,k)+v(j,i-1,k))
        end do
      end do
    end do
    if ( ma%has_bdybottom ) then
      do k = 1 , kz
        do j = jce1 , jce2
          vx(j,ice1,k) = 0.5_rkx * (v(j,ide1,k)+v(j,idi1,k))
        end do
      end do
    end if
    if ( ma%has_bdytop ) then
      do k = 1 , kz
        do j = jce1 , jce2
          vx(j,ice2,k) = 0.5_rkx*(v(j,ide2,k) + v(j,idi2,k))
        end do
      end do
    end if
  end subroutine uvstagtox

  subroutine physical_parametrizations
    implicit none
  end subroutine physical_parametrizations

end module mod_moloch

! vim: tabstop=8 expandtab shiftwidth=2 softtabstop=2<|MERGE_RESOLUTION|>--- conflicted
+++ resolved
@@ -464,17 +464,17 @@
                 zrfmzv  = d_two / (fmz(j,i,k) + fmz(j,i-1,k))
                 zrfmzup = d_two / (fmz(j,i,k) + fmz(j+1,i,k))
                 zrfmzvp = d_two / (fmz(j,i,k) + fmz(j,i+1,k))
-                zum = u(j,i,k) * rmu(j,i) * zrfmzu
-                zup = u(j+1,i,k) * rmu(j+1,i) * zrfmzup
-                zvm = v(j,i,k) * rmv(j,i) * zrfmzv
-                zvp = v(j,i+1,k) * rmv(j,i+1) * zrfmzvp
+                zum = u(j,i,k) * zrfmzu
+                zup = u(j+1,i,k) * zrfmzup
+                zvm = v(j,i,k) * zrfmzv
+                zvp = v(j,i+1,k) * zrfmzvp
                 zdiv = (zup-zum)*zdtrdx + (zvp-zvm)*zdtrdy
-                zdiv2(j,i,k) = mx(j,i)*mx(j,i) * zdiv * fmz(j,i,k)
+                zdiv2(j,i,k) = mx(j,i) * zdiv * fmz(j,i,k)
               end do
             end do
           end do
 
-          call filt3d(zdiv2,0.5_rkx,jcii1,jcii2,icii1,icii2)
+          call filt3d(zdiv2,0.75_rkx,jcii1,jcii2,icii1,icii2)
 
           do k = 1 , kz
             do i = ici1 , ici2
@@ -496,11 +496,7 @@
                 zrom1w = d_half * cpd * fmzf(j,i,k) * &
                         (tetav(j,i,k-1) + tetav(j,i,k))
                 zrom1w = zrom1w - cpd * w(j,i,k) * fmzf(j,i,k)**2 * &
-<<<<<<< HEAD
-                         real(jsound,rkx)*zdtrdz * &
-=======
                          real(jsound,rkx) * zdtrdz * &
->>>>>>> acd212a3
                          (tetav(j,i,k-1) - tetav(j,i,k)) !! GW
                 zwexpl = w(j,i,k) - zrom1w * zdtrdz * &
                          (pai(j,i,k-1) - pai(j,i,k)) - egrav*dtsound
