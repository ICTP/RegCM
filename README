--- conflicted
+++ resolved
@@ -1,11 +1,3 @@
-<<<<<<< HEAD
- This is regcm version 4.1.1.p5
-
- To know more about the project visit:
- 
-   http://eforge.escience-lab.org/gf/project/regcm
-=======
  This is regcm version 4.8 realease candidate
 
  To know more about the project visit:  http://gforge.ictp.it/gf/project/regcm
->>>>>>> 96c69505
