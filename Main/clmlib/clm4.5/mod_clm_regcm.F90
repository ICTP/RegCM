--- conflicted
+++ resolved
@@ -793,16 +793,11 @@
     ! The CLM outputs directly to RegCM the radiant Temperature.
     ! We fill it here the output not to leave it empy, but it is not
     ! used in computing the surface Long Wave Radiation
-<<<<<<< HEAD
-    clm_l2a%notused = 1.0_rkx
-    call glb_l2c_ss(lndcomm,clm_l2a%notused,lms%emisv)
-=======
     !clm_l2a%notused = 1.0_rkx
     !call glb_l2c_ss(lndcomm,clm_l2a%notused,lms%emisv)
     do concurrent ( n = 1:nnsg, j = jci1:jci2, i = ici1:ici2 )
       if ( lm%ldmsk1(n,j,i) == 1 ) lms%emisv(n,j,i) = 1.0_rkx
     end do
->>>>>>> 8527a575
 
     !--------------------------------------------------
     ! From land to chemistry
@@ -865,12 +860,9 @@
     end if
     !--------------------------------------------------
     ! Will fix
-<<<<<<< HEAD
-=======
     !clm_l2a%eflx_lwrad_out
     !clm_l2a%emv
     !clm_l2a%emg
->>>>>>> 8527a575
     !clm_l2a%fsa
     !clm_l2a%nee
     !clm_l2a%rofliq
