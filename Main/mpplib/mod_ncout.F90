!::::::::::::::::::::::::::::::::::::::::::::::::::::::::::::::::::::::::::::::
!
!    This file is part of ICTP RegCM.
!
!    ICTP RegCM is free software: you can redistribute it and/or modify
!    it under the terms of the GNU General Public License as published by
!    the Free Software Foundation, either version 3 of the License, or
!    (at your option) any later version.
!
!    ICTP RegCM is distributed in the hope that it will be useful,
!    but WITHOUT ANY WARRANTY; without even the implied warranty of
!    MERCHANTABILITY or FITNESS FOR A PARTICULAR PURPOSE.  See the
!    GNU General Public License for more details.
!
!    You should have received a copy of the GNU General Public License
!    along with ICTP RegCM.  If not, see <http://www.gnu.org/licenses/>.
!
!::::::::::::::::::::::::::::::::::::::::::::::::::::::::::::::::::::::::::::::
!
module mod_ncout
!
  use mod_intkinds
  use mod_realkinds
  use mod_memutil
  use mod_dynparam
  use mod_runparams
  use mod_mppparam
  use mod_ncstream_types
  use mod_ncstream
  use mod_outvars
  use mod_service
  use mod_stdio
  use netcdf

  implicit none

  public :: init_output_streams
  public :: dispose_output_streams
  public :: write_record_output_stream
  public :: writevar_output_stream

  type varspan
    integer(ik4) :: j1 , j2 , i1 , i2 , k1 , k2 , n1 , n2
  end type varspan

  type regcm_stream
    type(nc_output_stream) , pointer , dimension(:) :: ncout
    character(len=8) , pointer , dimension(:) :: cname_base
    type(ncoutstream_params) :: opar
    logical :: l_sub = .false.
    integer(ik4) :: nvar = 0
    integer(ik4) :: nfiles = 0
    type(nc_varlist) :: ncvars
    integer(ik4) :: jg1 , jg2 , ig1 , ig2
    integer(ik4) :: jl1 , jl2 , il1 , il2
  end type regcm_stream

  integer(ik4) , parameter :: nbase = 6

  integer(ik4) , parameter :: natm2dvars = 4 + nbase
  integer(ik4) , parameter :: natm3dvars = 66
  integer(ik4) , parameter :: natmvars = natm2dvars+natm3dvars

  integer(ik4) , parameter :: nshfvars = 4 + nbase

  integer(ik4) , parameter :: nsrf2dvars = 43 + nbase
  integer(ik4) , parameter :: nsrf3dvars = 15
  integer(ik4) , parameter :: nsrfvars = nsrf2dvars+nsrf3dvars

  integer(ik4) , parameter :: nsts2dvars = 10 + nbase
  integer(ik4) , parameter :: nsts3dvars = 4
  integer(ik4) , parameter :: nstsvars = nsts2dvars+nsts3dvars

  integer(ik4) , parameter :: nsub2dvars = 8 + nbase
  integer(ik4) , parameter :: nsub3dvars = 5
  integer(ik4) , parameter :: nsubvars = nsub2dvars+nsub3dvars

  integer(ik4) , parameter :: nlak2dvars = 12 + nbase
  integer(ik4) , parameter :: nlak3dvars = 1
  integer(ik4) , parameter :: nlakvars = nlak2dvars+nlak3dvars

  integer(ik4) , parameter :: nrad2dvars = 16 + nbase
  integer(ik4) , parameter :: nrad3dvars = 7
  integer(ik4) , parameter :: nrad4dvars = 2
  integer(ik4) , parameter :: nradvars = nrad2dvars+nrad3dvars+nrad4dvars

  integer(ik4) , parameter :: nopt2dvars = 10 + nbase
  integer(ik4) , parameter :: nopt3dvars = 8
  integer(ik4) , parameter :: noptvars = nopt2dvars+nopt3dvars

  integer(ik4) , parameter :: nche2dvars = 8 + nbase
  integer(ik4) , parameter :: nche3dvars = 17
  integer(ik4) , parameter :: nchevars = nche2dvars+nche3dvars

  integer(ik4) , parameter :: nslaboc2dvars = nbase
  integer(ik4) , parameter :: nslaboc3dvars = 1
  integer(ik4) , parameter :: nslabocvars = nslaboc2dvars + nslaboc3dvars

  type(ncvariable2d_mixed) , save , pointer , &
    dimension(:) :: v2dvar_atm => null()
  type(ncvariable3d_mixed) , save , pointer , &
    dimension(:) :: v3dvar_atm => null()
  type(ncvariable2d_mixed) , save , pointer , &
    dimension(:) :: v2dvar_shf => null()
  type(ncvariable2d_mixed) , save , pointer , &
    dimension(:) :: v2dvar_srf => null()
  type(ncvariable3d_mixed) , save , pointer , &
    dimension(:) :: v3dvar_srf => null()
  type(ncvariable2d_mixed) , save , pointer , &
    dimension(:) :: v2dvar_sts => null()
  type(ncvariable3d_mixed) , save , pointer , &
    dimension(:) :: v3dvar_sts => null()
  type(ncvariable2d_mixed) , save , pointer , &
    dimension(:) :: v2dvar_sub => null()
  type(ncvariable3d_mixed) , save , pointer , &
    dimension(:) :: v3dvar_sub => null()
  type(ncvariable2d_mixed) , save , pointer , &
    dimension(:) :: v2dvar_lak => null()
  type(ncvariable3d_mixed) , save , pointer , &
    dimension(:) :: v3dvar_lak => null()
  type(ncvariable2d_mixed) , save , pointer , &
    dimension(:) :: v2dvar_rad => null()
  type(ncvariable3d_mixed) , save , pointer , &
    dimension(:) :: v3dvar_rad => null()
  type(ncvariable4d_mixed) , save , pointer , &
    dimension(:) :: v4dvar_rad => null()
  type(ncvariable2d_mixed) , save , pointer , &
    dimension(:) :: v2dvar_opt => null()
  type(ncvariable3d_mixed) , save , pointer , &
    dimension(:) :: v3dvar_opt => null()
  type(ncvariable2d_mixed) , save , pointer , &
    dimension(:) :: v2dvar_che => null()
  type(ncvariable3d_mixed) , save , pointer , &
    dimension(:) :: v3dvar_che => null()
  type(ncvariable2d_mixed) , save , pointer , &
    dimension(:) :: v2dvar_slaboc => null()
  type(ncvariable3d_mixed) , save , pointer , &
    dimension(:) :: v3dvar_slaboc => null()

  integer(ik4) :: maxstreams

  logical :: parallel_out

  integer(ik4) , public :: atm_stream = -1
  integer(ik4) , public :: shf_stream = -1
  integer(ik4) , public :: srf_stream = -1
  integer(ik4) , public :: sub_stream = -1
  integer(ik4) , public :: rad_stream = -1
  integer(ik4) , public :: lak_stream = -1
  integer(ik4) , public :: sts_stream = -1
  integer(ik4) , public :: opt_stream = -1
  integer(ik4) , public :: che_stream = -1
  integer(ik4) , public :: slaboc_stream = -1
!
  type(regcm_stream) , pointer , save , dimension(:) :: outstream

  logical , public , dimension(natmvars) :: enable_atm_vars
  logical , public , dimension(nshfvars) :: enable_shf_vars
  logical , public , dimension(nsrfvars) :: enable_srf_vars
  logical , public , dimension(nstsvars) :: enable_sts_vars
  logical , public , dimension(nsubvars) :: enable_sub_vars
  logical , public , dimension(nlakvars) :: enable_lak_vars
  logical , public , dimension(nradvars) :: enable_rad_vars
  logical , public , dimension(noptvars) :: enable_opt_vars
  logical , public , dimension(nchevars) :: enable_che_vars

  integer(ik4) , parameter :: atm_xlon  = 1
  integer(ik4) , parameter :: atm_xlat  = 2
  integer(ik4) , parameter :: atm_mask  = 3
  integer(ik4) , parameter :: atm_topo  = 4
  integer(ik4) , parameter :: atm_area  = 5
  integer(ik4) , parameter :: atm_ps    = 6
  integer(ik4) , parameter :: atm_p0    = 7
  integer(ik4) , parameter :: atm_tpr   = 8
  integer(ik4) , parameter :: atm_tgb   = 9
  integer(ik4) , parameter :: atm_mrso  = 10

  integer(ik4) , parameter :: atm_u            = 1
  integer(ik4) , parameter :: atm_v            = 2
  integer(ik4) , parameter :: atm_w            = 3
  integer(ik4) , parameter :: atm_t            = 4
  integer(ik4) , parameter :: atm_pp           = 5
  integer(ik4) , parameter :: atm_pai          = 6
  integer(ik4) , parameter :: atm_omega        = 7
  integer(ik4) , parameter :: atm_qv           = 8
  integer(ik4) , parameter :: atm_qc           = 9
  integer(ik4) , parameter :: atm_rh           = 10
  integer(ik4) , parameter :: atm_qi           = 11
  integer(ik4) , parameter :: atm_qr           = 12
  integer(ik4) , parameter :: atm_qs           = 13
  integer(ik4) , parameter :: atm_qg           = 14
  integer(ik4) , parameter :: atm_qh           = 15
  integer(ik4) , parameter :: atm_zf           = 16
  integer(ik4) , parameter :: atm_zh           = 17
  integer(ik4) , parameter :: atm_pf           = 18
  integer(ik4) , parameter :: atm_ph           = 19
  integer(ik4) , parameter :: atm_q_detr       = 20
  integer(ik4) , parameter :: atm_rainls       = 21
  integer(ik4) , parameter :: atm_raincc       = 22
  integer(ik4) , parameter :: atm_tke          = 23
  integer(ik4) , parameter :: atm_kth          = 24
  integer(ik4) , parameter :: atm_kzm          = 25
  integer(ik4) , parameter :: atm_tten_adh     = 26
  integer(ik4) , parameter :: atm_tten_adv     = 27
  integer(ik4) , parameter :: atm_tten_tbl     = 28
  integer(ik4) , parameter :: atm_tten_dif     = 29
  integer(ik4) , parameter :: atm_tten_bdy     = 30
  integer(ik4) , parameter :: atm_tten_con     = 31
  integer(ik4) , parameter :: atm_tten_adi     = 32
  integer(ik4) , parameter :: atm_tten_rad     = 33
  integer(ik4) , parameter :: atm_tten_lsc     = 34
  integer(ik4) , parameter :: atm_qten_adh     = 35
  integer(ik4) , parameter :: atm_qten_adv     = 36
  integer(ik4) , parameter :: atm_qten_tbl     = 37
  integer(ik4) , parameter :: atm_qten_dif     = 38
  integer(ik4) , parameter :: atm_qten_bdy     = 39
  integer(ik4) , parameter :: atm_qten_con     = 40
  integer(ik4) , parameter :: atm_qten_adi     = 41
  integer(ik4) , parameter :: atm_qten_rad     = 42
  integer(ik4) , parameter :: atm_qten_lsc     = 43
  integer(ik4) , parameter :: atm_stats_supw   = 44
  integer(ik4) , parameter :: atm_stats_supc   = 45
  integer(ik4) , parameter :: atm_stats_detw   = 46
  integer(ik4) , parameter :: atm_stats_detc   = 47
  integer(ik4) , parameter :: atm_stats_erow   = 48
  integer(ik4) , parameter :: atm_stats_eroc   = 49
  integer(ik4) , parameter :: atm_stats_evw    = 50
  integer(ik4) , parameter :: atm_stats_evc    = 51
  integer(ik4) , parameter :: atm_stats_con1w  = 52
  integer(ik4) , parameter :: atm_stats_con1c  = 53
  integer(ik4) , parameter :: atm_stats_dep    = 54
  integer(ik4) , parameter :: atm_stats_melt   = 56
  integer(ik4) , parameter :: atm_stats_frz    = 56
  integer(ik4) , parameter :: atm_stats_rainev = 57
  integer(ik4) , parameter :: atm_stats_snowev = 58
  integer(ik4) , parameter :: atm_stats_autocw = 59
  integer(ik4) , parameter :: atm_stats_autocc = 60
  integer(ik4) , parameter :: atm_qcrit        = 61
  integer(ik4) , parameter :: atm_ccnnum       = 62
  integer(ik4) , parameter :: atm_qincl        = 63
  integer(ik4) , parameter :: atm_autoconvr    = 64
  integer(ik4) , parameter :: atm_smw          = 65
  integer(ik4) , parameter :: atm_tsoil        = 66

  integer(ik4) , parameter :: shf_xlon   = 1
  integer(ik4) , parameter :: shf_xlat   = 2
  integer(ik4) , parameter :: shf_mask   = 3
  integer(ik4) , parameter :: shf_topo   = 4
  integer(ik4) , parameter :: shf_area   = 5
  integer(ik4) , parameter :: shf_ps     = 6
  integer(ik4) , parameter :: shf_pcpavg = 7
  integer(ik4) , parameter :: shf_pcpmax = 8
  integer(ik4) , parameter :: shf_pcprcv = 9
  integer(ik4) , parameter :: shf_twetb  = 10

  integer(ik4) , parameter :: srf_xlon     = 1
  integer(ik4) , parameter :: srf_xlat     = 2
  integer(ik4) , parameter :: srf_mask     = 3
  integer(ik4) , parameter :: srf_topo     = 4
  integer(ik4) , parameter :: srf_area     = 5
  integer(ik4) , parameter :: srf_ps       = 6
  integer(ik4) , parameter :: srf_uvdrag   = 7
  integer(ik4) , parameter :: srf_tg       = 8
  integer(ik4) , parameter :: srf_tlef     = 9
  integer(ik4) , parameter :: srf_tpr      = 10
  integer(ik4) , parameter :: srf_evp      = 11
  integer(ik4) , parameter :: srf_scv      = 12
  integer(ik4) , parameter :: srf_sena     = 13
  integer(ik4) , parameter :: srf_lena     = 14
  integer(ik4) , parameter :: srf_flw      = 15
  integer(ik4) , parameter :: srf_fsw      = 16
  integer(ik4) , parameter :: srf_uflw     = 17
  integer(ik4) , parameter :: srf_ufsw     = 18
  integer(ik4) , parameter :: srf_fld      = 19
  integer(ik4) , parameter :: srf_sina     = 20
  integer(ik4) , parameter :: srf_prcv     = 21
  integer(ik4) , parameter :: srf_zpbl     = 22
  integer(ik4) , parameter :: srf_aldirs   = 23
  integer(ik4) , parameter :: srf_aldifs   = 24
  integer(ik4) , parameter :: srf_sund     = 25
  integer(ik4) , parameter :: srf_seaice   = 26
  integer(ik4) , parameter :: srf_snowmelt = 27
  integer(ik4) , parameter :: srf_dew      = 28
  integer(ik4) , parameter :: srf_srunoff  = 29
  integer(ik4) , parameter :: srf_trunoff  = 30
  integer(ik4) , parameter :: srf_ustar    = 31
  integer(ik4) , parameter :: srf_zo       = 32
  integer(ik4) , parameter :: srf_rhoa     = 33
  integer(ik4) , parameter :: srf_totcf    = 34
  integer(ik4) , parameter :: srf_wspd     = 35
  integer(ik4) , parameter :: srf_taux     = 36
  integer(ik4) , parameter :: srf_tauy     = 37
  integer(ik4) , parameter :: srf_psl      = 38
  integer(ik4) , parameter :: srf_evpot    = 39
  integer(ik4) , parameter :: srf_pcpmax   = 40
  integer(ik4) , parameter :: srf_twetb    = 41
  integer(ik4) , parameter :: srf_snow     = 42
  integer(ik4) , parameter :: srf_hail     = 43
  integer(ik4) , parameter :: srf_grau     = 44
  integer(ik4) , parameter :: srf_tprw     = 45
  integer(ik4) , parameter :: srf_cape     = 46
  integer(ik4) , parameter :: srf_cin      = 47
  integer(ik4) , parameter :: srf_li       = 48
  integer(ik4) , parameter :: srf_mrsos    = 49

  integer(ik4) , parameter :: srf_u10m   = 1
  integer(ik4) , parameter :: srf_v10m   = 2
  integer(ik4) , parameter :: srf_t2m    = 3
  integer(ik4) , parameter :: srf_q2m    = 4
  integer(ik4) , parameter :: srf_rh2m   = 5
  integer(ik4) , parameter :: srf_smw    = 6
  integer(ik4) , parameter :: srf_tsoi   = 7
  integer(ik4) , parameter :: srf_ua50   = 8
  integer(ik4) , parameter :: srf_va50   = 9
  integer(ik4) , parameter :: srf_ta50   = 10
  integer(ik4) , parameter :: srf_hus50  = 11
  integer(ik4) , parameter :: srf_ua100  = 12
  integer(ik4) , parameter :: srf_va100  = 13
  integer(ik4) , parameter :: srf_ua150  = 14
  integer(ik4) , parameter :: srf_va150  = 15

  integer(ik4) , parameter :: sts_xlon    = 1
  integer(ik4) , parameter :: sts_xlat    = 2
  integer(ik4) , parameter :: sts_mask    = 3
  integer(ik4) , parameter :: sts_topo    = 4
  integer(ik4) , parameter :: sts_area    = 5
  integer(ik4) , parameter :: sts_ps      = 6
  integer(ik4) , parameter :: sts_tgmax   = 7
  integer(ik4) , parameter :: sts_tgmin   = 8
  integer(ik4) , parameter :: sts_pcpmax  = 9
  integer(ik4) , parameter :: sts_pcpavg  = 10
  integer(ik4) , parameter :: sts_sund    = 11
  integer(ik4) , parameter :: sts_psmin   = 12
  integer(ik4) , parameter :: sts_psavg   = 13
  integer(ik4) , parameter :: sts_srunoff = 14
  integer(ik4) , parameter :: sts_trunoff = 15
  integer(ik4) , parameter :: sts_wsgsmax = 16

  integer(ik4) , parameter :: sts_t2max  = 1
  integer(ik4) , parameter :: sts_t2min  = 2
  integer(ik4) , parameter :: sts_t2avg  = 3
  integer(ik4) , parameter :: sts_w10max = 4

  integer(ik4) , parameter :: sub_xlon    = 1
  integer(ik4) , parameter :: sub_xlat    = 2
  integer(ik4) , parameter :: sub_mask    = 3
  integer(ik4) , parameter :: sub_topo    = 4
  integer(ik4) , parameter :: sub_area    = 5
  integer(ik4) , parameter :: sub_ps      = 6
  integer(ik4) , parameter :: sub_uvdrag  = 7
  integer(ik4) , parameter :: sub_tg      = 8
  integer(ik4) , parameter :: sub_tlef    = 9
  integer(ik4) , parameter :: sub_evp     = 10
  integer(ik4) , parameter :: sub_scv     = 11
  integer(ik4) , parameter :: sub_sena    = 12
  integer(ik4) , parameter :: sub_srunoff = 13
  integer(ik4) , parameter :: sub_trunoff = 14

  integer(ik4) , parameter :: sub_u10m   = 1
  integer(ik4) , parameter :: sub_v10m   = 2
  integer(ik4) , parameter :: sub_t2m    = 3
  integer(ik4) , parameter :: sub_q2m    = 4
  integer(ik4) , parameter :: sub_smw    = 5

  integer(ik4) , parameter :: rad_xlon   = 1
  integer(ik4) , parameter :: rad_xlat   = 2
  integer(ik4) , parameter :: rad_mask   = 3
  integer(ik4) , parameter :: rad_topo   = 4
  integer(ik4) , parameter :: rad_area   = 5
  integer(ik4) , parameter :: rad_ps     = 6
  integer(ik4) , parameter :: rad_p0     = 7
  integer(ik4) , parameter :: rad_frsa   = 8
  integer(ik4) , parameter :: rad_frla   = 9
  integer(ik4) , parameter :: rad_clrst  = 10
  integer(ik4) , parameter :: rad_clrss  = 11
  integer(ik4) , parameter :: rad_clrlt  = 12
  integer(ik4) , parameter :: rad_clrls  = 13
  integer(ik4) , parameter :: rad_solin  = 14
  integer(ik4) , parameter :: rad_solout = 15
  integer(ik4) , parameter :: rad_totwv  = 16
  integer(ik4) , parameter :: rad_totcl  = 17
  integer(ik4) , parameter :: rad_totci  = 18
  integer(ik4) , parameter :: rad_lwout  = 19
  integer(ik4) , parameter :: rad_higcl  = 20
  integer(ik4) , parameter :: rad_midcl  = 21
  integer(ik4) , parameter :: rad_lowcl  = 22

  integer(ik4) , parameter :: rad_pp     = 1
  integer(ik4) , parameter :: rad_pai    = 2
  integer(ik4) , parameter :: rad_cld    = 3
  integer(ik4) , parameter :: rad_clwp   = 4
  integer(ik4) , parameter :: rad_qrs    = 5
  integer(ik4) , parameter :: rad_qrl    = 6
  integer(ik4) , parameter :: rad_o3     = 7

  integer(ik4) , parameter :: rad_taucl  = 1
  integer(ik4) , parameter :: rad_tauci  = 2

  integer(ik4) , parameter :: lak_xlon   = 1
  integer(ik4) , parameter :: lak_xlat   = 2
  integer(ik4) , parameter :: lak_mask   = 3
  integer(ik4) , parameter :: lak_topo   = 4
  integer(ik4) , parameter :: lak_area   = 5
  integer(ik4) , parameter :: lak_ps     = 6
  integer(ik4) , parameter :: lak_tg     = 7
  integer(ik4) , parameter :: lak_tpr    = 8
  integer(ik4) , parameter :: lak_scv    = 9
  integer(ik4) , parameter :: lak_sena   = 10
  integer(ik4) , parameter :: lak_flw    = 11
  integer(ik4) , parameter :: lak_fsw    = 12
  integer(ik4) , parameter :: lak_fld    = 13
  integer(ik4) , parameter :: lak_sina   = 14
  integer(ik4) , parameter :: lak_aldirs = 15
  integer(ik4) , parameter :: lak_aldifs = 16
  integer(ik4) , parameter :: lak_evp    = 17
  integer(ik4) , parameter :: lak_ice    = 18

  integer(ik4) , parameter :: lak_tlake  = 1

  integer(ik4) , parameter :: opt_xlon     = 1
  integer(ik4) , parameter :: opt_xlat     = 2
  integer(ik4) , parameter :: opt_mask     = 3
  integer(ik4) , parameter :: opt_topo     = 4
  integer(ik4) , parameter :: opt_area     = 5
  integer(ik4) , parameter :: opt_ps       = 6
  integer(ik4) , parameter :: opt_p0       = 7
  integer(ik4) , parameter :: opt_acstoarf = 8
  integer(ik4) , parameter :: opt_acstsrrf = 9
  integer(ik4) , parameter :: opt_acstalrf = 10
  integer(ik4) , parameter :: opt_acssrlrf = 11
  integer(ik4) , parameter :: opt_aod      = 12
  integer(ik4) , parameter :: opt_aastoarf = 13
  integer(ik4) , parameter :: opt_aastsrrf = 14
  integer(ik4) , parameter :: opt_aastalrf = 15
  integer(ik4) , parameter :: opt_aassrlrf = 16

  integer(ik4) , parameter :: opt_pp       = 1
  integer(ik4) , parameter :: opt_pai      = 2
  integer(ik4) , parameter :: opt_aext8    = 3
  integer(ik4) , parameter :: opt_assa8    = 4
  integer(ik4) , parameter :: opt_agfu8    = 5
  integer(ik4) , parameter :: opt_deltaz   = 6
  integer(ik4) , parameter :: opt_ncon     = 7
  integer(ik4) , parameter :: opt_surf     = 8

  integer(ik4) , parameter :: che_xlon     = 1
  integer(ik4) , parameter :: che_xlat     = 2
  integer(ik4) , parameter :: che_mask     = 3
  integer(ik4) , parameter :: che_topo     = 4
  integer(ik4) , parameter :: che_area     = 5
  integer(ik4) , parameter :: che_ps       = 6
  integer(ik4) , parameter :: che_p0       = 7
  integer(ik4) , parameter :: che_wdrflx   = 8
  integer(ik4) , parameter :: che_wdcflx   = 9
  integer(ik4) , parameter :: che_ddflx    = 10
  integer(ik4) , parameter :: che_emflx    = 11
  integer(ik4) , parameter :: che_ddvel    = 12
  integer(ik4) , parameter :: che_burden   = 13
  integer(ik4) , parameter :: che_pblten   = 14

  integer(ik4) , parameter :: che_pp       = 1
  integer(ik4) , parameter :: che_pai      = 2
  integer(ik4) , parameter :: che_mixrat   = 3
  integer(ik4) , parameter :: che_cheten   = 4
  integer(ik4) , parameter :: che_advhten  = 5
  integer(ik4) , parameter :: che_advvten  = 6
  integer(ik4) , parameter :: che_difhten  = 7
  integer(ik4) , parameter :: che_cuten    = 8
  integer(ik4) , parameter :: che_tuten    = 9
  integer(ik4) , parameter :: che_raiten   = 10
  integer(ik4) , parameter :: che_wasten   = 11
  integer(ik4) , parameter :: che_bdyten   = 12
  integer(ik4) , parameter :: che_sedten   = 13
  integer(ik4) , parameter :: che_emten    = 14
  integer(ik4) , parameter :: che_chgact   = 15
  integer(ik4) , parameter :: che_ncon     = 16
  integer(ik4) , parameter :: che_airden   = 17

  integer(ik4) , parameter :: slab_xlon    = 1
  integer(ik4) , parameter :: slab_xlat    = 2
  integer(ik4) , parameter :: slab_mask    = 3
  integer(ik4) , parameter :: slab_topo    = 4
  integer(ik4) , parameter :: slab_area    = 5
  integer(ik4) , parameter :: slab_ps      = 6

  integer(ik4) , public , parameter :: slab_qflx    = 1

  real(rkx) , pointer , dimension(:,:) :: io2d , io2dsg
  real(rkx) , pointer , dimension(:,:,:) :: io3d , io3dsg
  real(rkx) , pointer , dimension(:,:,:,:) :: io4d

  interface setup_var
    module procedure setup_var_2d
    module procedure setup_var_3d
    module procedure setup_var_4d
  end interface setup_var

  interface writevar_output_stream
    module procedure writevar2d_output_stream
    module procedure writevar3d_output_stream
  end interface

  contains

  subroutine init_output_streams(lparallel)
    implicit none
    logical , intent(in) :: lparallel
    integer(ik4) :: nstream , i , itr , vcount , kkz , n4dd
    type(varspan) :: vsize
    logical , dimension(natm2dvars) :: enable_atm2d_vars
    logical , dimension(natm3dvars) :: enable_atm3d_vars
    logical , dimension(nsrf2dvars) :: enable_srf2d_vars
    logical , dimension(nsrf3dvars) :: enable_srf3d_vars
    logical , dimension(nsts2dvars) :: enable_sts2d_vars
    logical , dimension(nsts3dvars) :: enable_sts3d_vars
    logical , dimension(nsub2dvars) :: enable_sub2d_vars
    logical , dimension(nsub3dvars) :: enable_sub3d_vars
    logical , dimension(nlak2dvars) :: enable_lak2d_vars
    logical , dimension(nlak3dvars) :: enable_lak3d_vars
    logical , dimension(nrad2dvars) :: enable_rad2d_vars
    logical , dimension(nrad3dvars) :: enable_rad3d_vars
    logical , dimension(nrad4dvars) :: enable_rad4d_vars
    logical , dimension(nopt2dvars) :: enable_opt2d_vars
    logical , dimension(nopt3dvars) :: enable_opt3d_vars
    logical , dimension(nche2dvars) :: enable_che2d_vars
    logical , dimension(nche3dvars) :: enable_che3d_vars

    integer(ik4) :: global_out_jstart , global_out_jend
    integer(ik4) :: global_out_istart , global_out_iend

    parallel_out = lparallel

    global_out_jstart = 1
    global_out_istart = 1
    if ( ma%bandflag ) then
      ! No boundary on east-west direction
      global_out_jend = jx-1
    else
      global_out_jend = jx-3
    end if
    if ( ma%crmflag ) then
      ! No boundary on North-South direction
      global_out_iend = iy - 1
    else
      global_out_iend = iy - 3
    end if

    nstream = 0

    if ( ifcordex ) then
      if ( myid == 0 ) then
        write(stdout, *) 'Restrict outout to CORDEX variables'
      end if
      ! Set all to false to start with
      enable_atm_vars(:) = .false.
      enable_srf_vars(:) = .false.
      enable_sts_vars(:) = .false.
      enable_rad_vars(:) = .false.
      ! enable basic geolocation + vertical coord variables
      enable_atm_vars(1:nbase) = .true.
      enable_atm_vars(atm_mrso) = .true.
<<<<<<< HEAD
=======
      enable_atm_vars(atm_tgb) = .true.
>>>>>>> 8527a575
      enable_atm_vars(natm2dvars+atm_u) = .true.
      enable_atm_vars(natm2dvars+atm_v) = .true.
      enable_atm_vars(natm2dvars+atm_w) = .true.
      enable_atm_vars(natm2dvars+atm_t) = .true.
      enable_atm_vars(natm2dvars+atm_qv) = .true.
      if ( idynamic == 2 ) then
        enable_atm_vars(atm_p0) = .true.
        enable_atm_vars(natm2dvars+atm_p0) = .true.
      else if ( idynamic == 3 ) then
        enable_atm_vars(natm2dvars+atm_pai) = .true.
      end if
      enable_atm_vars(natm2dvars+atm_tsoil) = .true.
      enable_atm_vars(natm2dvars+atm_smw) = .true.

      enable_srf_vars(1:nbase) = .true.
      enable_srf_vars(srf_tg) = .true.
      enable_srf_vars(srf_tpr) = .true.
      enable_srf_vars(srf_evp) = .true.
      enable_srf_vars(srf_scv) = .true.
      enable_srf_vars(srf_sena) = .true.
      enable_srf_vars(srf_lena) = .true.
      enable_srf_vars(srf_flw) = .true.
      enable_srf_vars(srf_fsw) = .true.
      enable_srf_vars(srf_uflw) = .true.
      enable_srf_vars(srf_ufsw) = .true.
      enable_srf_vars(srf_fld) = .true.
      enable_srf_vars(srf_sina) = .true.
      enable_srf_vars(srf_prcv) = .true.
      enable_srf_vars(srf_zpbl) = .true.
      enable_srf_vars(srf_sund) = .true.
      enable_srf_vars(srf_snowmelt) = .true.
      enable_srf_vars(srf_srunoff) = .true.
      enable_srf_vars(srf_trunoff) = .true.
      enable_srf_vars(srf_zo) = .true.
      enable_srf_vars(srf_totcf) = .true.
      enable_srf_vars(srf_wspd) = .true.
      enable_srf_vars(srf_taux) = .true.
      enable_srf_vars(srf_tauy) = .true.
      enable_srf_vars(srf_psl) = .true.
      enable_srf_vars(srf_evpot) = .true.
      enable_srf_vars(srf_pcpmax) = .true.
      enable_srf_vars(srf_snow) = .true.
      enable_srf_vars(srf_grau) = .true.
      enable_srf_vars(srf_tprw) = .true.
      enable_srf_vars(srf_cape) = .true.
      enable_srf_vars(srf_cin) = .true.
      enable_srf_vars(srf_li) = .true.
      enable_srf_vars(srf_mrsos) = .true.
      enable_srf_vars(nsrf2dvars+srf_u10m) = .true.
      enable_srf_vars(nsrf2dvars+srf_v10m) = .true.
      enable_srf_vars(nsrf2dvars+srf_t2m) = .true.
      enable_srf_vars(nsrf2dvars+srf_q2m) = .true.
      enable_srf_vars(nsrf2dvars+srf_rh2m) = .true.
      enable_srf_vars(nsrf2dvars+srf_ua50) = .true.
      enable_srf_vars(nsrf2dvars+srf_va50) = .true.
      enable_srf_vars(nsrf2dvars+srf_ta50) = .true.
      enable_srf_vars(nsrf2dvars+srf_hus50) = .true.
      enable_srf_vars(nsrf2dvars+srf_ua100) = .true.
      enable_srf_vars(nsrf2dvars+srf_va100) = .true.
      enable_srf_vars(nsrf2dvars+srf_ua150) = .true.
      enable_srf_vars(nsrf2dvars+srf_va150) = .true.

      enable_sts_vars(1:nbase) = .true.
      enable_sts_vars(sts_pcpmax) = .true.
      enable_sts_vars(sts_pcpavg) = .true.
      enable_sts_vars(sts_psmin) = .true.
      enable_sts_vars(sts_psavg) = .true.
      enable_sts_vars(sts_sund) = .true.
      enable_sts_vars(sts_wsgsmax) = .true.
      enable_sts_vars(nsts2dvars+sts_t2max) = .true.
      enable_sts_vars(nsts2dvars+sts_t2min) = .true.
      enable_sts_vars(nsts2dvars+sts_t2avg) = .true.
      enable_sts_vars(nsts2dvars+sts_w10max) = .true.

      enable_rad_vars(1:nbase) = .true.
      if ( idynamic == 2 ) then
        enable_rad_vars(rad_p0) = .true.
        enable_rad_vars(nrad2dvars+rad_p0) = .true.
      else if ( idynamic == 3 ) then
        enable_rad_vars(nrad2dvars+rad_pai) = .true.
      end if
      enable_rad_vars(rad_frsa) = .true.
      enable_rad_vars(rad_frla) = .true.
      enable_rad_vars(rad_solin) = .true.
      enable_rad_vars(rad_solout) = .true.
      enable_rad_vars(rad_totcl) = .true.
      enable_rad_vars(rad_totci) = .true.
      enable_rad_vars(rad_lwout) = .true.
      enable_rad_vars(rad_higcl) = .true.
      enable_rad_vars(rad_midcl) = .true.
      enable_rad_vars(rad_lowcl) = .true.
    end if

    if ( ifatm ) then
      nstream = nstream+1
      atm_stream = nstream
    end if
    if ( ifshf ) then
      nstream = nstream+1
      shf_stream = nstream
    end if
    if ( ifsrf ) then
      nstream = nstream+1
      srf_stream = nstream
    end if
    if ( ifsts ) then
      nstream = nstream+1
      sts_stream = nstream
    end if
    if ( ifsub ) then
      nstream = nstream+1
      sub_stream = nstream
    end if
    if ( iflak ) then
      nstream = nstream+1
      lak_stream = nstream
    end if
    if ( ifrad ) then
      nstream = nstream+1
      rad_stream = nstream
    end if
    if ( ifchem ) then
      nstream = nstream+1
      che_stream = nstream
    end if
    if ( ifopt .and. &
      ((ichem == 1 .and. iaerosol == 1) .or. &
       iclimaaer > 0) ) then
      nstream = nstream+1
      opt_stream = nstream
    end if
    if ( ifslaboc ) then
      nstream = nstream+1
      slaboc_stream = nstream
    end if

    maxstreams = nstream
    allocate(outstream(maxstreams))

#ifdef DEBUG
    if ( myid == italk) &
      write(ndebug,*) 'Enabling ',nstream,' output file streams'
#endif

    enabled_stream_loop: &
    do nstream = 1 , maxstreams

      vsize%j1 = jci1
      vsize%j2 = jci2
      vsize%i1 = ici1
      vsize%i2 = ici2
      vsize%k1 = 1
      vsize%n1 = 1
      vsize%n2 = 4

      outstream(nstream)%opar%l_sync = lsync

      if ( nstream == atm_stream ) then

        allocate(v2dvar_atm(natm2dvars))
        allocate(v3dvar_atm(natm3dvars))
        enable_atm2d_vars = enable_atm_vars(1:natm2dvars)
        enable_atm3d_vars = enable_atm_vars(natm2dvars+1:natmvars)

        ! This variables are always present

        call setup_common_vars(vsize,v2dvar_atm,atm_xlon, &
                  atm_xlat,atm_topo,atm_mask,atm_area,atm_ps,atm_p0)
        if ( idynamic /= 2 ) enable_atm2d_vars(atm_p0) = .false.

        ! The following may be enabled/disabled

        if ( idiag > 0 .or. icosp == 1 ) then
          if ( enable_atm2d_vars(atm_tpr) ) then
            call setup_var(v2dvar_atm,atm_tpr,vsize,'pr','kg m-2 s-1', &
              'Precipitation','precipitation_flux',.true., &
              'time: mean')
            atm_tpr_out => v2dvar_atm(atm_tpr)%rval
          end if
        else
          enable_atm2d_vars(atm_tpr) = .false.
        end if
        if ( enable_atm2d_vars(atm_tgb) ) then
          call setup_var(v2dvar_atm,atm_tgb,vsize,'ts','K', &
            'Surface Temperature','surface_temperature',.true.)
          atm_tgb_out => v2dvar_atm(atm_tgb)%rval
        end if
        if ( enable_atm2d_vars(atm_mrso) ) then
          call setup_var(v2dvar_atm,atm_mrso,vsize,'mrso','kg m-2', &
            'Total Soil Moisture Content', &
            'mass_content_of_water_in_soil', &
            .true.,'time: point',l_fill=.true.)
          atm_mrso_out => v2dvar_atm(atm_mrso)%rval
        end if
        vsize%k2 = kz
        if ( enable_atm3d_vars(atm_u) ) then
          if ( uvrotate ) then
            call setup_var(v3dvar_atm,atm_u,vsize,'ua','m s-1', &
              'Eastward Wind','eastward_wind',.true.)
          else
            call setup_var(v3dvar_atm,atm_u,vsize,'ua','m s-1', &
              'Grid Eastward Wind','grid_eastward_wind',.true.)
          end if
          atm_u_out => v3dvar_atm(atm_u)%rval
        end if
        if ( enable_atm3d_vars(atm_v) ) then
          if ( uvrotate ) then
            call setup_var(v3dvar_atm,atm_v,vsize,'va','m s-1', &
              'Northward Wind','northward_wind',.true.)
          else
            call setup_var(v3dvar_atm,atm_v,vsize,'va','m s-1', &
              'Grid Northward Wind','grid_northward_wind',.true.)
          end if
          atm_v_out => v3dvar_atm(atm_v)%rval
        end if
        if ( enable_atm3d_vars(atm_t) ) then
          call setup_var(v3dvar_atm,atm_t,vsize,'ta','K', &
            'Air Temperature','air_temperature',.true.)
          atm_t_out => v3dvar_atm(atm_t)%rval
        end if
        if ( idynamic == 1 ) then
          if ( enable_atm3d_vars(atm_omega) ) then
            call setup_var(v3dvar_atm,atm_omega,vsize,'omega','hPa s-1', &
              'Pressure Velocity','lagrangian_tendency_of_air_pressure',.true.)
            atm_omega_out => v3dvar_atm(atm_omega)%rval
          end if
          enable_atm3d_vars(atm_w) = .false.
          enable_atm3d_vars(atm_pp) = .false.
          enable_atm3d_vars(atm_pai) = .false.
        else if ( idynamic == 2 ) then
          if ( enable_atm3d_vars(atm_w) ) then
            call setup_var(v3dvar_atm,atm_w,vsize,'wa','m s-1', &
              'Vertical Component of Wind','upward_wind',.true.)
            atm_w_out => v3dvar_atm(atm_w)%rval
          end if
          if ( enable_atm3d_vars(atm_pp) ) then
            call setup_var(v3dvar_atm,atm_pp,vsize,'ppa','Pa', &
              'Pressure Perturbation', &
              'difference_of_air_pressure_from_model_reference',.true.)
            atm_pp_out => v3dvar_atm(atm_pp)%rval
          end if
          enable_atm3d_vars(atm_omega) = .false.
          enable_atm3d_vars(atm_pai) = .false.
        else
          if ( enable_atm3d_vars(atm_w) ) then
            call setup_var(v3dvar_atm,atm_w,vsize,'wa','m s-1', &
              'Vertical Component of Wind','upward_wind',.true.)
            atm_w_out => v3dvar_atm(atm_w)%rval
          end if
          if ( enable_atm3d_vars(atm_pai) ) then
            call setup_var(v3dvar_atm,atm_pai,vsize,'pai','1', &
              'Exner function','dimensionless_exner_function',.true.)
            atm_pai_out => v3dvar_atm(atm_pai)%rval
          end if
          enable_atm3d_vars(atm_pp) = .false.
          enable_atm3d_vars(atm_omega) = .false.
        end if
        if ( enable_atm3d_vars(atm_qv) ) then
          call setup_var(v3dvar_atm,atm_qv,vsize,'hus','kg kg-1', &
            'Specific Humidity','specific_humidity',.true.)
          atm_qv_out => v3dvar_atm(atm_qv)%rval
        end if
        if ( enable_atm3d_vars(atm_qc) ) then
          call setup_var(v3dvar_atm,atm_qc,vsize,'clw','kg kg-1', &
            'Mass Fraction of Cloud Liquid Water', &
            'mass_fraction_of_cloud_liquid_water_in_air',.true.)
          atm_qc_out => v3dvar_atm(atm_qc)%rval
        end if
        if ( enable_atm3d_vars(atm_rh) ) then
          call setup_var(v3dvar_atm,atm_rh,vsize,'rh','%', &
            'Relative Humidity', &
            'relative_humidity',.true.)
          atm_rh_out => v3dvar_atm(atm_rh)%rval
        end if
        if ( ichem == 1 .and. iaerosol == 1 .and. iindirect == 2 ) then
          if ( enable_atm3d_vars(atm_ccnnum) ) then
            call setup_var(v3dvar_atm,atm_ccnnum,vsize, &
               'ccnnum','1/cm^3','Cloud Condensation Nuclei', &
               'cloud_condensation_nuclei',.true.)
            atm_ccnnum_out => v3dvar_atm(atm_ccnnum)%rval
          end if
        else
          enable_atm3d_vars(atm_ccnnum) = .false.
        end if
        if ( idiag > 0 .and. &
             ichem == 1 .and. iaerosol == 1 .and. iindirect == 2 ) then
          if ( enable_atm3d_vars(atm_qcrit) ) then
            call setup_var(v3dvar_atm,atm_qcrit,vsize, &
              'qcrit','Kg kg-1','Critical water mixing ratio', &
              'critical_water_mixing_ratio',.true.)
            atm_qcrit_out => v3dvar_atm(atm_qcrit)%rval
          end if
          if ( enable_atm3d_vars(atm_qincl) ) then
            call setup_var(v3dvar_atm,atm_qincl,vsize, &
              'qincl','kg kg-1','Water mixing ratio in cloud', &
              'water_mixing_ratio_in_cloud',.true.)
            atm_qincl_out => v3dvar_atm(atm_qincl)%rval
          end if
          if ( enable_atm3d_vars(atm_autoconvr) ) then
            call setup_var(v3dvar_atm,atm_autoconvr,vsize, &
              'autoconvr','kg kg-1 s-1','Autoconversion rate', &
              'autoconversion_rate',.true.)
            atm_autoconvr_out => v3dvar_atm(atm_autoconvr)%rval
          end if
        else
          enable_atm3d_vars(atm_qcrit) = .false.
          enable_atm3d_vars(atm_qincl) = .false.
          enable_atm3d_vars(atm_autoconvr) = .false.
        end if
        if ( ipptls > 1 ) then
          if ( enable_atm3d_vars(atm_qi) ) then
            call setup_var(v3dvar_atm,atm_qi,vsize,'cli','kg kg-1', &
              'Mass Fraction of Ice', &
              'mass_fraction_of_cloud_ice_in_air',.true.)
            atm_qi_out => v3dvar_atm(atm_qi)%rval
          end if
          if ( icosp == 1 .or. idiag > 0 .or. irceideal == 1 ) then
            if ( enable_atm3d_vars(atm_qr) ) then
              call setup_var(v3dvar_atm,atm_qr,vsize,'clr','kg kg-1', &
                'Mass Fraction of Rain', &
                'mass_fraction_of_rain',.true.)
              atm_qr_out => v3dvar_atm(atm_qr)%rval
            end if
            if ( enable_atm3d_vars(atm_qs) ) then
              call setup_var(v3dvar_atm,atm_qs,vsize,'cls','kg kg-1', &
                'Mass Fraction of Snow', &
                'mass_fraction_of_snow_in_air',.true.)
              atm_qs_out => v3dvar_atm(atm_qs)%rval
            end if
            if ( ipptls > 3 ) then
              if ( enable_atm3d_vars(atm_qg) ) then
                call setup_var(v3dvar_atm,atm_qg,vsize,'gra','kg kg-1', &
                  'Mass Fraction of Graupel', &
                  'mass_fraction_of_graupel',.true.)
                atm_qg_out => v3dvar_atm(atm_qg)%rval
              end if
              if ( enable_atm3d_vars(atm_qh) ) then
                call setup_var(v3dvar_atm,atm_qh,vsize,'hail','kg kg-1', &
                  'Mass Fraction of Hail', &
                  'mass_fraction_of_hail_in_air',.true.)
                atm_qh_out => v3dvar_atm(atm_qh)%rval
              end if
            else
              enable_atm3d_vars(atm_qg) = .false.
              enable_atm3d_vars(atm_qh) = .false.
            end if
          else
            enable_atm3d_vars(atm_qr) = .false.
            enable_atm3d_vars(atm_qs) = .false.
            enable_atm3d_vars(atm_qg) = .false.
            enable_atm3d_vars(atm_qh) = .false.
          end if
        else
          enable_atm3d_vars(atm_qi) = .false.
          enable_atm3d_vars(atm_qr) = .false.
          enable_atm3d_vars(atm_qs) = .false.
          enable_atm3d_vars(atm_qg) = .false.
          enable_atm3d_vars(atm_qh) = .false.
        end if
        if ( ipptls == 2 ) then
          if ( any(icup == 5) .and. icosp == 1 ) then
            if ( enable_atm3d_vars(atm_q_detr) ) then
              call setup_var(v3dvar_atm,atm_q_detr,vsize,'qdetr','kg/m^2', &
                'Detrainment', 'detrainment',.true.)
              atm_q_detr_out => v3dvar_atm(atm_q_detr)%rval
            end if
          else
            enable_atm3d_vars(atm_q_detr) = .false.
          end if
          if ( idiag > 0) then
            if ( enable_atm3d_vars(atm_rainls) ) then
              call setup_var(v3dvar_atm,atm_rainls,vsize, &
                 'rainls','kg m-2 s-1', &
                 'Large Scale Precipitation at Each Level', &
                 'large_scale_precipitation',.true.)
              atm_rainls_out => v3dvar_atm(atm_rainls)%rval
            end if
            if ( any(icup == 5) ) then
              if ( enable_atm3d_vars(atm_raincc) ) then
                call setup_var(v3dvar_atm,atm_raincc,vsize, &
                  'raincc','kg m-2 s-1', &
                  'Convective Precipitation at Each Level', &
                  'convective_precipitation',.true.)
                atm_raincc_out => v3dvar_atm(atm_raincc)%rval
              end if
            else
              enable_atm3d_vars(atm_raincc) = .false.
            end if
          else
            enable_atm3d_vars(atm_rainls) = .false.
            enable_atm3d_vars(atm_raincc) = .false.
          end if
#ifdef DEBUG
          if ( stats ) then
            ! stats variables
            if ( enable_atm3d_vars(atm_stats_supw) ) then
              call setup_var(v3dvar_atm,atm_stats_supw,vsize,'st_supw','', &
              '','',.true.)
              atm_stats_supw_out => v3dvar_atm(atm_stats_supw)%rval
            end if
            if ( enable_atm3d_vars(atm_stats_supc) ) then
              call setup_var(v3dvar_atm,atm_stats_supc,vsize,'st_supc','', &
              '','',.true.)
              atm_stats_supc_out => v3dvar_atm(atm_stats_supc)%rval
            end if
            if ( enable_atm3d_vars(atm_stats_detw) ) then
              call setup_var(v3dvar_atm,atm_stats_detw,vsize,'st_detw','', &
              '','',.true.)
              atm_stats_detw_out => v3dvar_atm(atm_stats_detw)%rval
            end if
            if ( enable_atm3d_vars(atm_stats_detc) ) then
              call setup_var(v3dvar_atm,atm_stats_detc,vsize,'st_detc','', &
              '','',.true.)
              atm_stats_detc_out => v3dvar_atm(atm_stats_detc)%rval
            end if
            if ( enable_atm3d_vars(atm_stats_erow) ) then
              call setup_var(v3dvar_atm,atm_stats_erow,vsize,'st_erow','', &
              '','',.true.)
              atm_stats_erow_out => v3dvar_atm(atm_stats_erow)%rval
            end if
            if ( enable_atm3d_vars(atm_stats_eroc) ) then
              call setup_var(v3dvar_atm,atm_stats_eroc,vsize,'st_eroc','', &
              '','',.true.)
              atm_stats_eroc_out => v3dvar_atm(atm_stats_eroc)%rval
            end if
            if ( enable_atm3d_vars(atm_stats_evw) )  then
              call setup_var(v3dvar_atm,atm_stats_evw,vsize,'st_evw','', &
              '','',.true.)
              atm_stats_evw_out => v3dvar_atm(atm_stats_evw)%rval
            end if
            if ( enable_atm3d_vars(atm_stats_evc) ) then
              call setup_var(v3dvar_atm,atm_stats_evc,vsize,'st_evc','', &
              '','',.true.)
              atm_stats_evc_out => v3dvar_atm(atm_stats_evc)%rval
            end if
            if ( enable_atm3d_vars(atm_stats_con1w) ) then
              call setup_var(v3dvar_atm,atm_stats_con1w,vsize,'st_con1w','', &
              '','',.true.)
              atm_stats_con1w_out => v3dvar_atm(atm_stats_con1w)%rval
            end if
            if ( enable_atm3d_vars(atm_stats_con1c) ) then
              call setup_var(v3dvar_atm,atm_stats_con1c,vsize,'st_con1c','', &
              '','',.true.)
              atm_stats_con1c_out => v3dvar_atm(atm_stats_con1c)%rval
            end if
            if ( enable_atm3d_vars(atm_stats_dep) ) then
              call setup_var(v3dvar_atm,atm_stats_dep,vsize,'st_dep','', &
              '','',.true.)
              atm_stats_dep_out => v3dvar_atm(atm_stats_dep)%rval
            end if
            if ( enable_atm3d_vars(atm_stats_melt) ) then
              call setup_var(v3dvar_atm,atm_stats_melt,vsize,'st_mlt','', &
              '','',.true.)
              atm_stats_melt_out=> v3dvar_atm(atm_stats_melt)%rval
            end if
            if ( enable_atm3d_vars(atm_stats_frz) ) then
              call setup_var(v3dvar_atm,atm_stats_frz,vsize,'st_frz','', &
              '','',.true.)
              atm_stats_frz_out=> v3dvar_atm(atm_stats_frz)%rval
            end if
            if ( enable_atm3d_vars(atm_stats_rainev) ) then
              call setup_var(v3dvar_atm,atm_stats_rainev,vsize,'st_ev_rn','', &
              '','',.true.)
              atm_stats_rainev_out=> v3dvar_atm(atm_stats_rainev)%rval
            end if
            if ( enable_atm3d_vars(atm_stats_snowev) ) then
              call setup_var(v3dvar_atm,atm_stats_snowev,vsize,'st_ev_sn','', &
              '','',.true.)
              atm_stats_snowev_out=> v3dvar_atm(atm_stats_snowev)%rval
            end if
            if ( enable_atm3d_vars(atm_stats_autocw) ) then
              call setup_var(v3dvar_atm,atm_stats_autocw,vsize,'st_au_rn','', &
              '','',.true.)
              atm_stats_autocw_out=> v3dvar_atm(atm_stats_autocw)%rval
            end if
            if ( enable_atm3d_vars(atm_stats_autocc) ) then
              call setup_var(v3dvar_atm,atm_stats_autocc,vsize,'st_au_sn','', &
              '','',.true.)
              atm_stats_autocc_out=> v3dvar_atm(atm_stats_autocc)%rval
            end if
          else !stats
            enable_atm3d_vars(atm_stats_supw:atm_stats_autocc) = .false.
          end if
#else
          enable_atm3d_vars(atm_stats_supw:atm_stats_autocc) = .false.
#endif
        else
          enable_atm3d_vars(atm_q_detr) = .false.
          enable_atm3d_vars(atm_rainls) = .false.
          enable_atm3d_vars(atm_raincc) = .false.
          enable_atm3d_vars(atm_stats_supw:atm_stats_autocc) = .false.
        end if

        if ( ibltyp == 2 .or. ibltyp == 4 ) then
          if ( enable_atm3d_vars(atm_tke) ) then
            call setup_var(v3dvar_atm,atm_tke,vsize,'tke','m2 s-2', &
              'Turbulent Kinetic Energy', &
              'specific_kinetic_energy_of_air', .true.)
            atm_tke_out => v3dvar_atm(atm_tke)%rval
          end if
        else
          enable_atm3d_vars(atm_tke) = .false.
        end if
        if ( ibltyp == 2 ) then
          if ( idiag > 0 ) then
            if ( enable_atm3d_vars(atm_kth) ) then
              call setup_var(v3dvar_atm,atm_kth,vsize,'kth','m2 s-1', &
                'Vertical Heat Turbulent Diffusivity', &
                'atmosphere_heat_diffusivity', .true.)
              atm_kth_out => v3dvar_atm(atm_kth)%rval
            end if
            if ( enable_atm3d_vars(atm_kzm) ) then
              call setup_var(v3dvar_atm,atm_kzm,vsize,'kzm','m2 s-1', &
                'Vertical Momentum Turbulent Diffusivity', &
                'atmosphere_momentum_diffusivity', .true.)
              atm_kzm_out => v3dvar_atm(atm_kzm)%rval
            end if
          else
            enable_atm3d_vars(atm_kth) = .false.
            enable_atm3d_vars(atm_kzm) = .false.
          end if
        else
          enable_atm3d_vars(atm_kth) = .false.
          enable_atm3d_vars(atm_kzm) = .false.
        end if

        if ( icosp > 0 ) then
          if ( enable_atm3d_vars(atm_zf) ) then
            call setup_var(v3dvar_atm,atm_zf,vsize,'zf','m', &
              'Height at Full Levels', &
              'height_full_levels',.true.)
            atm_zf_out => v3dvar_atm(atm_zf)%rval
          end if
          if ( enable_atm3d_vars(atm_zh) ) then
            call setup_var(v3dvar_atm,atm_zh,vsize,'zh','m', &
              'Height at Half Levels', &
              'height_half_levels',.true.)
            atm_zh_out => v3dvar_atm(atm_zh)%rval
          end if
          if ( enable_atm3d_vars(atm_pf) ) then
            call setup_var(v3dvar_atm,atm_pf,vsize,'pf','Pa', &
              'Pressure at Full Levels', &
              'pressure_full_levels',.true.)
            atm_pf_out => v3dvar_atm(atm_pf)%rval
          end if
          if ( enable_atm3d_vars(atm_ph) ) then
            call setup_var(v3dvar_atm,atm_ph,vsize,'ph','Pa', &
              'Pressure at Half Levels', &
              'pressure_half_levels',.true.)
            atm_ph_out => v3dvar_atm(atm_ph)%rval
          end if
        else
          enable_atm3d_vars(atm_zf) = .false.
          enable_atm3d_vars(atm_zh) = .false.
          enable_atm3d_vars(atm_pf) = .false.
          enable_atm3d_vars(atm_ph) = .false.
        end if

        if ( idiag > 0 ) then
          ! FAB : flag properly
          if ( enable_atm3d_vars(atm_tten_adh) ) then
            call setup_var(v3dvar_atm,atm_tten_adh,vsize,'ttenadh','K.s-1', &
             'Temperature tendency due to horizontal advection', &
             'temperature_tendency_due_to_horizontal_advection',.true.)
            atm_tten_adh_out => v3dvar_atm(atm_tten_adh)%rval
          end if
          if ( enable_atm3d_vars(atm_tten_adv) ) then
            call setup_var(v3dvar_atm,atm_tten_adv,vsize,'ttenadv','K.s-1', &
             'Temperature tendency due to vertical advection', &
             'temperature_tendency_due_to_vertical_advection',.true.)
            atm_tten_adv_out => v3dvar_atm(atm_tten_adv)%rval
          end if
          if ( enable_atm3d_vars(atm_tten_tbl) ) then
            call setup_var(v3dvar_atm,atm_tten_tbl,vsize,'ttentbl','K.s-1', &
             'Temperature tendency due to surface boundary layer', &
             'temperature_tendency_due_to_surface_boundary_layer',.true.)
            atm_tten_tbl_out => v3dvar_atm(atm_tten_tbl)%rval
          end if
          if ( enable_atm3d_vars(atm_tten_dif) ) then
            call setup_var(v3dvar_atm,atm_tten_dif,vsize,'ttendif','K.s-1', &
             'Temperature tendency due to diffusion', &
             'temperature_tendency_due_to_diffusion',.true.)
            atm_tten_dif_out => v3dvar_atm(atm_tten_dif)%rval
          end if
          if ( enable_atm3d_vars(atm_tten_bdy) ) then
            call setup_var(v3dvar_atm,atm_tten_bdy,vsize,'ttenbdy','K.s-1', &
             'Temperature tendency due to boundary conditions', &
             'temperature_tendency_due_to_boundary_conditions',.true.)
            atm_tten_bdy_out => v3dvar_atm(atm_tten_bdy)%rval
          end if
          if ( enable_atm3d_vars(atm_tten_con) ) then
            call setup_var(v3dvar_atm,atm_tten_con,vsize,'ttencon','K.s-1', &
             'Temperature tendency due to convection', &
             'temperature_tendency_due_to_convection',.true.)
            atm_tten_con_out => v3dvar_atm(atm_tten_con)%rval
          end if
          if ( enable_atm3d_vars(atm_tten_adi) ) then
            call setup_var(v3dvar_atm,atm_tten_adi,vsize,'ttenadi','K.s-1', &
             'Temperature tendency due to adiabatic', &
             'temperature_tendency_due_to_adiabatic',.true.)
            atm_tten_adi_out => v3dvar_atm(atm_tten_adi)%rval
          end if
          if ( enable_atm3d_vars(atm_tten_rad) ) then
            call setup_var(v3dvar_atm,atm_tten_rad,vsize,'ttenrad','K.s-1', &
             'Temperature tendency due to radiation heating', &
             'temperature_tendency_due_to_radiation_heating',.true.)
            atm_tten_rad_out => v3dvar_atm(atm_tten_rad)%rval
          end if
          if ( enable_atm3d_vars(atm_tten_lsc) ) then
            call setup_var(v3dvar_atm,atm_tten_lsc,vsize,'ttenlsc','K.s-1', &
             'Temperature tendency due to large scale latent heat exchange', &
             'temperature_tendency_due_to_large_scale_latent_heat_exchange', &
             .true.)
            atm_tten_lsc_out => v3dvar_atm(atm_tten_lsc)%rval
          end if
          if ( enable_atm3d_vars(atm_qten_adh) ) then
            call setup_var(v3dvar_atm,atm_qten_adh,vsize,'qtenadh','s-1', &
             'Mixing ratio tendency due to horizontal advection', &
             'mixing_ratio_tendency_due_to_horizontal_advection',.true.)
            atm_qten_adh_out => v3dvar_atm(atm_qten_adh)%rval
          end if
          if ( enable_atm3d_vars(atm_qten_adv) ) then
            call setup_var(v3dvar_atm,atm_qten_adv,vsize,'qtenadv','s-1', &
             'Mixing ratio tendency due to vertical advection', &
             'mixing_ratio_tendency_due_to_vertical_advection',.true.)
            atm_qten_adv_out => v3dvar_atm(atm_qten_adv)%rval
          end if
          if ( enable_atm3d_vars(atm_qten_tbl) ) then
            call setup_var(v3dvar_atm,atm_qten_tbl,vsize,'qtentbl','s-1', &
             'mixing_ratio_tendency_due_to_surface_boundary_layer', &
             'Mixing ratio tendency due to surface boundary layer',.true.)
            atm_qten_tbl_out => v3dvar_atm(atm_qten_tbl)%rval
          end if
          if ( enable_atm3d_vars(atm_qten_dif) ) then
            call setup_var(v3dvar_atm,atm_qten_dif,vsize,'qtendif','s-1', &
             'Mixing ratio tendency due to diffusion', &
             'mixing_ratio_tendency_due_to_diffusion',.true.)
            atm_qten_dif_out => v3dvar_atm(atm_qten_dif)%rval
          end if
          if ( enable_atm3d_vars(atm_qten_bdy) ) then
            call setup_var(v3dvar_atm,atm_qten_bdy,vsize,'qtenbdy','s-1', &
             'Mixing ratio tendency due to boundary conditions', &
             'mixing_ratio_tendency_due_to_boundary_conditions',.true.)
            atm_qten_bdy_out => v3dvar_atm(atm_qten_bdy)%rval
          end if
          if ( enable_atm3d_vars(atm_qten_con) ) then
            call setup_var(v3dvar_atm,atm_qten_con,vsize,'qtencon','s-1', &
             'Mixing ratio tendency due to convection', &
             'mixing_ratio_tendency_due_to_convection',.true.)
            atm_qten_con_out => v3dvar_atm(atm_qten_con)%rval
          end if
          if ( enable_atm3d_vars(atm_qten_adi) ) then
            call setup_var(v3dvar_atm,atm_qten_adi,vsize,'qtenadi','s-1', &
             'Mixing ratio tendency due to adiabatic', &
             'mixing_ratio_tendency_due_to_adiabatic',.true.)
            atm_qten_adi_out => v3dvar_atm(atm_qten_adi)%rval
          end if
          if ( enable_atm3d_vars(atm_qten_rad) ) then
            call setup_var(v3dvar_atm,atm_qten_rad,vsize,'qtenrad','s-1', &
             'Mixing ratio tendency due to radiation heating', &
             'mixing_ratio_tendency_due_to_radiation_heating',.true.)
            atm_qten_rad_out => v3dvar_atm(atm_qten_rad)%rval
          end if
          if ( enable_atm3d_vars(atm_qten_lsc) ) then
            call setup_var(v3dvar_atm,atm_qten_lsc,vsize,'qtenlsc','s-1', &
             'Mixing ratio tendency due to large scale latent heat exchange', &
             'mixing_ratio_tendency_due_to_large_scale_latent_heat_exchange', &
             .true.)
            atm_qten_lsc_out => v3dvar_atm(atm_qten_lsc)%rval
          end if
        else
          enable_atm3d_vars(atm_tten_adh:atm_qten_lsc) = .false.
        end if
        if ( ifcordex ) then
          vsize%k2 = num_soil_layers
          v3dvar_atm(atm_smw)%axis = 'xys'
          if ( enable_atm3d_vars(atm_smw) ) then
            call setup_var(v3dvar_atm,atm_smw,vsize,'mrsol','kg m-2', &
              'Total Water Content of Soil Layer', &
              'mass_content_of_water_in_soil_layer',.true.,l_fill=.true.)
            atm_smw_out => v3dvar_atm(atm_smw)%rval
          end if
#ifdef CLM45
          v3dvar_atm(atm_tsoil)%axis = 'xys'
          if ( enable_atm3d_vars(atm_tsoil) ) then
            call setup_var(v3dvar_atm,atm_tsoil,vsize,'tsl','K', &
              'Temperature of the Soil', &
              'soil_temperature',.true.,l_fill=.true.)
            atm_tsoil_out => v3dvar_atm(atm_tsoil)%rval
          end if
#else
          enable_atm3d_vars(atm_tsoil) = .false.
#endif
        else
          enable_atm3d_vars(atm_smw) = .false.
          enable_atm3d_vars(atm_tsoil) = .false.
        end if

        enable_atm_vars(1:natm2dvars) = enable_atm2d_vars
        enable_atm_vars(natm2dvars+1:natmvars) = enable_atm3d_vars
        outstream(atm_stream)%nvar = countvars(enable_atm_vars,natmvars)
        allocate(outstream(atm_stream)%ncvars%vlist(outstream(atm_stream)%nvar))
        outstream(atm_stream)%nfiles = 1
        allocate(outstream(atm_stream)%ncout(outstream(atm_stream)%nfiles))
        allocate(outstream(atm_stream)%cname_base(outstream(atm_stream)%nfiles))
        outstream(atm_stream)%cname_base(1) = 'ATM'

        vcount = 1
        do i = 1 , natm2dvars
          if ( enable_atm_vars(i) ) then
            outstream(atm_stream)%ncvars%vlist(vcount)%vp => v2dvar_atm(i)
            vcount = vcount + 1
          end if
        end do
        do i = 1 , natm3dvars
          if ( enable_atm_vars(i+natm2dvars) ) then
            outstream(atm_stream)%ncvars%vlist(vcount)%vp => v3dvar_atm(i)
            vcount = vcount + 1
          end if
        end do
        outstream(atm_stream)%jl1 = vsize%j1
        outstream(atm_stream)%jl2 = vsize%j2
        outstream(atm_stream)%il1 = vsize%i1
        outstream(atm_stream)%il2 = vsize%i2
        outstream(atm_stream)%jg1 = jout1
        outstream(atm_stream)%jg2 = jout2
        outstream(atm_stream)%ig1 = iout1
        outstream(atm_stream)%ig2 = iout2
      end if

      if ( nstream == shf_stream ) then

        allocate(v2dvar_shf(nshfvars))

        ! This variables are always present

        call setup_common_vars(vsize,v2dvar_shf,shf_xlon, &
                  shf_xlat,shf_topo,shf_mask,shf_area,shf_ps,-1)

        if ( enable_shf_vars(shf_pcpavg) ) then
          call setup_var(v2dvar_shf,shf_pcpavg,vsize,'pr','kg m-2 s-1', &
            'Precipitation','precipitation_flux',.true.,'time: mean')
          shf_pcpavg_out => v2dvar_shf(shf_pcpavg)%rval
        end if
        if ( enable_shf_vars(shf_pcpmax) ) then
          call setup_var(v2dvar_shf,shf_pcpmax,vsize,'prhmax','kg m-2 s-1', &
            'Maximum Hourly Precipitation Rate','precipitation_flux', &
            .true.,'time: maximum')
          shf_pcpmax_out => v2dvar_shf(shf_pcpmax)%rval
        end if
        if ( enable_shf_vars(shf_twetb) ) then
          call setup_var(v2dvar_shf,shf_twetb,vsize,'twetbmax','K', &
            'Wet bulb temperature','wet_bulb_temperature', &
            .true.,'time: maximum')
          shf_twetb_out => v2dvar_shf(shf_twetb)%rval
        end if
        if ( all(icup > 0) ) then
          if ( enable_shf_vars(shf_pcprcv) ) then
            call setup_var(v2dvar_shf,shf_pcprcv,vsize,'prc','kg m-2 s-1', &
               'Convective Precipitation','convective_precipitation_flux', &
               .true.,'time: mean')
            shf_pcprcv_out => v2dvar_shf(shf_pcprcv)%rval
          end if
        else
          enable_shf_vars(shf_pcprcv) = .false.
        end if

        outstream(shf_stream)%nvar = countvars(enable_shf_vars,nshfvars)
        allocate(outstream(shf_stream)%ncvars%vlist(outstream(shf_stream)%nvar))
        outstream(shf_stream)%nfiles = 1
        allocate(outstream(shf_stream)%ncout(outstream(shf_stream)%nfiles))
        allocate(outstream(shf_stream)%cname_base(outstream(shf_stream)%nfiles))
        outstream(shf_stream)%cname_base(1) = 'SHF'

        vcount = 1
        do i = 1 , nshfvars
          if ( enable_shf_vars(i) ) then
            outstream(shf_stream)%ncvars%vlist(vcount)%vp => v2dvar_shf(i)
            vcount = vcount + 1
          end if
        end do
        outstream(shf_stream)%jl1 = vsize%j1
        outstream(shf_stream)%jl2 = vsize%j2
        outstream(shf_stream)%il1 = vsize%i1
        outstream(shf_stream)%il2 = vsize%i2
        outstream(shf_stream)%jg1 = jout1
        outstream(shf_stream)%jg2 = jout2
        outstream(shf_stream)%ig1 = iout1
        outstream(shf_stream)%ig2 = iout2
      end if

      if ( nstream == srf_stream ) then

        allocate(v2dvar_srf(nsrf2dvars))
        allocate(v3dvar_srf(nsrf3dvars))
        enable_srf2d_vars = enable_srf_vars(1:nsrf2dvars)
        enable_srf3d_vars = enable_srf_vars(nsrf2dvars+1:nsrfvars)

        ! This variables are always present

        call setup_common_vars(vsize,v2dvar_srf,srf_xlon, &
                  srf_xlat,srf_topo,srf_mask,srf_area,srf_ps,-1)

        ! The following may be enabled/disabled

        if ( enable_srf2d_vars(srf_uvdrag) ) then
          call setup_var(v2dvar_srf,srf_uvdrag,vsize,'tau','N m-2', &
            'Surface Downward Wind Stress', &
            'magnitude_of_surface_downward_stress',.true.)
          srf_uvdrag_out => v2dvar_srf(srf_uvdrag)%rval
        end if
        if ( enable_srf2d_vars(srf_taux) ) then
          if ( uvrotate ) then
            call setup_var(v2dvar_srf,srf_taux,vsize,'tauu','Pa', &
              'Surface Downward Eastward Wind Stress', &
              'surface_downward_eastward_stress',.true.,'time: mean')
          else
            call setup_var(v2dvar_srf,srf_taux,vsize,'tauu','Pa', &
              'Surface Downward Grid Eastward Wind Stress', &
              'surface_downward_grid_eastward_stress',.true.,'time: mean')
          end if
          srf_taux_out => v2dvar_srf(srf_taux)%rval
        end if
        if ( enable_srf2d_vars(srf_tauy) ) then
          if ( uvrotate ) then
            call setup_var(v2dvar_srf,srf_tauy,vsize,'tauv','Pa', &
              'Surface Downward Northward Wind Stress', &
              'surface_downward_northward_stress',.true.,'time: mean')
          else
            call setup_var(v2dvar_srf,srf_tauy,vsize,'tauv','Pa', &
              'Surface Downward Grid Northward Wind Stress', &
              'surface_downward_grid_northward_stress',.true.,'time: mean')
          end if
          srf_tauy_out => v2dvar_srf(srf_tauy)%rval
        end if
        if ( enable_srf2d_vars(srf_psl) ) then
          call setup_var(v2dvar_srf,srf_psl,vsize,'psl','Pa', &
            'Sea Level Pressure','air_pressure_at_sea_level',.true.)
          srf_mslp_out => v2dvar_srf(srf_psl)%rval
        end if
        if ( enable_srf2d_vars(srf_evpot) ) then
          call setup_var(v2dvar_srf,srf_evpot,vsize,'evspsblpot','kg m-2 s-1', &
            'Potential Evapotranspiration','water_potential_evaporation_flux', &
            .true.,'time: mean', &
            notes='ASCE-EWRI 2004 reference evapotranspiration for 0.12 m tall reference surface')
          srf_evpot_out => v2dvar_srf(srf_evpot)%rval
        end if
        if ( enable_srf2d_vars(srf_ustar) ) then
          call setup_var(v2dvar_srf,srf_ustar,vsize,'ustar','s-1', &
            'Surface Friction Velocity','wind_speed_shear',.true.)
          srf_ustar_out => v2dvar_srf(srf_ustar)%rval
        end if
        if ( enable_srf2d_vars(srf_zo) ) then
          call setup_var(v2dvar_srf,srf_zo,vsize,'zo','m', &
            'Surface Roughness Length','surface_roughness_length',.true.)
          srf_zo_out => v2dvar_srf(srf_zo)%rval
        end if
        if ( enable_srf2d_vars(srf_rhoa) ) then
          call setup_var(v2dvar_srf,srf_rhoa,vsize,'rhoa','kg m-3', &
            'Surface Air Density','air_density',.true.)
          srf_rhoa_out => v2dvar_srf(srf_rhoa)%rval
        end if
        if ( enable_srf2d_vars(srf_tg) ) then
          call setup_var(v2dvar_srf,srf_tg,vsize,'ts','K', &
            'Surface Temperature','surface_temperature',.true.)
          srf_tg_out => v2dvar_srf(srf_tg)%rval
        end if
        if ( irceideal == 1 ) then
          enable_srf2d_vars(srf_tlef) = .false.
        else
          if ( enable_srf2d_vars(srf_tlef) ) then
            call setup_var(v2dvar_srf,srf_tlef,vsize,'tf','K', &
              'Foliage Canopy Temperature','canopy_temperature',  &
              .true.,l_fill=.true.)
            srf_tlef_out => v2dvar_srf(srf_tlef)%rval
          end if
        end if
        if ( enable_srf2d_vars(srf_tpr) ) then
          call setup_var(v2dvar_srf,srf_tpr,vsize,'pr','kg m-2 s-1', &
            'Precipitation','precipitation_flux',.true.,'time: mean')
          srf_tpr_out => v2dvar_srf(srf_tpr)%rval
        end if
        if ( enable_srf2d_vars(srf_evp) ) then
          call setup_var(v2dvar_srf,srf_evp,vsize,'evspsbl','kg m-2 s-1', &
            'Evaporation','water_evaporation_flux',.true.,'time: mean')
          srf_evp_out => v2dvar_srf(srf_evp)%rval
        end if
        if ( enable_srf2d_vars(srf_sena) ) then
          call setup_var(v2dvar_srf,srf_sena,vsize,'hfss','W m-2', &
            'Surface Upward Sensible Heat Flux', &
            'surface_upward_sensible_heat_flux', &
            .true.,'time: mean')
          srf_sena_out => v2dvar_srf(srf_sena)%rval
        end if
        if ( enable_srf2d_vars(srf_lena) ) then
          call setup_var(v2dvar_srf,srf_lena,vsize,'hfls','W m-2', &
            'Surface Upward Latent Heat Flux', &
            'surface_upward_latent_heat_flux', &
            .true.,'time: mean')
          srf_lena_out => v2dvar_srf(srf_lena)%rval
        end if
        if ( enable_srf2d_vars(srf_flw) ) then
          call setup_var(v2dvar_srf,srf_flw,vsize,'rsnl','W m-2', &
            'Net Upward Longwave Radiation', &
            'net_upward_longwave_flux_in_air',.true.,'time: mean')
          srf_flw_out => v2dvar_srf(srf_flw)%rval
        end if
        if ( enable_srf2d_vars(srf_fsw) ) then
          call setup_var(v2dvar_srf,srf_fsw,vsize,'rsns','W m-2', &
            'Net Downward Shortwave Radiation', &
            'net_downward_shortwave_flux_in_air',.true.,'time: mean')
          srf_fsw_out => v2dvar_srf(srf_fsw)%rval
        end if
        if ( enable_srf2d_vars(srf_fld) ) then
          call setup_var(v2dvar_srf,srf_fld,vsize,'rlds','W m-2', &
            'Surface Downwelling Longwave Radiation', &
            'surface_downwelling_longwave_flux_in_air',.true.,'time: mean')
          srf_fld_out => v2dvar_srf(srf_fld)%rval
        end if
        if ( enable_srf2d_vars(srf_sina) ) then
          call setup_var(v2dvar_srf,srf_sina,vsize,'rsds','W m-2', &
            'Surface Downwelling Shortwave Flux', &
            'surface_downwelling_shortwave_flux_in_air',.true.,'time: mean')
          srf_sina_out => v2dvar_srf(srf_sina)%rval
        end if
        if ( enable_srf2d_vars(srf_uflw) ) then
          call setup_var(v2dvar_srf,srf_uflw,vsize,'rlus','W m-2', &
            'Surface Upwelling Longwave Radiation', &
            'surface_upwelling_longwave_flux_in_air',.true.,'time: mean')
          srf_uflw_out => v2dvar_srf(srf_uflw)%rval
        end if
        if ( enable_srf2d_vars(srf_ufsw) ) then
          call setup_var(v2dvar_srf,srf_ufsw,vsize,'rsus','W m-2', &
            'Surface Upwelling Shortwave Flux', &
            'surface_upwelling_shortwave_flux_in_air',.true.,'time: mean')
          srf_ufsw_out => v2dvar_srf(srf_ufsw)%rval
        end if
        if ( all(icup > 0) ) then
          if ( enable_srf2d_vars(srf_prcv) ) then
            call setup_var(v2dvar_srf,srf_prcv,vsize,'prc','kg m-2 s-1', &
              'Convective Precipitation','convective_precipitation_flux', &
              .true.,'time: mean')
            srf_prcv_out => v2dvar_srf(srf_prcv)%rval
          end if
        else
          enable_srf2d_vars(srf_prcv) = .false.
        end if
        if ( ipptls > 1 ) then
          if ( enable_srf2d_vars(srf_snow) ) then
            if ( all(icup == 5) .or. all(icup == 0) ) then
              call setup_var(v2dvar_srf,srf_snow,vsize,'prsn','kg m-2 s-1', &
                'Snowfall flux', 'snowfall_flux', .true.,'time: mean')
            else
              call setup_var(v2dvar_srf,srf_snow,vsize,'prsn','kg m-2 s-1', &
                'Large Scale Snowfall flux', &
                'lwe_large_scale_snowfall_flux', .true.,'time: mean')
            end if
            srf_snow_out => v2dvar_srf(srf_snow)%rval
          end if
          if ( ipptls > 3 ) then
            if ( enable_srf2d_vars(srf_hail) ) then
              call setup_var(v2dvar_srf,srf_hail,vsize,'hail','kg m-2 s-1', &
                'Hail precipitation rate', &
                'hail_fall_flux', &
                .true.,'time: mean')
              srf_hail_out => v2dvar_srf(srf_hail)%rval
            end if
            if ( enable_srf2d_vars(srf_grau) ) then
              call setup_var(v2dvar_srf,srf_grau,vsize,'graupel','kg m-2 s-1', &
                'Graupel precipitation rate', &
                'graupel_fall_flux', &
                .true.,'time: mean')
              srf_grau_out => v2dvar_srf(srf_grau)%rval
            end if
          else
            enable_srf2d_vars(srf_hail) = .false.
            enable_srf2d_vars(srf_grau) = .false.
          end if
        else
          enable_srf2d_vars(srf_snow) = .false.
          enable_srf2d_vars(srf_hail) = .false.
          enable_srf2d_vars(srf_grau) = .false.
        end if
        if ( enable_srf2d_vars(srf_zpbl) ) then
          call setup_var(v2dvar_srf,srf_zpbl,vsize,'zmla','m', &
            'Boundary Layer Thickness', &
            'atmosphere_boundary_layer_thickness',.true.)
          srf_zpbl_out => v2dvar_srf(srf_zpbl)%rval
        end if
        if ( enable_srf2d_vars(srf_aldirs) ) then
          call setup_var(v2dvar_srf,srf_aldirs,vsize,'aldirs','1', &
            'Surface Albedo to Direct Shortwave Radiation', &
            'surface_albedo',.true.)
          srf_aldirs_out => v2dvar_srf(srf_aldirs)%rval
        end if
        if ( enable_srf2d_vars(srf_aldifs) ) then
          call setup_var(v2dvar_srf,srf_aldifs,vsize,'aldifs','1', &
            'Surface Albedo to Diffuse Shortwave Radiation', &
            'surface_albedo',.true.)
          srf_aldifs_out => v2dvar_srf(srf_aldifs)%rval
        end if
        if ( enable_srf2d_vars(srf_sund) ) then
          call setup_var(v2dvar_srf,srf_sund,vsize,'sund','s', &
            'Duration of Sunshine','duration_of_sunshine',.true.,'time: sum')
          srf_sund_out => v2dvar_srf(srf_sund)%rval
        end if
        if ( enable_srf2d_vars(srf_totcf) ) then
          call setup_var(v2dvar_srf,srf_totcf,vsize,'clt','%', &
            'Total Cloud Fraction','cloud_area_fraction',.true.,'time: mean')
          srf_totcf_out => v2dvar_srf(srf_totcf)%rval
        end if
        if ( enable_srf2d_vars(srf_wspd) ) then
          call setup_var(v2dvar_srf,srf_wspd,vsize,'sfcWind','m/s', &
            'Near-Surface Wind Speed','wind_speed',.true.)
          srf_wspd_out => v2dvar_srf(srf_wspd)%rval
        end if
        if ( iseaice == 1 ) then
          if ( enable_srf2d_vars(srf_seaice) ) then
            call setup_var(v2dvar_srf,srf_seaice,vsize,'seaice','m', &
              'Sea ice cover','seaice_depth',.true.)
            srf_seaice_out => v2dvar_srf(srf_seaice)%rval
          end if
        else
          enable_srf2d_vars(srf_seaice) = .false.
        end if
        if ( irceideal == 1 ) then
          enable_srf2d_vars(srf_scv) = .false.
          enable_srf2d_vars(srf_snowmelt) = .false.
        else
          if ( enable_srf2d_vars(srf_scv) ) then
            call setup_var(v2dvar_srf,srf_scv,vsize,'snw','kg m-2', &
              'Surface Snow Amount', 'surface_snow_amount',.true., &
              'time: mean', l_fill=.true.)
            srf_scv_out => v2dvar_srf(srf_scv)%rval
          end if
          if ( enable_srf2d_vars(srf_snowmelt) ) then
            call setup_var(v2dvar_srf,srf_snowmelt,vsize,'snm','kg m-2 s-1', &
              'Surface Snow Melt','surface_snow_melt_flux',.true.,'time: mean')
            srf_snowmelt_out => v2dvar_srf(srf_snowmelt)%rval
          end if
        end if
        if ( idiag > 0 ) then
          if ( enable_srf2d_vars(srf_evp) ) then
            if ( enable_srf2d_vars(srf_dew) ) then
              call setup_var(v2dvar_srf,srf_dew,vsize,'mdew','kg m-2 s-1', &
                'Surface Deposition','surface_deposition_flux', &
                .true.,'time: mean')
              srf_dew_out => v2dvar_srf(srf_dew)%rval
            end if
          else
            enable_srf2d_vars(srf_dew) = .false.
          end if
        else
          enable_srf2d_vars(srf_dew) = .false.
        end if
        if ( irceideal == 1 ) then
          enable_srf2d_vars(srf_srunoff) = .false.
          enable_srf2d_vars(srf_trunoff) = .false.
        else
          if ( enable_srf2d_vars(srf_srunoff) ) then
            call setup_var(v2dvar_srf,srf_srunoff,vsize,'mrros','kg m-2 s-1', &
              'Surface Runoff','runoff_flux',.true.,'time: mean', &
              l_fill=.true.)
            srf_srunoff_out => v2dvar_srf(srf_srunoff)%rval
          end if
          if ( enable_srf2d_vars(srf_trunoff) ) then
            call setup_var(v2dvar_srf,srf_trunoff,vsize,'mrro','kg m-2 s-1', &
              'Total Runoff','runoff_flux',.true.,'time: mean', &
              l_fill=.true.)
            srf_trunoff_out => v2dvar_srf(srf_trunoff)%rval
          end if
        end if
        if ( ifshf ) then
          enable_srf2d_vars(srf_pcpmax) = .false.
          enable_srf2d_vars(srf_twetb) = .false.
          enable_srf2d_vars(srf_tprw) = .false.
        else
          if ( enable_srf2d_vars(srf_pcpmax) ) then
            call setup_var(v2dvar_srf,srf_pcpmax,vsize,'prhmax','kg m-2 s-1', &
              'Maximum Hourly Precipitation Rate','precipitation_flux', &
              .true.,'time: maximum')
            srf_pcpmax_out => v2dvar_srf(srf_pcpmax)%rval
          end if
          if ( enable_srf2d_vars(srf_twetb) ) then
            call setup_var(v2dvar_srf,srf_twetb,vsize,'twetbmax','K', &
              'Wet bulb temperature','wet_bulb_temperature', &
              .true.,'time: maximum')
            srf_twetb_out => v2dvar_srf(srf_twetb)%rval
          end if
          if ( enable_srf2d_vars(srf_tprw) ) then
            call setup_var(v2dvar_srf,srf_tprw,vsize,'prw','kg m-2', &
              'Water Vapor Path','atmosphere_mass_content_of_water_vapor', &
              .true.)
            srf_tprw_out => v2dvar_srf(srf_tprw)%rval
          end if
        end if
        if ( ifcordex ) then
          if ( enable_srf2d_vars(srf_cape) ) then
            call setup_var(v2dvar_srf,srf_cape,vsize,'CAPE','J kg-1', &
              'Convective Available Potential Energy', &
              'atmosphere_convective_available_potential_energy_wrt_surface', &
              .true.,'time: point',l_fill=.true.)
            srf_cape_out => v2dvar_srf(srf_cape)%rval
          end if
          if ( enable_srf2d_vars(srf_cin) ) then
            call setup_var(v2dvar_srf,srf_cin,vsize,'CIN','J kg-1', &
              'Convective Inhibition', &
              'atmosphere_convective_inhibitioni_wrt_surface', &
              .true.,'time: point',l_fill=.true.)
            srf_cin_out => v2dvar_srf(srf_cin)%rval
          end if
          if ( enable_srf2d_vars(srf_li) ) then
            call setup_var(v2dvar_srf,srf_li,vsize,'LI','K','Lifted Index',&
              'temperature_difference_between_ambient_'&
              &'air_and_air_lifted_adiabatically_from_the_surface', &
              .true.,'time: point',l_fill=.true.)
            srf_li_out => v2dvar_srf(srf_li)%rval
          end if
        else
          enable_srf2d_vars(srf_cape) = .false.
          enable_srf2d_vars(srf_cin) = .false.
          enable_srf2d_vars(srf_li) = .false.
        end if
        if ( enable_srf2d_vars(srf_mrsos) ) then
          call setup_var(v2dvar_srf,srf_mrsos,vsize,'mrsos','kg m-2', &
            'Moisture in Upper Portion of Soil Column', &
            'mass_content_of_water_in_soil_layer', &
            .true.,'time: point',l_fill=.true.)
          srf_mrsos_out => v2dvar_srf(srf_mrsos)%rval
        end if

        vsize%k2 = 1
        v3dvar_srf(srf_u10m)%axis = 'xyw'
        v3dvar_srf(srf_v10m)%axis = 'xyw'
        v3dvar_srf(srf_t2m)%axis = 'xy2'
        v3dvar_srf(srf_q2m)%axis = 'xy2'
        v3dvar_srf(srf_rh2m)%axis = 'xy2'
        v3dvar_srf(srf_ua50)%axis = 'xyq'
        v3dvar_srf(srf_va50)%axis = 'xyq'
        v3dvar_srf(srf_ta50)%axis = 'xyq'
        v3dvar_srf(srf_hus50)%axis = 'xyq'
        v3dvar_srf(srf_ua100)%axis = 'xyW'
        v3dvar_srf(srf_va100)%axis = 'xyW'
        v3dvar_srf(srf_ua150)%axis = 'xyQ'
        v3dvar_srf(srf_va150)%axis = 'xyQ'
        if ( enable_srf3d_vars(srf_u10m) ) then
          if ( uvrotate ) then
            call setup_var(v3dvar_srf,srf_u10m,vsize,'uas','m s-1', &
              'Eastward Near-Surface Wind','eastward_wind',.true.)
          else
            call setup_var(v3dvar_srf,srf_u10m,vsize,'uas','m s-1', &
              'Grid Eastward Near-Surface Wind','grid_eastward_wind',.true.)
          end if
          srf_u10m_out => v3dvar_srf(srf_u10m)%rval
        end if
        if ( enable_srf3d_vars(srf_v10m) ) then
          if ( uvrotate ) then
            call setup_var(v3dvar_srf,srf_v10m,vsize,'vas','m s-1', &
              'Northward Near-Surface Wind','northward_wind',.true.)
          else
            call setup_var(v3dvar_srf,srf_v10m,vsize,'vas','m s-1', &
              'Grid Northward Near-Surface Wind','grid_northward_wind',.true.)
          end if
          srf_v10m_out => v3dvar_srf(srf_v10m)%rval
        end if
        if ( enable_srf3d_vars(srf_t2m) ) then
          call setup_var(v3dvar_srf,srf_t2m,vsize,'tas','K', &
            'Near-Surface Air Temperature','air_temperature',.true.)
          srf_t2m_out => v3dvar_srf(srf_t2m)%rval
        end if
        if ( enable_srf3d_vars(srf_q2m) ) then
          call setup_var(v3dvar_srf,srf_q2m,vsize,'huss','1', &
            'Near-Surface Specific Humidity','specific_humidity',.true.)
          srf_q2m_out => v3dvar_srf(srf_q2m)%rval
        end if
        if ( enable_srf3d_vars(srf_rh2m) ) then
          call setup_var(v3dvar_srf,srf_rh2m,vsize,'hurs','%', &
            'Near-Surface Relative Humidity','relative_humidity',.true.)
          srf_rh2m_out => v3dvar_srf(srf_rh2m)%rval
        end if
        if ( uvrotate ) then
          if ( enable_srf3d_vars(srf_ua50) ) then
            call setup_var(v3dvar_srf,srf_ua50,vsize,'ua50m','m/s', &
              'Eastward Wind at 50m','eastward_wind',.true.)
            srf_ua50_out => v3dvar_srf(srf_ua50)%rval
          end if
          if ( enable_srf3d_vars(srf_va50) ) then
            call setup_var(v3dvar_srf,srf_va50,vsize,'va50m','m/s', &
              'Northward Wind at 50m','northward_wind',.true.)
            srf_va50_out => v3dvar_srf(srf_va50)%rval
          end if
          if ( enable_srf3d_vars(srf_ua100) ) then
            call setup_var(v3dvar_srf,srf_ua100,vsize,'ua100m','m/s', &
              'Eastward Wind at 100m','eastward_wind',.true.)
            srf_ua100_out => v3dvar_srf(srf_ua100)%rval
          end if
          if ( enable_srf3d_vars(srf_va100) ) then
            call setup_var(v3dvar_srf,srf_va100,vsize,'va100m','m/s', &
              'Northward Wind at 100m','northward_wind',.true.)
            srf_va100_out => v3dvar_srf(srf_va100)%rval
          end if
          if ( enable_srf3d_vars(srf_ua150) ) then
            call setup_var(v3dvar_srf,srf_ua150,vsize,'ua150m','m/s', &
              'Eastward Wind at 150m','eastward_wind',.true.)
            srf_ua150_out => v3dvar_srf(srf_ua150)%rval
          end if
          if ( enable_srf3d_vars(srf_va150) ) then
            call setup_var(v3dvar_srf,srf_va150,vsize,'va150m','m/s', &
              'Northward Wind at 150m','northward_wind',.true.)
            srf_va150_out => v3dvar_srf(srf_va150)%rval
          end if
        else
          if ( enable_srf3d_vars(srf_ua50) ) then
            call setup_var(v3dvar_srf,srf_ua50,vsize,'ua50m','m/s', &
              'Grid Eastward Wind at 50m','grid_eastward_wind',.true.)
            srf_ua50_out => v3dvar_srf(srf_ua50)%rval
          end if
          if ( enable_srf3d_vars(srf_va50) ) then
            call setup_var(v3dvar_srf,srf_va50,vsize,'va50m','m/s', &
              'Grid Northward Wind at 50m','grid_northward_wind',.true.)
            srf_va50_out => v3dvar_srf(srf_va50)%rval
          end if
          if ( enable_srf3d_vars(srf_ua100) ) then
            call setup_var(v3dvar_srf,srf_ua100,vsize,'ua100m','m/s', &
              'Grid Eastward Wind at 100m','grid_eastward_wind',.true.)
            srf_ua100_out => v3dvar_srf(srf_ua100)%rval
          end if
          if ( enable_srf3d_vars(srf_va100) ) then
            call setup_var(v3dvar_srf,srf_va100,vsize,'va100m','m/s', &
              'Grid Northward Wind at 100m','grid_northward_wind',.true.)
            srf_va100_out => v3dvar_srf(srf_va100)%rval
          end if
          if ( enable_srf3d_vars(srf_ua150) ) then
            call setup_var(v3dvar_srf,srf_ua150,vsize,'ua150m','m/s', &
              'Grid Eastward Wind at 150m','grid_eastward_wind',.true.)
            srf_ua150_out => v3dvar_srf(srf_ua150)%rval
          end if
          if ( enable_srf3d_vars(srf_va150) ) then
            call setup_var(v3dvar_srf,srf_va150,vsize,'va150m','m/s', &
              'Grid Northward Wind at 150m','grid_northward_wind',.true.)
            srf_va150_out => v3dvar_srf(srf_va150)%rval
          end if
        end if
        if ( enable_srf3d_vars(srf_ta50) ) then
          call setup_var(v3dvar_srf,srf_ta50,vsize,'ta50m','K', &
            'Air Temperature at 50m','air_temperature',.true.)
          srf_ta50_out => v3dvar_srf(srf_ta50)%rval
        end if
        if ( enable_srf3d_vars(srf_hus50) ) then
          call setup_var(v3dvar_srf,srf_hus50,vsize,'hus50m','1', &
            'Specific Humidity at 50m','specific_humidity',.true.)
          srf_hus50_out => v3dvar_srf(srf_hus50)%rval
        end if
        if ( irceideal == 1 ) then
          enable_srf3d_vars(srf_smw) = .false.
          enable_srf3d_vars(srf_tsoi) = .false.
        else
          vsize%k2 = num_soil_layers
          v3dvar_srf(srf_smw)%axis = 'xys'
          if ( enable_srf3d_vars(srf_smw) ) then
            call setup_var(v3dvar_srf,srf_smw,vsize,'mrsol','kg m-2', &
              'Total Water Content of Soil Layer', &
              'mass_content_of_water_in_soil_layer',.true.,l_fill=.true.)
            srf_smw_out => v3dvar_srf(srf_smw)%rval
          end if
#ifdef CLM45
          v3dvar_srf(srf_tsoi)%axis = 'xys'
          if ( enable_srf3d_vars(srf_tsoi) ) then
            call setup_var(v3dvar_srf,srf_tsoi,vsize,'tsl','K', &
              'Temperature of the Soil', &
              'soil_temperature',.true.,l_fill=.true.)
            srf_tsoil_out => v3dvar_srf(srf_tsoi)%rval
          end if
#else
          enable_srf3d_vars(srf_tsoi) = .false.
#endif
        end if

        enable_srf_vars(1:nsrf2dvars) = enable_srf2d_vars
        enable_srf_vars(nsrf2dvars+1:nsrfvars) = enable_srf3d_vars
        outstream(srf_stream)%nvar = countvars(enable_srf_vars,nsrfvars)
        allocate(outstream(srf_stream)%ncvars%vlist(outstream(srf_stream)%nvar))
        outstream(srf_stream)%nfiles = 1
        allocate(outstream(srf_stream)%ncout(outstream(srf_stream)%nfiles))
        allocate(outstream(srf_stream)%cname_base(outstream(srf_stream)%nfiles))
        outstream(srf_stream)%cname_base(1) = 'SRF'

        vcount = 1
        do i = 1 , nsrf2dvars
          if ( enable_srf_vars(i) ) then
            outstream(srf_stream)%ncvars%vlist(vcount)%vp => v2dvar_srf(i)
            vcount = vcount + 1
          end if
        end do
        do i = 1 , nsrf3dvars
          if ( enable_srf_vars(i+nsrf2dvars) ) then
            outstream(srf_stream)%ncvars%vlist(vcount)%vp => v3dvar_srf(i)
            vcount = vcount + 1
          end if
        end do
        outstream(srf_stream)%jl1 = vsize%j1
        outstream(srf_stream)%jl2 = vsize%j2
        outstream(srf_stream)%il1 = vsize%i1
        outstream(srf_stream)%il2 = vsize%i2
        outstream(srf_stream)%jg1 = jout1
        outstream(srf_stream)%jg2 = jout2
        outstream(srf_stream)%ig1 = iout1
        outstream(srf_stream)%ig2 = iout2
      end if

      if ( nstream == sts_stream ) then

        allocate(v2dvar_sts(nsts2dvars))
        allocate(v3dvar_sts(nsts3dvars))
        enable_sts2d_vars = enable_sts_vars(1:nsts2dvars)
        enable_sts3d_vars = enable_sts_vars(nsts2dvars+1:nstsvars)

        ! This variables are always present

        call setup_common_vars(vsize,v2dvar_sts,sts_xlon, &
                  sts_xlat,sts_topo,sts_mask,sts_area,sts_ps,-1)

        ! The following may be enabled/disabled

        if ( enable_sts2d_vars(sts_tgmax) ) then
          call setup_var(v2dvar_sts,sts_tgmax,vsize,'tsmax','K', &
            'Maximum Ground Temperature','surface_temperature', &
            .true.,'time: maximum')
          sts_tgmax_out => v2dvar_sts(sts_tgmax)%rval
        end if
        if ( enable_sts2d_vars(sts_tgmin) ) then
          call setup_var(v2dvar_sts,sts_tgmin,vsize,'tsmin','K', &
            'Minimum Ground Temperature','surface_temperature', &
            .true.,'time: minimum')
          sts_tgmin_out => v2dvar_sts(sts_tgmin)%rval
        end if
        if ( enable_sts2d_vars(sts_pcpmax) ) then
          call setup_var(v2dvar_sts,sts_pcpmax,vsize,'prmax','kg m-2 s-1', &
            'Maximum Precipitation','precipitation_flux', &
            .true.,'time: maximum')
          sts_pcpmax_out => v2dvar_sts(sts_pcpmax)%rval
        end if
        if ( enable_sts2d_vars(sts_pcpavg) ) then
          call setup_var(v2dvar_sts,sts_pcpavg,vsize,'pr','kg m-2 s-1', &
            'Precipitation','precipitation_flux',.true.,'time: mean')
          sts_pcpavg_out => v2dvar_sts(sts_pcpavg)%rval
        end if
        if ( enable_sts2d_vars(sts_sund) ) then
          call setup_var(v2dvar_sts,sts_sund,vsize,'sund','s', &
            'Duration of Sunshine','duration_of_sunshine',.true.,'time: sum')
          sts_sund_out => v2dvar_sts(sts_sund)%rval
        end if
        if ( enable_sts2d_vars(sts_psmin) ) then
          call setup_var(v2dvar_sts,sts_psmin,vsize,'psmin','hPa', &
            'Minimum of Surface Pressure','air_pressure',.true.,'time: minimum')
          sts_psmin_out => v2dvar_sts(sts_psmin)%rval
        end if
        if ( enable_sts2d_vars(sts_psavg) ) then
          call setup_var(v2dvar_sts,sts_psavg,vsize,'psavg','Pa', &
            'Surface Air Pressure','air_pressure',.true.,'time: mean')
          sts_psavg_out => v2dvar_sts(sts_psavg)%rval
        end if
        if ( irceideal == 1 ) then
          enable_sts2d_vars(sts_srunoff) = .false.
          enable_sts2d_vars(sts_trunoff) = .false.
        else
          if ( enable_sts2d_vars(sts_srunoff) ) then
            call setup_var(v2dvar_sts,sts_srunoff,vsize,'mrros','kg m-2 s-1', &
              'Surface Runoff','runoff_flux',.true.,'time: mean', &
              l_fill=.true.)
            sts_srunoff_out => v2dvar_sts(sts_srunoff)%rval
          end if
          if ( enable_sts2d_vars(sts_trunoff) ) then
            call setup_var(v2dvar_sts,sts_trunoff,vsize,'mrro','kg m-2 s-1', &
              'Total Runoff','runoff_flux',.true.,'time: mean', &
              l_fill=.true.)
            sts_trunoff_out => v2dvar_sts(sts_trunoff)%rval
          end if
        end if
        if ( enable_sts2d_vars(sts_wsgsmax) ) then
          call setup_var(v2dvar_sts,sts_wsgsmax,vsize,'wsgsmax','m s-1', &
            'Daily Maximum Near-Surface Wind Speed of Gust', &
            'wind_speed_of_gust',.true.,'time: maximum',l_fill=.true.)
          sts_wsgsmax_out => v2dvar_sts(sts_wsgsmax)%rval
        end if

        vsize%k2 = 1
        v3dvar_sts(sts_t2max)%axis = 'xy2'
        v3dvar_sts(sts_t2min)%axis = 'xy2'
        v3dvar_sts(sts_t2avg)%axis = 'xy2'
        v3dvar_sts(sts_w10max)%axis = 'xyw'
        if ( enable_sts3d_vars(sts_t2max) ) then
          call setup_var(v3dvar_sts,sts_t2max,vsize,'tasmax','K', &
            'Daily Maximum Near-Surface Air Temperature','air_temperature', &
            .true., 'time: maximum')
          sts_t2max_out => v3dvar_sts(sts_t2max)%rval
        end if
        if ( enable_sts3d_vars(sts_t2min) ) then
          call setup_var(v3dvar_sts,sts_t2min,vsize,'tasmin','K', &
            'Daily Minimum Near-Surface Air Temperature','air_temperature', &
            .true., 'time: maximum')
          sts_t2min_out => v3dvar_sts(sts_t2min)%rval
        end if
        if ( enable_sts3d_vars(sts_t2avg) ) then
          call setup_var(v3dvar_sts,sts_t2avg,vsize,'tas','K', &
            'Near-Surface Air Temperature','air_temperature',.true., &
            'time: mean')
          sts_t2avg_out => v3dvar_sts(sts_t2avg)%rval
        end if
        if ( enable_sts3d_vars(sts_w10max) ) then
          call setup_var(v3dvar_sts,sts_w10max,vsize,'sfcWindmax','m s-1', &
            'Daily Maximum Near-Surface Wind Speed','wind_speed',.true., &
            'time: maximum')
          sts_w10max_out => v3dvar_sts(sts_w10max)%rval
        end if

        enable_sts_vars(1:nsts2dvars) = enable_sts2d_vars
        enable_sts_vars(nsts2dvars+1:nstsvars) = enable_sts3d_vars
        outstream(sts_stream)%nvar = countvars(enable_sts_vars,nstsvars)
        allocate(outstream(sts_stream)%ncvars%vlist(outstream(sts_stream)%nvar))
        outstream(sts_stream)%nfiles = 1
        allocate(outstream(sts_stream)%ncout(outstream(sts_stream)%nfiles))
        allocate(outstream(sts_stream)%cname_base(outstream(sts_stream)%nfiles))
        outstream(sts_stream)%cname_base(1) = 'STS'

        vcount = 1
        do i = 1 , nsts2dvars
          if ( enable_sts_vars(i) ) then
            outstream(sts_stream)%ncvars%vlist(vcount)%vp => v2dvar_sts(i)
            vcount = vcount + 1
          end if
        end do
        do i = 1 , nsts3dvars
          if ( enable_sts_vars(i+nsts2dvars) ) then
            outstream(sts_stream)%ncvars%vlist(vcount)%vp => v3dvar_sts(i)
            vcount = vcount + 1
          end if
        end do
        outstream(sts_stream)%jl1 = vsize%j1
        outstream(sts_stream)%jl2 = vsize%j2
        outstream(sts_stream)%il1 = vsize%i1
        outstream(sts_stream)%il2 = vsize%i2
        outstream(sts_stream)%jg1 = jout1
        outstream(sts_stream)%jg2 = jout2
        outstream(sts_stream)%ig1 = iout1
        outstream(sts_stream)%ig2 = iout2
      end if

      if ( nstream == sub_stream ) then

        allocate(v2dvar_sub(nsub2dvars))
        allocate(v3dvar_sub(nsub3dvars))
        enable_sub2d_vars = enable_sub_vars(1:nsub2dvars)
        enable_sub3d_vars = enable_sub_vars(nsub2dvars+1:nsubvars)

        outstream(nstream)%opar%l_subgrid = .true.
        outstream(nstream)%l_sub = .true.

        vsize%j1 = (vsize%j1-1)*nsg+1
        vsize%j2 = vsize%j2*nsg
        vsize%i1 = (vsize%i1-1)*nsg+1
        vsize%i2 = vsize%i2*nsg

        ! This variables are always present

        call setup_var(v2dvar_sub,sub_xlon,vsize,'xlon','degrees_east', &
          'Longitude on Cross Points','longitude')
        call setup_var(v2dvar_sub,sub_xlat,vsize,'xlat','degrees_north', &
          'Latitude on Cross Points','latitude')
        call setup_var(v2dvar_sub,sub_mask,vsize,'mask','1', &
          'Land Mask','land_binary_mask')
        call setup_var(v2dvar_sub,sub_topo,vsize,'topo','m', &
          'Surface Model Elevation','surface_altitude')
        call setup_var(v2dvar_sub,sub_area,vsize,'areacella','m2', &
          'Land Area Fraction','land_area_fraction')
        call setup_var(v2dvar_sub,sub_ps,vsize,'ps','hPa', &
          'Surface Pressure','surface_air_pressure',.true.,'time: mean')

        sub_xlon_out => v2dvar_sub(sub_xlon)%rval
        sub_xlat_out => v2dvar_sub(sub_xlat)%rval
        sub_mask_out => v2dvar_sub(sub_mask)%rval
        sub_topo_out => v2dvar_sub(sub_topo)%rval
        sub_area_out => v2dvar_sub(sub_area)%rval
        sub_ps_out => v2dvar_sub(sub_ps)%rval

        ! The following may be enabled/disabled

        if ( enable_sub2d_vars(sub_uvdrag) ) then
          call setup_var(v2dvar_sub,sub_uvdrag,vsize,'tau','N m-2', &
            'Surface Downward Wind Stress','surface_downward_stress',.true.)
          sub_uvdrag_out => v2dvar_sub(sub_uvdrag)%rval
        end if
        if ( enable_sub2d_vars(sub_tg) ) then
          call setup_var(v2dvar_sub,sub_tg,vsize,'ts','K', &
            'Surface Temperature','surface_temperature',.true.)
          sub_tg_out => v2dvar_sub(sub_tg)%rval
        end if
        if ( irceideal == 1 ) then
          enable_sub2d_vars(sub_tlef) = .false.
        else
          if ( enable_sub2d_vars(sub_tlef) ) then
            call setup_var(v2dvar_sub,sub_tlef,vsize,'tf','K', &
              'Foliage canopy temperature','canopy_temperature',.true., &
              l_fill=.true.)
            sub_tlef_out => v2dvar_sub(sub_tlef)%rval
          end if
        end if
        if ( enable_sub2d_vars(sub_evp) ) then
          call setup_var(v2dvar_sub,sub_evp,vsize,'evspsbl','kg m-2 s-1', &
            'Evaporation','water_evaporation_flux',.true.,'time: mean')
          sub_evp_out => v2dvar_sub(sub_evp)%rval
        end if
        if ( irceideal == 1 ) then
          enable_sub2d_vars(sub_scv) = .false.
        else
          if ( enable_sub2d_vars(sub_scv) ) then
            call setup_var(v2dvar_sub,sub_scv,vsize,'snw','kg m-2', &
              'Surface Snow Amount', 'surface_snow_amount',.true., &
              'time: mean', l_fill=.true.)
            sub_scv_out => v2dvar_sub(sub_scv)%rval
          end if
        end if
        if ( enable_sub2d_vars(sub_sena) ) then
          call setup_var(v2dvar_sub,sub_sena,vsize,'hfss','W m-2', &
            'Surface Upward Sensible Heat Flux', &
            'surface_upward_sensible_heat_flux',.true.,'time: mean')
          sub_sena_out => v2dvar_sub(sub_sena)%rval
        end if
        if ( enable_sub2d_vars(sub_srunoff) ) then
          call setup_var(v2dvar_sub,sub_srunoff,vsize,'mrros','kg m-2 day-1', &
            'Surface Runoff','runoff_flux',.true.,'time: mean', &
            l_fill=.true.)
          sub_srunoff_out => v2dvar_sub(sub_srunoff)%rval
        end if
        if ( enable_sub2d_vars(sub_trunoff) ) then
          call setup_var(v2dvar_sub,sub_trunoff,vsize,'mrro','kg m-2 day-1', &
            'Total Runoff','runoff_flux',.true.,'time: mean', &
            l_fill=.true.)
          sub_trunoff_out => v2dvar_sub(sub_trunoff)%rval
        end if

        vsize%k2 = 1
        v3dvar_sub(sub_u10m)%axis = 'xyw'
        v3dvar_sub(sub_v10m)%axis = 'xyw'
        v3dvar_sub(sub_t2m)%axis = 'xy2'
        v3dvar_sub(sub_q2m)%axis = 'xy2'
        if ( enable_sub3d_vars(sub_u10m) ) then
          if ( uvrotate ) then
            call setup_var(v3dvar_sub,sub_u10m,vsize,'uas','m s-1', &
              'Eastward Wind','eastward_wind',.true.)
          else
            call setup_var(v3dvar_sub,sub_u10m,vsize,'uas','m s-1', &
              'Grid Eastward Wind','grid_eastward_wind',.true.)
          end if
          sub_u10m_out => v3dvar_sub(sub_u10m)%rval
        end if
        if ( enable_sub3d_vars(sub_v10m) ) then
          if ( uvrotate ) then
            call setup_var(v3dvar_sub,sub_v10m,vsize,'vas','m s-1', &
              'Northward wind','northward_wind',.true.)
          else
            call setup_var(v3dvar_sub,sub_v10m,vsize,'vas','m s-1', &
              'Grid Northward wind','grid_northward_wind',.true.)
          end if
          sub_v10m_out => v3dvar_sub(sub_v10m)%rval
        end if
        if ( enable_sub3d_vars(sub_t2m) ) then
          call setup_var(v3dvar_sub,sub_t2m,vsize,'tas','K', &
            'Air Temperature','air_temperature',.true.)
          sub_t2m_out => v3dvar_sub(sub_t2m)%rval
        end if
        if ( enable_sub3d_vars(sub_q2m) ) then
          call setup_var(v3dvar_sub,sub_q2m,vsize,'huss','1', &
            'Near-Surface Specific Humidity','specific_humidity',.true.)
          sub_q2m_out => v3dvar_sub(sub_q2m)%rval
        end if
        if ( irceideal == 1 ) then
          enable_sub3d_vars(sub_smw) = .false.
        else
          vsize%k2 = num_soil_layers
          v3dvar_sub(sub_smw)%axis = 'xys'
          if ( enable_sub3d_vars(sub_smw) ) then
            call setup_var(v3dvar_sub,sub_smw,vsize,'mrsol','kg m-2', &
              'Total Water Content of Soil Layer', &
              'mass_content_of_water_in_soil_layer',.true.,l_fill=.true.)
            sub_smw_out => v3dvar_sub(sub_smw)%rval
          end if
        end if

        enable_sub_vars(1:nsub2dvars) = enable_sub2d_vars
        enable_sub_vars(nsub2dvars+1:nsubvars) = enable_sub3d_vars
        outstream(sub_stream)%nvar = countvars(enable_sub_vars,nsubvars)
        allocate(outstream(sub_stream)%ncvars%vlist(outstream(sub_stream)%nvar))
        outstream(sub_stream)%nfiles = 1
        allocate(outstream(sub_stream)%ncout(outstream(sub_stream)%nfiles))
        allocate(outstream(sub_stream)%cname_base(outstream(sub_stream)%nfiles))
        outstream(sub_stream)%cname_base(1) = 'SUB'

        vcount = 1
        do i = 1 , nsub2dvars
          if ( enable_sub_vars(i) ) then
            outstream(sub_stream)%ncvars%vlist(vcount)%vp => v2dvar_sub(i)
            vcount = vcount + 1
          end if
        end do
        do i = 1 , nsub3dvars
          if ( enable_sub_vars(i+nsub2dvars) ) then
            outstream(sub_stream)%ncvars%vlist(vcount)%vp => v3dvar_sub(i)
            vcount = vcount + 1
          end if
        end do
        outstream(sub_stream)%jl1 = vsize%j1
        outstream(sub_stream)%jl2 = vsize%j2
        outstream(sub_stream)%il1 = vsize%i1
        outstream(sub_stream)%il2 = vsize%i2
        outstream(sub_stream)%jg1 = joutsg1
        outstream(sub_stream)%jg2 = joutsg2
        outstream(sub_stream)%ig1 = ioutsg1
        outstream(sub_stream)%ig2 = ioutsg2
      end if

      if ( nstream == rad_stream ) then

        allocate(v2dvar_rad(nrad2dvars))
        allocate(v3dvar_rad(nrad3dvars))
        allocate(v4dvar_rad(nrad4dvars))
        enable_rad2d_vars = enable_rad_vars(1:nrad2dvars)
        enable_rad3d_vars = enable_rad_vars(nrad2dvars+1:nradvars-nrad4dvars)
        enable_rad4d_vars = enable_rad_vars(nrad2dvars+nrad3dvars+1:nradvars)
        ! This variables are always present

        call setup_common_vars(vsize,v2dvar_rad,rad_xlon, &
                  rad_xlat,rad_topo,rad_mask,rad_area,rad_ps,rad_p0)
        if ( idynamic /= 2 ) enable_rad2d_vars(rad_p0) = .false.

        ! The following may be enabled/disabled

        if ( enable_rad2d_vars(rad_frsa) ) then
          call setup_var(v2dvar_rad,rad_frsa,vsize,'rsns','W m-2', &
            'Surface Net Downward Shortwave Flux', &
            'surface_net_downward_shortwave_flux', .true.)
          rad_frsa_out => v2dvar_rad(rad_frsa)%rval
        end if
        if ( enable_rad2d_vars(rad_frla) ) then
          call setup_var(v2dvar_rad,rad_frla,vsize,'rsnl','W m-2', &
            'Surface Net Upward Longwave Flux', &
            'surface_net_upward_longwave_flux', .true.)
          rad_frla_out => v2dvar_rad(rad_frla)%rval
        end if
        if ( enable_rad2d_vars(rad_clrst) ) then
          call setup_var(v2dvar_rad,rad_clrst,vsize,'rtnscl','W m-2', &
            'Clearsky TOA Net Downward Shortwave Flux', &
            'toa_net_downward_shortwave_flux_assuming_clear_sky',.true.)
          rad_clrst_out => v2dvar_rad(rad_clrst)%rval
        end if
        if ( enable_rad2d_vars(rad_clrss) ) then
          call setup_var(v2dvar_rad,rad_clrss,vsize,'rsnscl','W m-2', &
            'Clearsky Surface Net Downward Shortwave Flux', &
            'surface_net_downward_shortwave_flux_assuming_clear_sky',.true.)
          rad_clrss_out => v2dvar_rad(rad_clrss)%rval
        end if
        if ( enable_rad2d_vars(rad_clrlt) ) then
          call setup_var(v2dvar_rad,rad_clrlt,vsize,'rtnlcl','W m-2', &
            'Clearsky TOA Net Upward Longwave Flux', &
            'toa_net_upward_longwave_flux_assuming_clear_sky',.true.)
          rad_clrlt_out => v2dvar_rad(rad_clrlt)%rval
        end if
        if ( enable_rad2d_vars(rad_clrls) ) then
          call setup_var(v2dvar_rad,rad_clrls,vsize,'rlntpcs','W m-2', &
            'Clearsky Net Surface Upward Longwave Flux', &
            'net_upward_longwave_flux_in_air_assuming_clear_sky',.true.)
          rad_clrls_out => v2dvar_rad(rad_clrls)%rval
        end if
        if ( enable_rad2d_vars(rad_solin) ) then
          call setup_var(v2dvar_rad,rad_solin,vsize,'rsdt','W m-2', &
            'TOA Incident Shortwave Radiation', &
            'toa_incoming_shortwave_flux',.true.)
          rad_solin_out => v2dvar_rad(rad_solin)%rval
        end if
        if ( enable_rad2d_vars(rad_solout) ) then
          call setup_var(v2dvar_rad,rad_solout,vsize,'rsut','W m-2', &
            'TOA Outgoing Shortwave Radiation', &
            'toa_outgoing_shortwave_flux',.true.)
          rad_solout_out => v2dvar_rad(rad_solout)%rval
        end if
        if ( enable_rad2d_vars(rad_totwv) ) then
          call setup_var(v2dvar_rad,rad_totwv,vsize,'prw','kg m-2', &
            'Water Vapor Path','atmosphere_water_vapor_content',.true.)
          rad_totwv_out => v2dvar_rad(rad_totwv)%rval
        end if
        if ( enable_rad2d_vars(rad_totcl) ) then
          call setup_var(v2dvar_rad,rad_totcl,vsize,'clwvi','kg m-2', &
            'Condensed Water Mass Content', &
            'atmosphere_mass_content_of_cloud_condensed_water',.true.)
          rad_totcl_out => v2dvar_rad(rad_totcl)%rval
        end if
        if ( enable_rad2d_vars(rad_totci) ) then
          call setup_var(v2dvar_rad,rad_totci,vsize,'clivi','kg m-2', &
            'Ice Water Mass Content', &
            'atmosphere_mass_content_of_cloud_ice',.true.)
          rad_totci_out => v2dvar_rad(rad_totci)%rval
        end if
        if ( enable_rad2d_vars(rad_lwout) ) then
          call setup_var(v2dvar_rad,rad_lwout,vsize,'rlut','W m-2', &
            'TOA Outgoing Longwave Radiation', &
            'toa_outgoing_longwave_flux',.true.)
          rad_lwout_out => v2dvar_rad(rad_lwout)%rval
        end if
        if ( enable_rad2d_vars(rad_higcl) ) then
          call setup_var(v2dvar_rad,rad_higcl,vsize,'clh','%', &
            'High Level Cloud Fraction', &
            'cloud_area_fraction_in_atmosphere_layer',.true.,'time: mean')
          rad_higcl_out => v2dvar_rad(rad_higcl)%rval
        end if
        if ( enable_rad2d_vars(rad_midcl) ) then
          call setup_var(v2dvar_rad,rad_midcl,vsize,'clm','%', &
            'Mid Level Cloud Fraction', &
            'cloud_area_fraction_in_atmosphere_layer',.true.,'time: mean')
          rad_midcl_out => v2dvar_rad(rad_midcl)%rval
        end if
        if ( enable_rad2d_vars(rad_lowcl) ) then
          call setup_var(v2dvar_rad,rad_lowcl,vsize,'cll','%', &
            'Low Level Cloud Fraction', &
            'cloud_area_fraction_in_atmosphere_layer',.true.,'time: mean')
          rad_lowcl_out => v2dvar_rad(rad_lowcl)%rval
        end if

        vsize%k2 = kz
        if ( idynamic == 2 ) then
          if ( enable_rad3d_vars(rad_pp) ) then
            call setup_var(v3dvar_rad,rad_pp,vsize,'ppa','Pa', &
              'Pressure perturbation', &
              'difference_of_air_pressure_from_model_reference',.true.)
            rad_pp_out => v3dvar_rad(rad_pp)%rval
          end if
          enable_rad3d_vars(rad_pai) = .false.
        else if ( idynamic == 3 ) then
          if ( enable_rad3d_vars(rad_pai) ) then
            call setup_var(v3dvar_rad,rad_pai,vsize,'pai','1', &
              'Exner function','dimensionless_exner_function',.true.)
            rad_pai_out => v3dvar_rad(rad_pai)%rval
          end if
          enable_rad3d_vars(rad_pp) = .false.
        else
          enable_rad3d_vars(rad_pp) = .false.
          enable_rad3d_vars(rad_pai) = .false.
        end if
        if ( enable_rad3d_vars(rad_cld) ) then
          call setup_var(v3dvar_rad,rad_cld,vsize,'cl','1', &
            'Cloud fractional cover', &
            'cloud_area_fraction_in_atmosphere_layer',.true.)
          rad_cld_out => v3dvar_rad(rad_cld)%rval
        end if
        if ( enable_rad3d_vars(rad_clwp) ) then
          call setup_var(v3dvar_rad,rad_clwp,vsize,'clwp','mm', &
            'In-cloud liquid water path', &
            'thickness_of_liquid_water_cloud',.true.)
          rad_clwp_out => v3dvar_rad(rad_clwp)%rval
        end if
        if ( enable_rad3d_vars(rad_qrs) ) then
          call setup_var(v3dvar_rad,rad_qrs,vsize,'qrs','K s-1', &
            'Shortwave radiation heating rate', &
            'tendency_of_air_temperature_due_to_shortwave_heating',.true.)
          rad_qrs_out => v3dvar_rad(rad_qrs)%rval
        end if
        if ( enable_rad3d_vars(rad_qrl) ) then
          call setup_var(v3dvar_rad,rad_qrl,vsize,'qrl','K s-1', &
            'Longwave radiation heating rate', &
            'tendency_of_air_temperature_due_to_longwave_heating',.true.)
          rad_qrl_out => v3dvar_rad(rad_qrl)%rval
        end if
        if ( iclimao3 > 0 ) then
          if ( enable_rad3d_vars(rad_o3) ) then
            call setup_var(v3dvar_rad,rad_o3,vsize,'o3','m3 m-3', &
              'Atmospheric Ozone', 'volume_fraction_of_o3_in_air',.true.)
            rad_o3_out => v3dvar_rad(rad_o3)%rval
          end if
        else
          enable_rad3d_vars(rad_o3) = .false.
        end if
        if ( icosp == 1 ) then
          if ( enable_rad4d_vars(rad_taucl) ) then
            v4dvar_rad(rad_taucl)%axis = 'xyzS'
            call setup_var(v4dvar_rad,rad_taucl,vsize,'taucl','1', &
              'Cloud liquid water optical depth', &
              'atmosphere_optical_thickness_due_to_cloud_liquid_water',.true.)
            rad_taucl_out => v4dvar_rad(rad_taucl)%rval
          end if
          if ( enable_rad4d_vars(rad_tauci) ) then
            v4dvar_rad(rad_tauci)%axis = 'xyzS'
            call setup_var(v4dvar_rad,rad_tauci,vsize,'tauci','1', &
              'Cloud ice optical depth', &
              'atmosphere_optical_thickness_due_to_cloud_ice',.true.)
            rad_tauci_out => v4dvar_rad(rad_tauci)%rval
          end if
        else
          enable_rad4d_vars(rad_taucl) = .false.
          enable_rad4d_vars(rad_tauci) = .false.
        end if

        enable_rad_vars(1:nrad2dvars) = enable_rad2d_vars
        enable_rad_vars(nrad2dvars+1:nradvars-nrad4dvars) = enable_rad3d_vars
        enable_rad_vars(nrad2dvars+nrad3dvars+1:nradvars) = enable_rad4d_vars
        outstream(rad_stream)%nvar = countvars(enable_rad_vars,nradvars)
        allocate(outstream(rad_stream)%ncvars%vlist(outstream(rad_stream)%nvar))
        outstream(rad_stream)%nfiles = 1
        allocate(outstream(rad_stream)%ncout(outstream(rad_stream)%nfiles))
        allocate(outstream(rad_stream)%cname_base(outstream(rad_stream)%nfiles))
        outstream(rad_stream)%cname_base(1) = 'RAD'

        vcount = 1
        do i = 1 , nrad2dvars
          if ( enable_rad_vars(i) ) then
            outstream(rad_stream)%ncvars%vlist(vcount)%vp => v2dvar_rad(i)
            vcount = vcount + 1
          end if
        end do
        do i = 1 , nrad3dvars
          if ( enable_rad_vars(i+nrad2dvars) ) then
            outstream(rad_stream)%ncvars%vlist(vcount)%vp => v3dvar_rad(i)
            vcount = vcount + 1
          end if
        end do
        do i = 1 , nrad4dvars
          if ( enable_rad_vars(i+nrad2dvars+nrad3dvars) ) then
            outstream(rad_stream)%ncvars%vlist(vcount)%vp => v4dvar_rad(i)
            vcount = vcount + 1
          end if
        end do

        outstream(rad_stream)%opar%l_specint = .true.
        outstream(rad_stream)%jl1 = vsize%j1
        outstream(rad_stream)%jl2 = vsize%j2
        outstream(rad_stream)%il1 = vsize%i1
        outstream(rad_stream)%il2 = vsize%i2
        outstream(rad_stream)%jg1 = jout1
        outstream(rad_stream)%jg2 = jout2
        outstream(rad_stream)%ig1 = iout1
        outstream(rad_stream)%ig2 = iout2
      end if

      if ( nstream == lak_stream ) then

        allocate(v2dvar_lak(nlak2dvars))
        allocate(v3dvar_lak(nlak3dvars))
        enable_lak2d_vars = enable_lak_vars(1:nlak2dvars)
        enable_lak3d_vars = enable_lak_vars(nlak2dvars+1:nlakvars)

        ! This variables are always present

        call setup_common_vars(vsize,v2dvar_lak,lak_xlon, &
                  lak_xlat,lak_topo,lak_mask,lak_area,lak_ps,-1)

        ! The following may be enabled/disabled

        if ( enable_lak2d_vars(lak_tg) ) then
          call setup_var(v2dvar_lak,lak_tg,vsize,'ts','K', &
            'Surface Temperature','surface_temperature',.true.)
          lak_tg_out => v2dvar_lak(lak_tg)%rval
        end if
        if ( enable_lak2d_vars(lak_tpr) ) then
          call setup_var(v2dvar_lak,lak_tpr,vsize,'pr','kg m-2 day-1', &
            'Precipitation','precipitation_flux',.true.,'time: mean')
          lak_tpr_out => v2dvar_lak(lak_tpr)%rval
        end if
        if ( enable_lak2d_vars(lak_scv) ) then
          call setup_var(v2dvar_lak,lak_scv,vsize,'snw','kg m-2', &
            'Surface Snow Amount', 'surface_snow_amount',.true.,'time: mean', &
            l_fill=.true.)
          lak_scv_out => v2dvar_lak(lak_scv)%rval
        end if
        if ( enable_lak2d_vars(lak_sena) ) then
          call setup_var(v2dvar_lak,lak_sena,vsize,'hfss','W m-2', &
            'Surface Upward Sensible Heat Flux', &
            'surface_upward_sensible_heat_flux',.true.)
          lak_sena_out => v2dvar_lak(lak_sena)%rval
        end if
        if ( enable_lak2d_vars(lak_flw) ) then
          call setup_var(v2dvar_lak,lak_flw,vsize,'rsnl','W m-2', &
            'Net longwave energy flux','net_upward_longwave_flux_in_air',.true.)
          lak_flw_out => v2dvar_lak(lak_flw)%rval
        end if
        if ( enable_lak2d_vars(lak_fsw) ) then
          call setup_var(v2dvar_lak,lak_fsw,vsize,'rsns','W m-2', &
            'Net shortwave energy flux', 'net_downward_shortwave_flux_in_air', &
            .true.)
          lak_fsw_out => v2dvar_lak(lak_fsw)%rval
        end if
        if ( enable_lak2d_vars(lak_fld) ) then
          call setup_var(v2dvar_lak,lak_fld,vsize,'rlds','W m-2', &
            'Surface Downwelling Longwave Radiation', &
            'surface_downwelling_longwave_flux_in_air',.true.)
          lak_fld_out => v2dvar_lak(lak_fld)%rval
        end if
        if ( enable_lak2d_vars(lak_sina) ) then
          call setup_var(v2dvar_lak,lak_sina,vsize,'rsds','W m-2', &
            'Surface Downwelling Shortwave Radiation', &
            'surface_downwelling_shortwave_flux_in_air',.true.)
          lak_sina_out => v2dvar_lak(lak_sina)%rval
        end if
        if ( enable_lak2d_vars(lak_aldirs) ) then
          call setup_var(v2dvar_lak,lak_aldirs,vsize,'aldirs','1', &
            'Surface albedo to direct shortwave radiation', &
            'surface_albedo_short_wave_direct',.true.)
          lak_aldirs_out => v2dvar_lak(lak_aldirs)%rval
        end if
        if ( enable_lak2d_vars(lak_aldifs) ) then
          call setup_var(v2dvar_lak,lak_aldifs,vsize,'aldifs','1', &
            'Surface albedo to diffuse shortwave radiation', &
            'surface_albedo_short_wave_diffuse',.true.)
          lak_aldifs_out => v2dvar_lak(lak_aldifs)%rval
        end if
        if ( enable_lak2d_vars(lak_evp) ) then
          call setup_var(v2dvar_lak,lak_evp,vsize,'evspsbl','kg m-2 s-1', &
            'Evaporation','water_evaporation_flux_where_sea_ice',.true.)
          lak_evp_out => v2dvar_lak(lak_evp)%rval
        end if
        if ( enable_lak2d_vars(lak_ice) ) then
          call setup_var(v2dvar_lak,lak_ice,vsize,'lakice','m', &
            'Lake Ice depth', 'seaice_depth',.true.)
          lak_ice_out => v2dvar_lak(lak_ice)%rval
        end if

        vsize%k2 = ndpmax
        v3dvar_lak(lak_tlake)%axis = 'xyd'
        if ( enable_lak3d_vars(lak_tlake) ) then
          call setup_var(v3dvar_lak,lak_tlake,vsize,'lakets','K', &
            'Lake water temperature','water_temperature',.true.,l_fill=.true.)
          lak_tlake_out => v3dvar_lak(lak_tlake)%rval
          lak_tlake_out = dmissval
        end if

        enable_lak_vars(1:nlak2dvars) = enable_lak2d_vars
        enable_lak_vars(nlak2dvars+1:nlakvars) = enable_lak3d_vars
        outstream(lak_stream)%nvar = countvars(enable_lak_vars,nlakvars)
        allocate(outstream(lak_stream)%ncvars%vlist(outstream(lak_stream)%nvar))
        outstream(lak_stream)%nfiles = 1
        allocate(outstream(lak_stream)%ncout(outstream(lak_stream)%nfiles))
        allocate(outstream(lak_stream)%cname_base(outstream(lak_stream)%nfiles))
        outstream(lak_stream)%cname_base(1) = 'LAK'

        vcount = 1
        do i = 1 , nlak2dvars
          if ( enable_lak_vars(i) ) then
            outstream(lak_stream)%ncvars%vlist(vcount)%vp => v2dvar_lak(i)
            vcount = vcount + 1
          end if
        end do
        do i = 1 , nlak3dvars
          if ( enable_lak_vars(i+nlak2dvars) ) then
            outstream(lak_stream)%ncvars%vlist(vcount)%vp => v3dvar_lak(i)
            vcount = vcount + 1
          end if
        end do
        outstream(lak_stream)%jl1 = vsize%j1
        outstream(lak_stream)%jl2 = vsize%j2
        outstream(lak_stream)%il1 = vsize%i1
        outstream(lak_stream)%il2 = vsize%i2
        outstream(lak_stream)%jg1 = jout1
        outstream(lak_stream)%jg2 = jout2
        outstream(lak_stream)%ig1 = iout1
        outstream(lak_stream)%ig2 = iout2
      end if

      if ( nstream == slaboc_stream ) then

        allocate(v2dvar_slaboc(nslaboc2dvars))
        allocate(v3dvar_slaboc(nslaboc3dvars))

        ! This variables are always present

        call setup_common_vars(vsize,v2dvar_slaboc,slab_xlon, &
                  slab_xlat,slab_topo,slab_mask,slab_area,slab_ps,-1)

        vsize%k2 = 12
        v3dvar_slaboc(slab_qflx)%axis = 'xyM'
        call setup_var(v3dvar_slaboc,slab_qflx,vsize,'qflx','W m-2', &
            'heat flux correction from slab ocean model', &
            'heat_flux_correction',.false.,'time: mean (interval 1 month)', &
            l_fill=.true.)
        slab_qflx_out => v3dvar_slaboc(slab_qflx)%rval

        outstream(slaboc_stream)%nvar = nslabocvars
        allocate( &
          outstream(slaboc_stream)%ncvars%vlist(outstream(slaboc_stream)%nvar))
        outstream(slaboc_stream)%nfiles = 1
        allocate( &
          outstream(slaboc_stream)%ncout(outstream(slaboc_stream)%nfiles))
        allocate( &
          outstream(slaboc_stream)%cname_base(outstream(slaboc_stream)%nfiles))
        outstream(slaboc_stream)%cname_base(1) = 'SOM'

        vcount = 1
        do i = 1 , nslaboc2dvars
          outstream(slaboc_stream)%ncvars%vlist(vcount)%vp => v2dvar_slaboc(i)
          vcount = vcount + 1
        end do
        do i = 1 , nslaboc3dvars
          outstream(slaboc_stream)%ncvars%vlist(vcount)%vp => v3dvar_slaboc(i)
          vcount = vcount + 1
        end do
        !
        ! This file MUST be synced.
        !
        outstream(slaboc_stream)%opar%l_sync = .true.
        outstream(slaboc_stream)%jl1 = vsize%j1
        outstream(slaboc_stream)%jl2 = vsize%j2
        outstream(slaboc_stream)%il1 = vsize%i1
        outstream(slaboc_stream)%il2 = vsize%i2
        outstream(slaboc_stream)%jg1 = jout1
        outstream(slaboc_stream)%jg2 = jout2
        outstream(slaboc_stream)%ig1 = iout1
        outstream(slaboc_stream)%ig2 = iout2

      end if

      if ( nstream == opt_stream ) then
        allocate(v2dvar_opt(nopt2dvars))
        allocate(v3dvar_opt(nopt3dvars))
        enable_opt2d_vars = enable_opt_vars(1:nopt2dvars)
        enable_opt3d_vars = enable_opt_vars(nopt2dvars+1:noptvars)

        ! This variables are always present

        call setup_common_vars(vsize,v2dvar_opt,opt_xlon, &
                  opt_xlat,opt_topo,opt_mask,opt_area,opt_ps,opt_p0)
        if ( idynamic /= 2 ) enable_opt2d_vars(opt_p0) = .false.

        ! The following may be enabled/disabled

        if ( idirect > 0 .or. iclimaaer > 0) then
          if ( irrtm == 1 ) then
            if ( enable_opt2d_vars(opt_aastoarf) ) then
              call setup_var(v2dvar_opt,opt_aastoarf,vsize,'aastoarf','W m-2', &
                'All sky top of atmosphere shortwave radiative forcing', &
                'All sky toa_shortwave_radiative_forcing',.true.,'time: mean')
              opt_aastoarf_out => v2dvar_opt(opt_aastoarf)%rval
            end if
            if ( enable_opt2d_vars(opt_aastsrrf) ) then
              call setup_var(v2dvar_opt,opt_aastsrrf,vsize,'aastsrrf','W m-2', &
                'All sky surface shortwave radiative forcing', &
                'All sky surface_shortwave_radiative_forcing', &
                .true.,'time: mean')
              opt_aastsrrf_out => v2dvar_opt(opt_aastsrrf)%rval
            end if
            if ( enable_opt2d_vars(opt_aastalrf) ) then
              call setup_var(v2dvar_opt,opt_aastalrf,vsize,'aastalrf','W m-2', &
                'Top of Atmosphere All sky longwave radiative forcing' , &
                'TOS_allsky_longwave_radiative_forcing',.true.,'time: mean')
              opt_aastalrf_out => v2dvar_opt(opt_aastalrf)%rval
            end if
            if ( enable_opt2d_vars(opt_aassrlrf) ) then
              call setup_var(v2dvar_opt,opt_aassrlrf,vsize,'aassrlrf','W m-2', &
                'Surface  All sky longwave radiative forcing' , &
                'Surface_allsky_longwave_radiative_forcing',.true.,'time: mean')
              opt_aassrlrf_out => v2dvar_opt(opt_aassrlrf)%rval
            end if
          else
            enable_opt2d_vars(opt_aastoarf) = .false.
            enable_opt2d_vars(opt_aastsrrf) = .false.
            enable_opt2d_vars(opt_aastalrf) = .false.
            enable_opt2d_vars(opt_aassrlrf) = .false.
          end if
          if ( enable_opt2d_vars(opt_acstoarf) ) then
            call setup_var(v2dvar_opt,opt_acstoarf,vsize,'acstoarf','W m-2', &
              'Top of atmosphere shortwave radiative forcing', &
              'toa_shortwave_radiative_forcing',.true.,'time: mean')
            opt_acstoarf_out => v2dvar_opt(opt_acstoarf)%rval
          end if
          if ( enable_opt2d_vars(opt_acstsrrf) ) then
            call setup_var(v2dvar_opt,opt_acstsrrf,vsize,'acstsrrf','W m-2', &
              'Surface shortwave radiative forcing', &
              'surface_shortwave_radiative_forcing',.true.,'time: mean')
            opt_acstsrrf_out => v2dvar_opt(opt_acstsrrf)%rval
          end if
          if ( enable_opt2d_vars(opt_acstalrf) ) then
            call setup_var(v2dvar_opt,opt_acstalrf,vsize,'acstalrf','W m-2', &
              'Top of atmosphere longwave radiative forcing', &
              'toa_longwave_radiative_forcing',.true.,'time: mean')
            opt_acstalrf_out => v2dvar_opt(opt_acstalrf)%rval
          end if
          if ( enable_opt2d_vars(opt_acssrlrf) ) then
            call setup_var(v2dvar_opt,opt_acssrlrf,vsize,'acssrlrf','W m-2', &
              'Surface longwave radiative forcing' , &
              'surface_longwave_radiative_forcing',.true.,'time: mean')
            opt_acssrlrf_out => v2dvar_opt(opt_acssrlrf)%rval
          end if
        else
          enable_opt2d_vars(opt_acstoarf:opt_acssrlrf) = .false.
          enable_opt2d_vars(opt_aastoarf:opt_aassrlrf) = .false.
        end if
        if ( enable_opt2d_vars(opt_aod) ) then
          call setup_var(v2dvar_opt,opt_aod,vsize,'aod','1', &
            'Aerosol optical thickness in the visible band' , &
            'atmosphere_optical_thickness_due_to_aerosol',.true.)
          opt_aod_out => v2dvar_opt(opt_aod)%rval
        end if

        vsize%k2 = kz
        if ( idynamic == 2 ) then
          if ( enable_opt3d_vars(opt_pp) ) then
            call setup_var(v3dvar_opt,opt_pp,vsize,'ppa','Pa', &
              'Pressure perturbation', &
              'difference_of_air_pressure_from_model_reference',.true.)
            opt_pp_out => v3dvar_opt(opt_pp)%rval
          end if
          enable_opt3d_vars(opt_pai) = .false.
        else if ( idynamic == 3 ) then
          if ( enable_opt3d_vars(opt_pai) ) then
            call setup_var(v3dvar_opt,opt_pai,vsize,'pai','1', &
              'Exner function','dimensionless_exner_function',.true.)
            opt_pai_out => v3dvar_opt(opt_pai)%rval
          end if
          enable_opt3d_vars(opt_pp) = .false.
          enable_opt3d_vars(opt_deltaz) = .false.
        else
          enable_opt3d_vars(opt_pp) = .false.
          enable_opt3d_vars(opt_pai) = .false.
        end if
        if ( enable_opt3d_vars(opt_aext8) ) then
          call setup_var(v3dvar_opt,opt_aext8,vsize,'aext8','(m^-1)', &
            'Aerosol extinction coefficient', &
      'volume_extinction_coefficient_in_air_due_to_ambient_aerosol_particles', &
            .true.)
          opt_aext8_out => v3dvar_opt(opt_aext8)%rval
        end if
        if ( enable_opt3d_vars(opt_assa8) ) then
          call setup_var(v3dvar_opt,opt_assa8,vsize,'assa8','1', &
            'Aerosol single scattering albedo', &
            'aerosol_single_scattering_albedo',.true.)
          opt_assa8_out => v3dvar_opt(opt_assa8)%rval
        end if
        if ( enable_opt3d_vars(opt_agfu8) ) then
          call setup_var(v3dvar_opt,opt_agfu8,vsize,'agfu8','1', &
            'Aerosol asymmetry parameter', &
            'aerosol_asymmetry_parameter',.true.)
          opt_agfu8_out => v3dvar_opt(opt_agfu8)%rval
        end if
        if ( enable_opt3d_vars(opt_deltaz) ) then
          call setup_var(v3dvar_opt,opt_deltaz,vsize,'deltaz','m', &
            'Thickness layer in (m). Normal Order: TOA=1, SRF=18', &
            'thickness_layer',.true.)
          opt_deltaz_out => v3dvar_opt(opt_deltaz)%rval
        end if
        if ( carb_aging_control ) then
          if ( enable_opt3d_vars(opt_ncon) ) then
            call setup_var(v3dvar_opt,opt_ncon,vsize,'ncon','1', &
              'Total layer aerosol number concentration', &
              'atmosphere_layer_number_content_of_aerosol_particles',.true.)
            opt_ncon_out => v3dvar_opt(opt_ncon)%rval
          end if
          if ( enable_opt3d_vars(opt_surf) ) then
            call setup_var(v3dvar_opt,opt_surf,vsize,'surf','m2/kg', &
              'Total layer aerosol surface area', &
              'atmosphere_layer_surface_area_of_aerosol_particles',.true.)
            opt_surf_out => v3dvar_opt(opt_surf)%rval
          end if
        else
          enable_opt3d_vars(opt_ncon) = .false.
          enable_opt3d_vars(opt_surf) = .false.
        end if

        enable_opt_vars(1:nopt2dvars) = enable_opt2d_vars
        enable_opt_vars(nopt2dvars+1:noptvars) = enable_opt3d_vars
        outstream(opt_stream)%nvar = countvars(enable_opt_vars,noptvars)
        allocate(outstream(opt_stream)%ncvars%vlist(outstream(opt_stream)%nvar))
        outstream(opt_stream)%nfiles = 1
        allocate(outstream(opt_stream)%ncout(outstream(opt_stream)%nfiles))
        allocate(outstream(opt_stream)%cname_base(outstream(opt_stream)%nfiles))
        outstream(opt_stream)%cname_base(1) = 'OPT'

        vcount = 1
        do i = 1 , nopt2dvars
          if ( enable_opt_vars(i) ) then
            outstream(opt_stream)%ncvars%vlist(vcount)%vp => v2dvar_opt(i)
            vcount = vcount + 1
          end if
        end do
        do i = 1 , nopt3dvars
          if ( enable_opt_vars(i+nopt2dvars) ) then
            outstream(opt_stream)%ncvars%vlist(vcount)%vp => v3dvar_opt(i)
            vcount = vcount + 1
          end if
        end do
        outstream(opt_stream)%jl1 = vsize%j1
        outstream(opt_stream)%jl2 = vsize%j2
        outstream(opt_stream)%il1 = vsize%i1
        outstream(opt_stream)%il2 = vsize%i2
        outstream(opt_stream)%jg1 = jout1
        outstream(opt_stream)%jg2 = jout2
        outstream(opt_stream)%ig1 = iout1
        outstream(opt_stream)%ig2 = iout2
      end if

      if ( nstream == che_stream ) then

        allocate(v2dvar_che(nche2dvars))
        allocate(v3dvar_che(nche3dvars))
        enable_che2d_vars = enable_che_vars(1:nche2dvars)
        enable_che3d_vars = enable_che_vars(nche2dvars+1:nchevars)

        ! This variables are always present

        call setup_common_vars(vsize,v2dvar_che,che_xlon, &
                  che_xlat,che_topo,che_mask,che_area,che_ps,che_p0)
        if ( idynamic /= 2 ) enable_che2d_vars(che_p0) = .false.

        ! The following may be enabled/disabled

        if ( enable_che2d_vars(che_wdrflx) ) then
          call setup_var(v2dvar_che,che_wdrflx,vsize,'wdrflx', &
            'mg m-2 day-1','Wet deposition flux due to rainout', &
            'wet_deposition_flux_from_rainout',.true.,'time: mean')
          che_wdrflx_out => v2dvar_che(che_wdrflx)%rval
        end if
        if ( enable_che2d_vars(che_wdcflx) ) then
          call setup_var(v2dvar_che,che_wdcflx,vsize,'wdwflx', &
            'mg m-2 day-1','Wet deposition flux due to washout', &
            'wet_deposition_flux_from_washout',.true.,'time: mean')
          che_wdcflx_out => v2dvar_che(che_wdcflx)%rval
        end if
        if ( ichdrdepo == 1 ) then
          if ( enable_che2d_vars(che_ddflx) ) then
            call setup_var(v2dvar_che,che_ddflx,vsize,'ddflx', &
              'mg m-2 day-1','Dry deposition flux', &
              'dry_deposition_flux',.true.,'time: mean')
            che_ddflx_out => v2dvar_che(che_ddflx)%rval
          end if
          if ( enable_che2d_vars(che_ddvel) ) then
            call setup_var(v2dvar_che,che_ddvel,vsize,'ddvel', &
              'm s-1','Dry deposition velocity', &
              'dry_deposition_velocity',.true.,'time: mean')
            che_ddvel_out => v2dvar_che(che_ddvel)%rval
          end if
        else
          enable_che2d_vars(che_ddflx) = .false.
          enable_che2d_vars(che_ddvel) = .false.
        end if
        if ( enable_che2d_vars(che_emflx) ) then
          call setup_var(v2dvar_che,che_emflx,vsize,'emflx', &
            'mg m-2 day-1','Surface emission flux', &
            'surface_emission_flux',.true.,'time: mean')
          che_emflx_out => v2dvar_che(che_emflx)%rval
        end if
        if ( enable_che2d_vars(che_burden) ) then
          call setup_var(v2dvar_che,che_burden,vsize,'burden', &
            'mg m-2','Tracer total burden', &
            'tracer_burden',.true.,'time: mean')
          che_burden_out => v2dvar_che(che_burden)%rval
        end if
        if ( ichdiag > 0 ) then
          if ( ibltyp == 2 ) then
            if ( enable_che2d_vars(che_pblten) ) then
              call setup_var(v2dvar_che,che_pblten,vsize,'pblten', &
                'kg kg-1 s-1', 'Tendency of tracer due to UW PBL', &
                'tendency_of_mixing_ratio_due_to_uw_pbl',.true.)
              che_pblten_out => v2dvar_che(che_pblten)%rval
            end if
          else
            enable_che2d_vars(che_pblten) = .false.
          end if
        else
          enable_che2d_vars(che_pblten) = .false.
        end if

        vsize%k2 = kz
        if ( idynamic == 2 ) then
          if ( enable_che3d_vars(che_pp) ) then
            call setup_var(v3dvar_che,che_pp,vsize,'ppa','Pa', &
              'Pressure perturbation', &
              'difference_of_air_pressure_from_model_reference',.true.)
            che_pp_out => v3dvar_che(che_pp)%rval
          end if
          enable_che3d_vars(che_pai) = .false.
        else if ( idynamic == 3 ) then
          if ( enable_che3d_vars(che_pai) ) then
            call setup_var(v3dvar_che,che_pai,vsize,'pai','1', &
              'Exner function','dimensionless_exner_function',.true.)
            che_pai_out => v3dvar_che(che_pai)%rval
          end if
          enable_che3d_vars(che_pp) = .false.
        else
          enable_che3d_vars(che_pp) = .false.
          enable_che3d_vars(che_pai) = .false.
        end if
        if ( enable_che3d_vars(che_mixrat) ) then
          call setup_var(v3dvar_che,che_mixrat,vsize,'mixrat','kg kg-1', &
            'Atmosphere tracer mass mixing ratio', &
            'atmosphere_mass_mixing_ratio_of_tracer',.true.)
          che_mixrat_out => v3dvar_che(che_mixrat)%rval
        end if
        if ( enable_che3d_vars(che_airden) ) then
            call setup_var(v3dvar_che,che_airden,vsize,'airden', 'kg m-3', &
              'Atmosphere air density', &
              'atmosphere_air_density',.true.)
            che_airden_out => v3dvar_che(che_airden)%rval
        end if
        if ( ichdiag > 0 ) then
          if ( enable_che3d_vars(che_cheten) ) then
            call setup_var(v3dvar_che,che_cheten,vsize,'cheten', &
              'kg kg-1 s-1', 'Tendency of tracer due to chemical reactions', &
              'tendency_of_mixing_ratio_due_to_chemical_prod_loss',.true.)
            che_cheten_out => v3dvar_che(che_cheten)%rval
          end if
          if ( enable_che3d_vars(che_advhten) ) then
            call setup_var(v3dvar_che,che_advhten,vsize,'advhten', &
              'kg kg-1 s-1', 'Tendency of tracer due to horizontal advection', &
              'tendency_of_mixing_ratio_due_to_horizontal_advection',.true.)
            che_advhten_out => v3dvar_che(che_advhten)%rval
          end if
          if ( enable_che3d_vars(che_advvten) ) then
            call setup_var(v3dvar_che,che_advvten,vsize,'advvten', &
              'kg kg-1 s-1', 'Tendency of tracer due to vertical advection', &
              'tendency_of_mixing_ratio_due_to_vertical_advection',.true.)
            che_advvten_out => v3dvar_che(che_advvten)%rval
          end if
          if ( enable_che3d_vars(che_difhten) ) then
            call setup_var(v3dvar_che,che_difhten,vsize,'difhten', &
              'kg kg-1 s-1', 'Tendency of tracer due to diffusion', &
              'tendency_of_mixing_ratio_due_to_diffusion',.true.)
            che_difhten_out => v3dvar_che(che_difhten)%rval
          end if
          if ( enable_che3d_vars(che_cuten) ) then
            call setup_var(v3dvar_che,che_cuten,vsize,'cuten', &
              'kg kg-1 s-1', 'Tendency of tracer due to convective transport', &
              'tendency_of_mixing_ratio_due_to_convective_transport',.true.)
            che_cuten_out => v3dvar_che(che_cuten)%rval
          end if
          if ( enable_che3d_vars(che_tuten) ) then
            call setup_var(v3dvar_che,che_tuten,vsize,'tuten', &
              'kg kg-1 s-1', 'Tendency of tracer due to vertical turbolence', &
              'tendency_of_mixing_ratio_due_to_vertical_turbolence',.true.)
            che_tuten_out => v3dvar_che(che_tuten)%rval
          end if
          if ( enable_che3d_vars(che_raiten) ) then
            call setup_var(v3dvar_che,che_raiten,vsize,'raiten', &
              'kg kg-1 s-1', 'Tendency of tracer due to total rainout', &
              'tendency_of_mixing_ratio_due_to_total_rainout',.true.)
            che_raiten_out => v3dvar_che(che_raiten)%rval
          end if
          if ( enable_che3d_vars(che_wasten) ) then
            call setup_var(v3dvar_che,che_wasten,vsize,'wasten', &
              'kg kg-1 s-1', 'Tendency of tracer due to total washout', &
              'tendency_of_mixing_ratio_due_to_total_washout',.true.)
            che_wasten_out => v3dvar_che(che_wasten)%rval
          end if
          if ( enable_che3d_vars(che_bdyten) ) then
            call setup_var(v3dvar_che,che_bdyten,vsize,'bdyten', &
              'kg kg-1 s-1', 'Tendency of tracer due to boundary conditions', &
              'tendency_of_mixing_ratio_due_to_boundary_conditions',.true.)
            che_bdyten_out => v3dvar_che(che_bdyten)%rval
          end if
          if ( enable_che3d_vars(che_sedten) ) then
            call setup_var(v3dvar_che,che_sedten,vsize,'sedten', &
              'kg kg-1 s-1', 'Tendency of tracer due to sedimentation', &
              'tendency_of_mixing_ratio_due_to_sedimentation',.true.)
            che_sedten_out => v3dvar_che(che_sedten)%rval
          end if
          if ( enable_che3d_vars(che_emten) ) then
            call setup_var(v3dvar_che,che_emten,vsize,'emiten', &
              'kg kg-1 s-1', 'Tendency of tracer due to emission', &
              'tendency_of_mixing_ratio_due_to_emission',.true.)
            che_emten_out => v3dvar_che(che_emten)%rval
          end if
        else
          enable_che3d_vars(che_cheten:che_emten) = .false.
        end if
        if ( carb_aging_control .and. chechgact ) then
          if ( enable_che3d_vars(che_chgact) ) then
            call setup_var(v3dvar_che,che_chgact,vsize,'chagct', &
              's', 'Aging efolding time', &
              'aging_efolding_time',.true.)
            che_chgact_out => v3dvar_che(che_chgact)%rval
          end if
          if ( enable_che3d_vars(che_ncon) ) then
            call setup_var(v3dvar_che,che_ncon,vsize,'ncon', '1', &
              'Total layer aerosol number concentration', &
              'atmosphere_layer_number_content_of_aerosol_particles',.true.)
            che_ncon_out => v3dvar_che(che_ncon)%rval
          end if
        else
          enable_che3d_vars(che_chgact) = .false.
          enable_che3d_vars(che_ncon) = .false.
        end if

        enable_che_vars(1:nche2dvars) = enable_che2d_vars
        enable_che_vars(nche2dvars+1:nchevars) = enable_che3d_vars

        outstream(che_stream)%nvar = countvars(enable_che_vars,nchevars)
        allocate(outstream(che_stream)%ncvars%vlist(outstream(che_stream)%nvar))
        outstream(che_stream)%nfiles = ntr
        allocate(outstream(che_stream)%ncout(outstream(che_stream)%nfiles))
        allocate(outstream(che_stream)%cname_base(outstream(che_stream)%nfiles))
        do itr = 1 , ntr
          outstream(che_stream)%cname_base(itr) = chtrname(itr)
        end do

        vcount = 1
        do i = 1 , nche2dvars
          if ( enable_che_vars(i) ) then
            outstream(che_stream)%ncvars%vlist(vcount)%vp => v2dvar_che(i)
            vcount = vcount + 1
          end if
        end do
        do i = 1 , nche3dvars
          if ( enable_che_vars(i+nche2dvars) ) then
            outstream(che_stream)%ncvars%vlist(vcount)%vp => v3dvar_che(i)
            vcount = vcount + 1
          end if
        end do
        outstream(che_stream)%jl1 = vsize%j1
        outstream(che_stream)%jl2 = vsize%j2
        outstream(che_stream)%il1 = vsize%i1
        outstream(che_stream)%il2 = vsize%i2
        outstream(che_stream)%jg1 = jout1
        outstream(che_stream)%jg2 = jout2
        outstream(che_stream)%ig1 = iout1
        outstream(che_stream)%ig2 = iout2

      end if

      outstream(nstream)%opar%pname = 'RegCM Model'
      outstream(nstream)%opar%l_band = (i_band == 1)
      outstream(nstream)%opar%l_crm  = (i_crm  == 1)

      if ( parallel_out ) then
        outstream(nstream)%opar%mpi_comm = mycomm
        outstream(nstream)%opar%mpi_info = ncout_mpi_info
#ifdef NETCDF4_HDF5
        outstream(nstream)%opar%mpi_iotype = nf90_mpiio
#else
#ifdef PNETCDF_IN_NETCDF
        outstream(nstream)%opar%mpi_iotype = nf90_mpiio
#endif
#endif
        ! The "global" indexes in the output stream refer to the INTERNAL
        ! CROSS grid, i.e. for processor 0 this is (2,2) => (1,1) so we must
        ! subtract 1 line/column to rebase on pixel (2,2) of the internal model
        ! cross points grid to point (1,1).
        if ( ma%bandflag ) then
          outstream(nstream)%opar%global_jstart = vsize%j1
          outstream(nstream)%opar%global_jend   = vsize%j2
          if ( ma%crmflag ) then
            outstream(nstream)%opar%global_istart = vsize%i1
            outstream(nstream)%opar%global_iend   = vsize%i2
          else
            outstream(nstream)%opar%global_istart = vsize%i1 - 1
            outstream(nstream)%opar%global_iend   = vsize%i2 - 1
          end if
        else
          outstream(nstream)%opar%global_jstart = vsize%j1 - 1
          outstream(nstream)%opar%global_jend   = vsize%j2 - 1
          outstream(nstream)%opar%global_istart = vsize%i1 - 1
          outstream(nstream)%opar%global_iend   = vsize%i2 - 1
        end if
        if ( nstream == sub_stream ) then
          outstream(nstream)%opar%global_jstart = &
            (outstream(nstream)%opar%global_jstart-1)*nsg+1
          outstream(nstream)%opar%global_jend =   &
            outstream(nstream)%opar%global_jend*nsg
          outstream(nstream)%opar%global_istart = &
            (outstream(nstream)%opar%global_istart-1)*nsg+1
          outstream(nstream)%opar%global_iend =   &
            outstream(nstream)%opar%global_iend*nsg
        end if
      end if

    end do enabled_stream_loop

    ! Allocate space to collect all from all CPUs if not parallel output

    if ( .not. parallel_out ) then
      if ( myid == iocpu ) then
        kkz = num_soil_layers
        n4dd = 4
        if ( slaboc_stream > 0 ) then
          kkz = max(12,kkz)
        end if
        if ( atm_stream > 0 .or. rad_stream > 0 .or. &
             che_stream > 0 .or. opt_stream > 0 ) then
          kkz = max(kz,kkz)
        end if
        if ( lak_stream > 0 ) then
          kkz = max(ndpmax,kkz)
        end if
        call getmem2d(io2d,jout1,jout2,iout1,iout2,'ncout:io2d')
        call getmem3d(io3d,jout1,jout2,iout1,iout2,1,kkz,'ncout:io3d')
        call getmem4d(io4d,jout1,jout2,iout1,iout2,1,kkz,1,n4dd,'ncout:io4d')
        if ( sub_stream > 0 ) then
          call getmem2d(io2dsg,joutsg1,joutsg2,ioutsg1,ioutsg2,'ncout:io2dsg')
          call getmem3d(io3dsg,joutsg1,joutsg2,ioutsg1,ioutsg2, &
                        1,2,'ncout:io3dsg')
        end if
      end if
    end if

  end subroutine init_output_streams

  integer(ik4) function countvars(eflags,ntot)
    implicit none
    integer(ik4) , intent(in) :: ntot
    logical , dimension(ntot) , intent(in) :: eflags
    integer(ik4) :: i
    countvars = nbase
    do i = nbase+1 , ntot
      if ( eflags(i) ) countvars = countvars + 1
    end do
  end function countvars

  subroutine newoutfiles(idate)
    implicit none
    type(rcm_time_and_date) , intent(in) :: idate
    character(len=36) :: fbname
    character(len=36) :: cdate
    class(ncvariable_standard) , pointer :: vp
    real(rkx) , pointer , dimension(:,:) :: tmp2d
    real(rkx) , pointer , dimension(:,:) :: pnt2d => null()
    integer(ik4) :: i , j , ivar
    real(rkx) :: dummy

    if ( .not. parallel_out .and. myid /= iocpu ) then
      stream_loop: &
      do i = 1 , maxstreams
        file_loop: &
        do j = 1 , outstream(i)%nfiles
          var_loop: &
          do ivar = 1 , outstream(i)%nvar
            vp => outstream(i)%ncvars%vlist(ivar)%vp
            select type(vp)
              type is (ncvariable2d_mixed)
                if ( vp%lrecords ) cycle var_loop
                call grid_collect(vp%rval,pnt2d,vp%j1,vp%j2,vp%i1,vp%i2)
              class default
                cycle var_loop
            end select
          end do var_loop
        end do file_loop
      end do stream_loop
      return
    end if

    stream_loop_par: &
    do i = 1 , maxstreams

      file_loop_par: &
      do j = 1 , outstream(i)%nfiles

        if ( i == slaboc_stream ) then
          write (fbname,'(a,a,a)') trim(outstream(i)%cname_base(j)) , &
            '.YYYYMMDDHH'
          outstream(i)%opar%fname = &
            trim(dirglob)//pthsep//trim(prestr)//trim(domname)// &
            '_'//trim(fbname)//'.nc'
          outstream(i)%opar%zero_date = idate
        else
          write (fbname,'(a,a,a)') trim(outstream(i)%cname_base(j)) , &
            '.', trim(tochar10(idate))
          outstream(i)%opar%fname = &
            trim(dirout)//pthsep//trim(prestr)//trim(domname)// &
            '_'//trim(fbname)//'.nc'
          outstream(i)%opar%zero_date = idate
        end if

        if ( myid == italk ) then
          write(stdout,*) 'Opening new output file ', &
            trim(outstream(i)%opar%fname)
        end if

        call outstream_setup(outstream(i)%ncout(j),outstream(i)%opar)

        ! Land-surface model

#if defined(CLM) || defined(CLM45)
#ifdef CLM45
        call outstream_addatt(outstream(i)%ncout(j), &
          ncattribute_string('landsurface_model','clm4.5'))
#endif
#ifdef CLM
        call outstream_addatt(outstream(i)%ncout(j), &
           ncattribute_string('landsurface_model','clm3.5'))
        call outstream_addatt(outstream(i)%ncout(j), &
          ncattribute_integer('clm_land_surface_dataset_selection', imask))
        call outstream_addatt(outstream(i)%ncout(j), &
          ncattribute_integer('clm_use_modified_lawrence_albedo', &
              ilawrence_albedo))
#endif
#else
        call outstream_addatt(outstream(i)%ncout(j), &
          ncattribute_string('landsurface_model','bats1e'))
#endif

        ! Initial and Boundary data sources

        call outstream_addatt(outstream(i)%ncout(j), &
          ncattribute_string('model_icbc_data_source',dattyp))
        call outstream_addatt(outstream(i)%ncout(j), &
          ncattribute_string('model_sst_data_source',ssttyp))
        if ( dattyp == 'CMIP6' ) then
          call outstream_addatt(outstream(i)%ncout(j), &
            ncattribute_string('CMIP6_model', &
            trim(cmip6_model)//'_'//trim(cmip6_experiment)//'_'// &
            trim(cmip6_variant)//'_'//trim(cmip6_grid)))
        else if ( dattyp == 'PMIP4' ) then
          call outstream_addatt(outstream(i)%ncout(j), &
            ncattribute_string('PMIP4_model', &
            trim(pmip4_model)//'_'//trim(pmip4_experiment)//'_'// &
            trim(pmip4_variant)//'_'//trim(pmip4_grid)))
        else
          ! Do not add any description here
        end if

        ! Buffer Zone Control relaxation + diffusion term params

        call outstream_addatt(outstream(i)%ncout(j), &
          ncattribute_integer('boundary_nspgx',nspgx))
        call outstream_addatt(outstream(i)%ncout(j), &
          ncattribute_integer('boundary_nspgd',nspgd))
        call outstream_addatt(outstream(i)%ncout(j), &
          ncattribute_real8('boundary_high_nudge',high_nudge))
        call outstream_addatt(outstream(i)%ncout(j), &
          ncattribute_real8('boundary_medium_nudge',medium_nudge))
        call outstream_addatt(outstream(i)%ncout(j), &
          ncattribute_real8('boundary_low_nudge',low_nudge))
        call outstream_addatt(outstream(i)%ncout(j), &
          ncattribute_real8('boundary_nm',bdy_nm))
        call outstream_addatt(outstream(i)%ncout(j), &
          ncattribute_real8('boundary_dm',bdy_dm))

        ! Perturbation control for ensembles

        if ( ensemble_run ) then
          if ( lperturb_topo ) then
            call outstream_addatt(outstream(i)%ncout(j), &
              ncattribute_real8('perturbation_topo_percent',perturb_frac_topo))
          end if
          if ( lperturb_ts ) then
            call outstream_addatt(outstream(i)%ncout(j), &
              ncattribute_real8('perturbation_ts_percent',perturb_frac_ts))
          end if
          if ( lperturb_ps ) then
            call outstream_addatt(outstream(i)%ncout(j), &
              ncattribute_real8('perturbation_ps_percent',perturb_frac_ps))
          end if
          if ( lperturb_t ) then
            call outstream_addatt(outstream(i)%ncout(j), &
              ncattribute_real8('perturbation_t_percent',perturb_frac_t))
          end if
          if ( lperturb_u ) then
            call outstream_addatt(outstream(i)%ncout(j), &
              ncattribute_real8('perturbation_u_percent',perturb_frac_u))
          end if
          if ( lperturb_v ) then
            call outstream_addatt(outstream(i)%ncout(j), &
              ncattribute_real8('perturbation_v_percent',perturb_frac_v))
          end if
          if ( lperturb_q ) then
            call outstream_addatt(outstream(i)%ncout(j), &
              ncattribute_real8('perturbation_q_percent',perturb_frac_q))
          end if
        end if

        ! Model start/restart control

        call outstream_addatt(outstream(i)%ncout(j), &
          ncattribute_logical('model_is_restarted',ifrest))
        cdate = tochar(idate0)
        call outstream_addatt(outstream(i)%ncout(j), &
          ncattribute_string('model_simulation_initial_start',cdate))
        cdate = tochar(idate1)
        call outstream_addatt(outstream(i)%ncout(j), &
          ncattribute_string('model_simulation_start',cdate))
        cdate = tochar(idate2)
        call outstream_addatt(outstream(i)%ncout(j), &
          ncattribute_string('model_simulation_end',cdate))

        ! Model timing parameters

        call outstream_addatt(outstream(i)%ncout(j), &
          ncattribute_real8('atmosphere_time_step_in_seconds',dtsec))
        call outstream_addatt(outstream(i)%ncout(j), &
          ncattribute_real8('surface_interaction_time_step_in_seconds',dtsrf))
        call outstream_addatt(outstream(i)%ncout(j), &
          ncattribute_real8('convection_time_step_in_seconds',dtcum))
        call outstream_addatt(outstream(i)%ncout(j), &
          ncattribute_real8('radiation_scheme_time_step_in_seconds',dtrad))
        call outstream_addatt(outstream(i)%ncout(j), &
          ncattribute_real8('absorption_emission_time_step_in_seconds',dtabem))
        if ( ichem == 1 ) then
          call outstream_addatt(outstream(i)%ncout(j), &
            ncattribute_real8('chemistry_scheme_time_step_in_seconds',dtche))
        end if

        if ( uvrotate ) then
          call outstream_addatt(outstream(i)%ncout(j), &
            ncattribute_logical('wind_rotated_eastward_northward',uvrotate))
        end if

        ! Model Physics

        if ( idynamic /= 3 ) then
          call outstream_addatt(outstream(i)%ncout(j), &
            ncattribute_real8('asselin_filter_nu_1',gnu1))
          call outstream_addatt(outstream(i)%ncout(j), &
            ncattribute_real8('asselin_filter_nu_2',gnu2))
          call outstream_addatt(outstream(i)%ncout(j), &
            ncattribute_integer('diffusion_hgt_factor',diffu_hgtf))
          call outstream_addatt(outstream(i)%ncout(j), &
            ncattribute_logical('upstream_mode',upstream_mode))
          call outstream_addatt(outstream(i)%ncout(j), &
            ncattribute_real8('off_centering_max',uoffc))
          call outstream_addatt(outstream(i)%ncout(j), &
            ncattribute_logical('stability_enhance',stability_enhance))
          call outstream_addatt(outstream(i)%ncout(j), &
            ncattribute_real8('temperature_extreme_gradient',t_extrema))
          call outstream_addatt(outstream(i)%ncout(j), &
            ncattribute_real8('vapor_extreme_gradient_fraction',q_rel_extrema))
          if ( idynamic == 2 ) then
            call outstream_addatt(outstream(i)%ncout(j), &
                    ncattribute_real8('logp_lapse_rate',logp_lrate))
            call outstream_addatt(outstream(i)%ncout(j), &
                    ncattribute_real8('base_state_surface_temperature', &
                    base_state_ts0))
            call outstream_addatt(outstream(i)%ncout(j), &
                    ncattribute_real8('base_state_pressure', &
                    base_state_pressure))
            call outstream_addatt(outstream(i)%ncout(j), &
                  ncattribute_real8('background_diffusion_coefficient',ckh))
            call outstream_addatt(outstream(i)%ncout(j), &
                  ncattribute_real8('dynamical_diffusion_coefficient',adyndif))
            call outstream_addatt(outstream(i)%ncout(j), &
                    ncattribute_integer('upper_radiative_bc',ifupr))
            call outstream_addatt(outstream(i)%ncout(j), &
                    ncattribute_integer('rayleigh_damping',ifrayd))
            call outstream_addatt(outstream(i)%ncout(j), &
                    ncattribute_integer('top_nudging',itopnudge))
            call outstream_addatt(outstream(i)%ncout(j), &
                    ncattribute_real8('sound_bet_param',nhbet))
            call outstream_addatt(outstream(i)%ncout(j), &
                    ncattribute_real8('sound_xkd_param',nhxkd))
            if ( ifrayd == 1 ) then
              call outstream_addatt(outstream(i)%ncout(j), &
                      ncattribute_integer('rayleigh_ndamp',rayndamp))
              call outstream_addatt(outstream(i)%ncout(j), &
                      ncattribute_real8('rayleigh_alpha0',rayalpha0))
              call outstream_addatt(outstream(i)%ncout(j), &
                      ncattribute_real8('rayleigh_zetad',rayzd))
              call outstream_addatt(outstream(i)%ncout(j), &
                      ncattribute_real8('rayleigh_hd',rayhd))
            end if
          end if
        else
          call outstream_addatt(outstream(i)%ncout(j), &
                  ncattribute_integer('advection_timestep_factor',mo_nadv))
          call outstream_addatt(outstream(i)%ncout(j), &
                  ncattribute_integer('sound_timestep_factor',mo_nsound))
          if ( mo_divfilter ) then
            call outstream_addatt(outstream(i)%ncout(j), &
                    ncattribute_logical('divergence_filtering',mo_divfilter))
            call outstream_addatt(outstream(i)%ncout(j), &
                    ncattribute_real8('divergence_filtering_factor',mo_anu2))
          end if
          if ( mo_nzfilt > 0 ) then
            call outstream_addatt(outstream(i)%ncout(j), &
                    ncattribute_integer('top_w_filtering_layers',mo_nzfilt))
          end if
          call outstream_addatt(outstream(i)%ncout(j), &
                  ncattribute_integer('rayleigh_damping',ifrayd))
          if ( ifrayd == 1 ) then
            call outstream_addatt(outstream(i)%ncout(j), &
                    ncattribute_integer('rayleigh_ndamp',rayndamp))
            call outstream_addatt(outstream(i)%ncout(j), &
                    ncattribute_real8('rayleigh_alpha0',rayalpha0))
            call outstream_addatt(outstream(i)%ncout(j), &
                    ncattribute_real8('rayleigh_zetad',rayzd))
            call outstream_addatt(outstream(i)%ncout(j), &
                    ncattribute_real8('rayleigh_hd',rayhd))
          end if
        end if
        call outstream_addatt(outstream(i)%ncout(j), &
          ncattribute_integer('lateral_boundary_condition_scheme',iboudy))
        call outstream_addatt(outstream(i)%ncout(j), &
          ncattribute_integer('semi_lagrangian_advection_scheme',isladvec))
        if ( isladvec == 1 ) then
          call outstream_addatt(outstream(i)%ncout(j), &
            ncattribute_integer('quasi_monotonic_sl_scheme',iqmsl))
        end if
        if ( idynamic /= 3 ) then
          call outstream_addatt(outstream(i)%ncout(j), &
            ncattribute_integer('diffusion_scheme',idiffu))
        end if
        call outstream_addatt(outstream(i)%ncout(j), &
          ncattribute_integer('boundary_layer_scheme',ibltyp))
        if ( all(icup > 0) ) then
          call outstream_addatt(outstream(i)%ncout(j), &
            ncattribute_integer('cumulus_convection_scheme_lnd',icup_lnd))
          call outstream_addatt(outstream(i)%ncout(j), &
            ncattribute_integer('cumulus_convection_scheme_ocn',icup_ocn))
        else if ( all(icup < 0) ) then
          call outstream_addatt(outstream(i)%ncout(j), &
            ncattribute_logical('shallow_cumulus_scheme_active',.true.))
        else
          call outstream_addatt(outstream(i)%ncout(j), &
            ncattribute_logical('cumulus_parametrization_disabled',.true.))
        end if
        call outstream_addatt(outstream(i)%ncout(j), &
          ncattribute_integer('moisture_scheme',ipptls))
        call outstream_addatt(outstream(i)%ncout(j), &
          ncattribute_integer('ocean_flux_scheme',iocnflx))
        if ( iocnflx == 2 ) then
          call outstream_addatt(outstream(i)%ncout(j), &
            ncattribute_integer('zeng_ocean_roughness_formula',iocnrough))
          call outstream_addatt(outstream(i)%ncout(j), &
            ncattribute_integer('zeng_ocean_roughness_method',iocnzoq))
        end if
        if ( iocncpl == 1 ) then
          call outstream_addatt(outstream(i)%ncout(j), &
            ncattribute_integer('coupled_ocean_run',iocncpl))
        end if
        if ( iwavcpl == 1 ) then
          call outstream_addatt(outstream(i)%ncout(j), &
            ncattribute_integer('coupled_wave_run',iwavcpl))
        end if
        if ( idynamic == 1 ) then
          call outstream_addatt(outstream(i)%ncout(j), &
            ncattribute_integer('pressure_gradient_scheme',ipgf))
        end if
        call outstream_addatt(outstream(i)%ncout(j), &
          ncattribute_integer('surface_emissivity_factor_computed',iemiss))
        call outstream_addatt(outstream(i)%ncout(j), &
          ncattribute_integer('lake_model_activated',lakemod))
        call outstream_addatt(outstream(i)%ncout(j), &
          ncattribute_integer('chemical_aerosol_scheme_activated',ichem))
        call outstream_addatt(outstream(i)%ncout(j), &
          ncattribute_string('ipcc_scenario_code',scenario))
        call outstream_addatt(outstream(i)%ncout(j), &
          ncattribute_integer('diurnal_cycle_sst_scheme',idcsst))
        call outstream_addatt(outstream(i)%ncout(j), &
          ncattribute_integer('ocean_albedo_from_whitecapping',iwhitecap))
        call outstream_addatt(outstream(i)%ncout(j), &
          ncattribute_integer('simple_sea_ice_scheme',iseaice))
        call outstream_addatt(outstream(i)%ncout(j), &
          ncattribute_integer('convective_lwp_as_large_scale',iconvlwp))
        call outstream_addatt(outstream(i)%ncout(j), &
          ncattribute_integer('large_scale_cloud_fraction_scheme',icldfrac))
        call outstream_addatt(outstream(i)%ncout(j), &
          ncattribute_integer('ocean_stratiform_clouds_scheme',icldmstrat))
        call outstream_addatt(outstream(i)%ncout(j), &
          ncattribute_integer('rrtm_radiation_scheme_activated',irrtm))
        call outstream_addatt(outstream(i)%ncout(j), &
          ncattribute_integer('climatic_ozone_input_dataset',iclimao3))
        call outstream_addatt(outstream(i)%ncout(j), &
          ncattribute_integer('climatic_aerosol_input_dataset',iclimaaer))
        call outstream_addatt(outstream(i)%ncout(j), &
          ncattribute_integer('static_solar_constant_used',isolconst))
        call outstream_addatt(outstream(i)%ncout(j), &
          ncattribute_integer('cumulus_cloud_model',icumcloud))
        call outstream_addatt(outstream(i)%ncout(j), &
          ncattribute_real8('sun_year_offset',year_offset))
        call outstream_addatt(outstream(i)%ncout(j), &
          ncattribute_integer('fix_solar_parameters',ifixsolar))
        if ( ifixsolar == 1 ) then
          call outstream_addatt(outstream(i)%ncout(j), &
            ncattribute_real8('fixed_solar_constant',fixedsolarval))
        end if
        call outstream_addatt(outstream(i)%ncout(j), &
          ncattribute_integer('cloud_bottom_level_with_no_clouds',ncld))
        call outstream_addatt(outstream(i)%ncout(j), &
          ncattribute_real8('cloud_rh_with_fcc_one',rhmax))
        call outstream_addatt(outstream(i)%ncout(j), &
          ncattribute_real8('cloud_rh_threshold_for_land',rh0land))
        call outstream_addatt(outstream(i)%ncout(j), &
          ncattribute_real8('cloud_rh_threshold_for_ocean',rh0oce))
        call outstream_addatt(outstream(i)%ncout(j), &
          ncattribute_real8('cloud_rh1_limit_temperature',tc0))
        call outstream_addatt(outstream(i)%ncout(j), &
          ncattribute_real8('cloud_cloud_fraction_maximum',cftotmax))
        call outstream_addatt(outstream(i)%ncout(j), &
          ncattribute_real8('cloud_condensation_threshold',conf))
        call outstream_addatt(outstream(i)%ncout(j), &
        ncattribute_real8('cloud_cloud_fraction_max_for_convection',clfrcvmax))
        call outstream_addatt(outstream(i)%ncout(j), &
          ncattribute_real8('cloud_cloud_liqwat_max_for_convection',cllwcv))
        call outstream_addatt(outstream(i)%ncout(j), &
          ncattribute_real8('cloud_shallow_convective_cf_param',kfac_shal))
        call outstream_addatt(outstream(i)%ncout(j), &
          ncattribute_real8('cloud_deep_convective_cf_param',kfac_deep))
        call outstream_addatt(outstream(i)%ncout(j), &
          ncattribute_real8('cloud_k2_convective_cf_param',k2_const))
        call outstream_addatt(outstream(i)%ncout(j), &
          ncattribute_logical('cloud_surface_radiation_hack',lsrfhack))
        call outstream_addatt(outstream(i)%ncout(j), &
          ncattribute_logical('cloud_arctic_cloud_correction',larcticcorr))
        if ( ichem == 1 .and. iaerosol == 1 .and. iindirect == 2 ) then
          call outstream_addatt(outstream(i)%ncout(j), &
            ncattribute_real8('mean_critical_radius',rcrit))
          call outstream_addatt(outstream(i)%ncout(j), &
            ncattribute_real8('geometric_mean_d_and_s',coef_ccn))
          call outstream_addatt(outstream(i)%ncout(j), &
            ncattribute_real8('bulk_activation_ratio',abulk))
        end if
        if ( ipptls == 1 ) then
          call outstream_addatt(outstream(i)%ncout(j), &
            ncattribute_real8('subex_auto_conversion_rate_for_land',qck1land))
          call outstream_addatt(outstream(i)%ncout(j), &
            ncattribute_real8('subex_auto_conversion_rate_for_ocean',qck1oce))
          call outstream_addatt(outstream(i)%ncout(j), &
           ncattribute_real8('subex_gultepe_factor_when_rain_for_land',gulland))
          call outstream_addatt(outstream(i)%ncout(j), &
           ncattribute_real8('subex_gultepe_factor_when_rain_for_ocean',guloce))
          call outstream_addatt(outstream(i)%ncout(j), &
            ncattribute_real8('subex_land_raindrop_evaporation_rate',cevaplnd))
          call outstream_addatt(outstream(i)%ncout(j), &
            ncattribute_real8('subex_ocean_raindrop_evaporation_rate',cevapoce))
          call outstream_addatt(outstream(i)%ncout(j), &
            ncattribute_real8('subex_land_raindrop_accretion_rate',caccrlnd))
          call outstream_addatt(outstream(i)%ncout(j), &
            ncattribute_real8('subex_ocean_raindrop_accretion_rate',caccroce))
        else if ( ipptls == 2 ) then
#ifdef DEBUG
          call outstream_addatt(outstream(i)%ncout(j), &
            ncattribute_logical('micro_statistics',stats))
#endif
          call outstream_addatt(outstream(i)%ncout(j), &
            ncattribute_logical('micro_budget_verification',budget_compute))
          call outstream_addatt(outstream(i)%ncout(j), &
            ncattribute_integer('micro_super_saturation_option',nssopt))
          call outstream_addatt(outstream(i)%ncout(j), &
            ncattribute_integer('micro_autoconversion_option',iautoconv))
          call outstream_addatt(outstream(i)%ncout(j), &
            ncattribute_real8('micro_fall_speed_rain',vfqr))
          call outstream_addatt(outstream(i)%ncout(j), &
            ncattribute_real8('micro_fall_speed_ice',vfqi))
          call outstream_addatt(outstream(i)%ncout(j), &
            ncattribute_real8('micro_fall_speed_snow',vfqs))
          call outstream_addatt(outstream(i)%ncout(j), &
            ncattribute_real8('micro_autoconv_khair',auto_rate_khair))
          call outstream_addatt(outstream(i)%ncout(j), &
            ncattribute_real8('micro_autoconv_kessl',auto_rate_kessl))
          call outstream_addatt(outstream(i)%ncout(j), &
            ncattribute_real8('micro_autoconv_klepi',auto_rate_klepi))
          call outstream_addatt(outstream(i)%ncout(j), &
            ncattribute_real8('micro_autoconv_timescale_sund',rkconv))
          call outstream_addatt(outstream(i)%ncout(j), &
            ncattribute_real8('micro_snowautoconv_timescale_sund',skconv))
          call outstream_addatt(outstream(i)%ncout(j), &
            ncattribute_real8('micro_turbulent_evaporation_coeff',rcldiff))
          call outstream_addatt(outstream(i)%ncout(j), &
            ncattribute_real8('micro_min_cloud_coverage',rcovpmin))
          call outstream_addatt(outstream(i)%ncout(j), &
            ncattribute_real8('micro_evap_rate',rpecons))
        end if
        if ( any(icup == 2) ) then
          call outstream_addatt(outstream(i)%ncout(j), &
            ncattribute_integer('grell_scheme_closure',igcc))
          call outstream_addatt(outstream(i)%ncout(j), &
            ncattribute_real8('grell_min_shear_on_precip',shrmin))
          call outstream_addatt(outstream(i)%ncout(j), &
            ncattribute_real8('grell_max_shear_on_precip',shrmax))
          call outstream_addatt(outstream(i)%ncout(j), &
            ncattribute_real8('grell_min_precip_efficiency',edtmin))
          call outstream_addatt(outstream(i)%ncout(j), &
            ncattribute_real8('grell_max_precip_efficiency',edtmax))
          call outstream_addatt(outstream(i)%ncout(j), &
            ncattribute_real8('grell_min_precip_efficiency_o',edtmino))
          call outstream_addatt(outstream(i)%ncout(j), &
            ncattribute_real8('grell_max_precip_efficiency_o',edtmaxo))
          call outstream_addatt(outstream(i)%ncout(j), &
            ncattribute_real8('grell_min_precip_efficiency_x',edtminx))
          call outstream_addatt(outstream(i)%ncout(j), &
            ncattribute_real8('grell_max_precip_efficiency_x',edtmaxx))
          call outstream_addatt(outstream(i)%ncout(j), &
            ncattribute_real8('grell_min_shear_on_precip_on_ocean',shrmin_ocn))
          call outstream_addatt(outstream(i)%ncout(j), &
            ncattribute_real8('grell_max_shear_on_precip_on_ocean',shrmax_ocn))
          call outstream_addatt(outstream(i)%ncout(j), &
           ncattribute_real8('grell_min_precip_efficiency_on_ocean',edtmin_ocn))
          call outstream_addatt(outstream(i)%ncout(j), &
           ncattribute_real8('grell_max_precip_efficiency_on_ocean',edtmax_ocn))
          call outstream_addatt(outstream(i)%ncout(j), &
        ncattribute_real8('grell_min_precip_efficiency_o_on_ocean',edtmino_ocn))
          call outstream_addatt(outstream(i)%ncout(j), &
        ncattribute_real8('grell_max_precip_efficiency_o_on_ocean',edtmaxo_ocn))
          call outstream_addatt(outstream(i)%ncout(j), &
        ncattribute_real8('grell_min_precip_efficiency_x_on_ocean',edtminx_ocn))
          call outstream_addatt(outstream(i)%ncout(j), &
        ncattribute_real8('grell_max_precip_efficiency_x_on_ocean',edtmaxx_ocn))
          call outstream_addatt(outstream(i)%ncout(j), &
            ncattribute_real8('grell_max_depth_of_stable_layer',pbcmax))
          call outstream_addatt(outstream(i)%ncout(j), &
            ncattribute_real8('grell_min_depth_of_cloud',mincld))
          call outstream_addatt(outstream(i)%ncout(j), &
            ncattribute_real8('grell_min_convective_heating',htmin))
          call outstream_addatt(outstream(i)%ncout(j), &
            ncattribute_real8('grell_max_convective_heating',htmax))
          call outstream_addatt(outstream(i)%ncout(j), &
            ncattribute_real8('grell_max_cloud_base_height',skbmax))
          call outstream_addatt(outstream(i)%ncout(j), &
            ncattribute_real8('grell_FC_ABE_removal_timescale',dtauc))
        end if
        if ( any(icup == 4) ) then
          call outstream_addatt(outstream(i)%ncout(j), &
            ncattribute_integer('mit_lowest_convection_level',minorig))
          call outstream_addatt(outstream(i)%ncout(j), &
            ncattribute_real8( &
            'mit_autoconversion_threshold_mixing_over_ocean',elcrit_ocn))
          call outstream_addatt(outstream(i)%ncout(j), &
            ncattribute_real8( &
            'mit_autoconversion_threshold_mixing_over_land',elcrit_lnd))
          call outstream_addatt(outstream(i)%ncout(j), &
           ncattribute_real8('mit_autoconversion_threshold_temperature',tlcrit))
          call outstream_addatt(outstream(i)%ncout(j), &
            ncattribute_real8('mit_mixing_coefficient_in_entrainment',entp))
          call outstream_addatt(outstream(i)%ncout(j), &
            ncattribute_real8('mit_fractional_area_unsaturated_downdraft',sigd))
          call outstream_addatt(outstream(i)%ncout(j), &
            ncattribute_real8('mit_fractional_precip_outside_cloud',sigs))
          call outstream_addatt(outstream(i)%ncout(j), &
            ncattribute_real8('mit_pressure_velocity_of_rain',omtrain))
          call outstream_addatt(outstream(i)%ncout(j), &
            ncattribute_real8('mit_pressure_velocity_of_snow',omtsnow))
          call outstream_addatt(outstream(i)%ncout(j), &
            ncattribute_real8('mit_rain_evaporation_coefficient',coeffr))
          call outstream_addatt(outstream(i)%ncout(j), &
            ncattribute_real8('mit_snow_evaporation_coefficient',coeffs))
          call outstream_addatt(outstream(i)%ncout(j), &
            ncattribute_real8('mit_momentum_transport_coefficient',cu))
          call outstream_addatt(outstream(i)%ncout(j), &
            ncattribute_real8('mit_downdraft_velocity_coefficient',betae))
          call outstream_addatt(outstream(i)%ncout(j), &
            ncattribute_real8('mit_max_parcel_neg_temp_perturbation',dtmax))
          call outstream_addatt(outstream(i)%ncout(j), &
            ncattribute_real8('mit_approach_rate_quasi_eq_coeff_a',alphae))
          call outstream_addatt(outstream(i)%ncout(j), &
            ncattribute_real8('mit_approach_rate_quasi_eq_coeff_d',damp))
          call outstream_addatt(outstream(i)%ncout(j), &
            ncattribute_real8('mit_maximum_land_precipitation_efficiency', &
            epmax_lnd))
          call outstream_addatt(outstream(i)%ncout(j), &
            ncattribute_real8('mit_maximum_ocean_precipitation_efficiency', &
            epmax_ocn))
        end if
        if ( any(icup == 5) ) then
          call outstream_addatt(outstream(i)%ncout(j), &
            ncattribute_integer('tiedtke_actual_scheme',iconv))
          call outstream_addatt(outstream(i)%ncout(j), &
            ncattribute_real8('tiedtke_entrainment_rate_downdraft',entrdd))
          call outstream_addatt(outstream(i)%ncout(j), &
            ncattribute_real8('tiedtke_entrainment_rate_deep_land',entrpen_lnd))
          call outstream_addatt(outstream(i)%ncout(j), &
           ncattribute_real8('tiedtke_entrainment_rate_deep_ocean',entrpen_ocn))
          call outstream_addatt(outstream(i)%ncout(j), &
            ncattribute_logical('tiedtke_penetrative',lmfpen))
          call outstream_addatt(outstream(i)%ncout(j), &
            ncattribute_logical('tiedtke_midlevel',lmfmid))
          call outstream_addatt(outstream(i)%ncout(j), &
            ncattribute_logical('tiedtke_shallow',lmfscv))
          call outstream_addatt(outstream(i)%ncout(j), &
            ncattribute_logical('tiedtke_cumulus_downdraft',lmfdd))
          call outstream_addatt(outstream(i)%ncout(j), &
            ncattribute_logical('tiedtke_prognostic_cloud',lepcld))
          call outstream_addatt(outstream(i)%ncout(j), &
            ncattribute_logical('tiedtke_cumulus_friction',lmfdudv))
          call outstream_addatt(outstream(i)%ncout(j), &
            ncattribute_logical('tiedtke_ke_dissipation',lmfuvdis))
          call outstream_addatt(outstream(i)%ncout(j), &
            ncattribute_logical('tiedtke_tracer_transport',lmftrac))
          call outstream_addatt(outstream(i)%ncout(j), &
            ncattribute_logical('tiedtke_tracer_smooth_massflux',lmfsmooth))
          call outstream_addatt(outstream(i)%ncout(j), &
            ncattribute_logical('tiedtke_shallow_wstar_closure',lmfwstar))
          if ( iconv == 4 ) then
            call outstream_addatt(outstream(i)%ncout(j), &
           ncattribute_real8('tiedtke_detrainment_rate_deep_land',detrpen_lnd))
            call outstream_addatt(outstream(i)%ncout(j), &
           ncattribute_real8('tiedtke_detrainment_rate_deep_ocean',detrpen_ocn))
            call outstream_addatt(outstream(i)%ncout(j), &
              ncattribute_real8('tiedtke_shallow_entrainment',entshalp))
            call outstream_addatt(outstream(i)%ncout(j), &
              ncattribute_real8('tiedtke_cloud_cover_evap_over_land',rcuc_lnd))
            call outstream_addatt(outstream(i)%ncout(j), &
              ncattribute_real8('tiedtke_cloud_cover_evap_over_ocean',rcuc_ocn))
            call outstream_addatt(outstream(i)%ncout(j), &
              ncattribute_real8('tiedtke_coeff_evap_over_land',rcpec_lnd))
            call outstream_addatt(outstream(i)%ncout(j), &
              ncattribute_real8('tiedtke_coeff_evap_over_ocean',rcpec_ocn))
            call outstream_addatt(outstream(i)%ncout(j), &
              ncattribute_real8('tiedtke_critical_rh_over_land',rhebc_lnd))
            call outstream_addatt(outstream(i)%ncout(j), &
              ncattribute_real8('tiedtke_critical_rh_over_ocean',rhebc_ocn))
            call outstream_addatt(outstream(i)%ncout(j), &
              ncattribute_real8('tiedtke_cloud_water_conv_over_land',rprc_lnd))
            call outstream_addatt(outstream(i)%ncout(j), &
              ncattribute_real8('tiedtke_cloud_water_conv_over_ocean',rprc_ocn))
            call outstream_addatt(outstream(i)%ncout(j), &
              ncattribute_real8('tiedtke_evap_coeff_over_land',revap_lnd))
            call outstream_addatt(outstream(i)%ncout(j), &
              ncattribute_real8('tiedtke_evap_coeff_over_ocean',revap_ocn))
            call outstream_addatt(outstream(i)%ncout(j), &
              ncattribute_real8('tiedtke_cape_adjustment_timescale',cmtcape))
          else
            call outstream_addatt(outstream(i)%ncout(j), &
              ncattribute_real8('tiedtke_max_entrainment',entrmax))
            call outstream_addatt(outstream(i)%ncout(j), &
              ncattribute_real8('tiedtke_entrainment_rate_shallow',entrscv))
            call outstream_addatt(outstream(i)%ncout(j), &
              ncattribute_real8('tiedtke_entrainment_rate_midlevel',entrmid))
            call outstream_addatt(outstream(i)%ncout(j), &
              ncattribute_real8('tiedtke_conversion_coefficient',cprcon))
          end if
        end if
        if ( any(icup == 6) ) then
          call outstream_addatt(outstream(i)%ncout(j), &
            ncattribute_real8('kf_w_threshold',kf_wthreshold))
          call outstream_addatt(outstream(i)%ncout(j), &
            ncattribute_real8('kf_entrainment_rate',kf_entrate))
          call outstream_addatt(outstream(i)%ncout(j), &
            ncattribute_real8('kf_conversion_rate',kf_convrate))
          call outstream_addatt(outstream(i)%ncout(j), &
            ncattribute_real8('kf_min_precipitation_efficiency',kf_min_pef))
          call outstream_addatt(outstream(i)%ncout(j), &
            ncattribute_real8('kf_max_precipitation_efficiency',kf_max_pef))
          call outstream_addatt(outstream(i)%ncout(j), &
            ncattribute_real8('kf_downdraft_start_dp',kf_dpp))
          call outstream_addatt(outstream(i)%ncout(j), &
            ncattribute_real8('kf_CAPE_consumption_time_min',kf_min_dtcape))
          call outstream_addatt(outstream(i)%ncout(j), &
            ncattribute_real8('kf_CAPE_consumption_time_max',kf_max_dtcape))
          call outstream_addatt(outstream(i)%ncout(j), &
            ncattribute_real8('kf_TKE_maximum_value_subcloud',kf_tkemax))
        end if
        if ( ibltyp == 1 ) then
          call outstream_addatt(outstream(i)%ncout(j), &
            ncattribute_real8('holtslag_critical_ocean_richardson',ricr_ocn))
          call outstream_addatt(outstream(i)%ncout(j), &
            ncattribute_real8('holtslag_critical_land_richardson',ricr_lnd))
          call outstream_addatt(outstream(i)%ncout(j), &
            ncattribute_real8('holtslag_zhnew_factor',zhnew_fac))
          call outstream_addatt(outstream(i)%ncout(j), &
            ncattribute_integer('holtslag_th10_estimate',ifaholtth10))
          call outstream_addatt(outstream(i)%ncout(j), &
            ncattribute_integer('holtslag_th10_maximize',ifaholt))
          call outstream_addatt(outstream(i)%ncout(j), &
            ncattribute_integer('holtslag_th10_niteration',holtth10iter))
        end if
        if ( ibltyp == 2 ) then
          call outstream_addatt(outstream(i)%ncout(j), &
            ncattribute_integer('uwpbl_advection_scheme',iuwvadv))
          call outstream_addatt(outstream(i)%ncout(j), &
            ncattribute_real8('uwpbl_cloud_evap_entr_incr_efficiency',atwo))
          call outstream_addatt(outstream(i)%ncout(j), &
            ncattribute_real8('uwpbl_eddy_LS_stable_PBL_scaling',rstbl))
          call outstream_addatt(outstream(i)%ncout(j), &
            ncattribute_real8('uwpbl_czero',czero))
          call outstream_addatt(outstream(i)%ncout(j), &
            ncattribute_real8('uwpbl_nuk',nuk))
        end if
        if ( irrtm == 1 ) then
          call outstream_addatt(outstream(i)%ncout(j), &
            ncattribute_logical('rrtm_extended_above',rrtm_extend))
          call outstream_addatt(outstream(i)%ncout(j), &
            ncattribute_integer('rrtm_opt_properties_calculation_sw_vap', &
            inflgsw))
          call outstream_addatt(outstream(i)%ncout(j), &
            ncattribute_integer('rrtm_opt_properties_calculation_sw_ice', &
            iceflgsw))
          call outstream_addatt(outstream(i)%ncout(j), &
            ncattribute_integer('rrtm_opt_properties_calculation_sw_liq', &
            iceflgsw))
          call outstream_addatt(outstream(i)%ncout(j), &
            ncattribute_integer('rrtm_opt_properties_calculation_lw_vap', &
            inflglw))
          call outstream_addatt(outstream(i)%ncout(j), &
            ncattribute_integer('rrtm_opt_properties_calculation_lw_ice', &
            iceflglw))
          call outstream_addatt(outstream(i)%ncout(j), &
            ncattribute_integer('rrtm_opt_properties_calculation_lw_liq', &
            iceflglw))
          call outstream_addatt(outstream(i)%ncout(j), &
            ncattribute_integer('rrtm_cloud_overlap_hypothesis',icld))
          call outstream_addatt(outstream(i)%ncout(j), &
            ncattribute_integer('rrtm_mcica_stochastic_cloud',imcica))
          call outstream_addatt(outstream(i)%ncout(j), &
            ncattribute_integer('rrtm_mcica_stochastic_generator',irng))
          call outstream_addatt(outstream(i)%ncout(j), &
            ncattribute_integer('rrtm_nradfo',nradfo))
        end if
        if ( ichem == 1 ) then
          call outstream_addatt(outstream(i)%ncout(j), &
            ncattribute_string('chem_simulation_type',chemsimtype))
          call outstream_addatt(outstream(i)%ncout(j), &
            ncattribute_integer('chem_cold_restart',ichecold))
          call outstream_addatt(outstream(i)%ncout(j), &
            ncattribute_integer('chem_activate_reaction_solver',ichsolver))
          call outstream_addatt(outstream(i)%ncout(j), &
            ncattribute_integer('chem_activate_emission',ichsursrc))
          call outstream_addatt(outstream(i)%ncout(j), &
            ncattribute_integer('chem_activate_dry_deposition',ichdrdepo))
          call outstream_addatt(outstream(i)%ncout(j), &
            ncattribute_integer('chem_activate_convective_transport',ichcumtra))
          call outstream_addatt(outstream(i)%ncout(j), &
            ncattribute_integer('chem_activate_wet_rainout',ichremlsc))
          call outstream_addatt(outstream(i)%ncout(j), &
            ncattribute_integer('chem_activate_wet_washout',ichremcvc))
          call outstream_addatt(outstream(i)%ncout(j), &
            ncattribute_integer('chem_dust_emission_scheme',ichdustemd))
          call outstream_addatt(outstream(i)%ncout(j), &
            ncattribute_integer('chem_dust_read_emission_parameter',ichdustparam))
          call outstream_addatt(outstream(i)%ncout(j), &
            ncattribute_integer('chem_enable_aerosol_radiation_feedback', &
                                idirect))
          call outstream_addatt(outstream(i)%ncout(j), &
            ncattribute_integer('chem_enable_snow_darkening', &
                                isnowdark))
          call outstream_addatt(outstream(i)%ncout(j), &
            ncattribute_integer('chem_enable_sulfate_indirect_effect', &
                                iindirect))
          call outstream_addatt(outstream(i)%ncout(j), &
            ncattribute_real8('chem_dust_em_tuning_fac',rdstemfac))
          call outstream_addatt(outstream(i)%ncout(j), &
            ncattribute_real8('chem_organic_carbon_em_tuning_fac',rocemfac))
          call outstream_addatt(outstream(i)%ncout(j), &
            ncattribute_integer('chem_activate_linox',ichlinox))
          call outstream_addatt(outstream(i)%ncout(j), &
            ncattribute_integer('chem_activate_bionem',ichbion))
          call outstream_addatt(outstream(i)%ncout(j), &
            ncattribute_integer('chem_activate_diag',ichdiag))
          call outstream_addatt(outstream(i)%ncout(j), &
            ncattribute_integer('chem_activate_smoke_tracers',ismoke))


        end if
        if ( iocncpl == 1 .or. iwavcpl == 1 ) then
          call outstream_addatt(outstream(i)%ncout(j), &
            ncattribute_real8('cpl_coupling_timestep_in_seconds',cpldt))
        end if

        if ( islab_ocean == 1 ) then
          if ( do_qflux_adj ) &
            call outstream_addatt(outstream(i)%ncout(j), &
              ncattribute_logical('slabocean_qflux_adjusted_run',do_qflux_adj))
          if ( do_restore_sst ) &
            call outstream_addatt(outstream(i)%ncout(j), &
              ncattribute_logical('slabocean_do_restore_sst',do_restore_sst))
          call outstream_addatt(outstream(i)%ncout(j), &
            ncattribute_real8('slabocean_sst_restore_timescale', &
              sst_restore_timescale))
          call outstream_addatt(outstream(i)%ncout(j), &
            ncattribute_real8('slabocean_mixed_layer_depth', &
              mixed_layer_depth))
        end if

        if ( itweak == 1 ) then
          if ( itweak_sst == 1 ) then
            call outstream_addatt(outstream(i)%ncout(j), &
              ncattribute_real8('tweak_sst',sst_tweak))
          end if
          if ( itweak_temperature == 1 ) then
            call outstream_addatt(outstream(i)%ncout(j), &
              ncattribute_real8('tweak_temperature',temperature_tweak))
          end if
          if ( itweak_solar_irradiance == 1 ) then
            call outstream_addatt(outstream(i)%ncout(j), &
              ncattribute_real8('tweak_solar_irradiance',solar_tweak))
          end if
          if ( itweak_greenhouse_gases == 1 ) then
            dummy = gas_tweak_factors(1)
            call outstream_addatt(outstream(i)%ncout(j), &
              ncattribute_real8('tweak_co2_factor',dummy))
            dummy = gas_tweak_factors(2)
            call outstream_addatt(outstream(i)%ncout(j), &
              ncattribute_real8('tweak_ch4_factor',dummy))
            dummy = gas_tweak_factors(3)
            call outstream_addatt(outstream(i)%ncout(j), &
              ncattribute_real8('tweak_n2o_factor',dummy))
            dummy = gas_tweak_factors(4)
            call outstream_addatt(outstream(i)%ncout(j), &
              ncattribute_real8('tweak_cfc11_factor',dummy))
            dummy = gas_tweak_factors(5)
            call outstream_addatt(outstream(i)%ncout(j), &
              ncattribute_real8('tweak_cfc12_factor',dummy))
          end if
        end if

        do ivar = 1 , outstream(i)%nvar
          vp => outstream(i)%ncvars%vlist(ivar)%vp
          call outstream_addvar(outstream(i)%ncout(j),vp)
        end do

        call outstream_enable(outstream(i)%ncout(j),hsigma)

        if ( .not. parallel_out ) then
          if ( outstream(i)%l_sub ) then
            pnt2d => io2dsg
          else
            pnt2d => io2d
          end if
        end if

        var_loop_par: &
        do ivar = 1 , outstream(i)%nvar
          vp => outstream(i)%ncvars%vlist(ivar)%vp

          ! Collect on temp storage
          if ( .not. parallel_out ) then
            select type(vp)
              type is (ncvariable2d_mixed)
                if ( vp%lrecords ) cycle var_loop_par
                call grid_collect(vp%rval,pnt2d,vp%j1,vp%j2,vp%i1,vp%i2)
                vp%j1 = outstream(i)%jg1
                vp%j2 = outstream(i)%jg2
                vp%i1 = outstream(i)%ig1
                vp%i2 = outstream(i)%ig2
                tmp2d => vp%rval
                vp%rval => pnt2d
              class default
                cycle var_loop_par
            end select
          else
            select type(vp)
              type is (ncvariable2d_mixed)
                if ( vp%lrecords ) cycle var_loop_par
              class default
                cycle var_loop_par
            end select
          end if

          call outstream_writevar(outstream(i)%ncout(j),vp)

          ! Reset pointer and shape
          if ( .not. parallel_out ) then
            select type(vp)
              type is (ncvariable2d_mixed)
                vp%rval => tmp2d
                vp%j1 = outstream(i)%jl1
                vp%j2 = outstream(i)%jl2
                vp%i1 = outstream(i)%il1
                vp%i2 = outstream(i)%il2
              class default
                cycle var_loop_par
            end select
          end if

        end do var_loop_par
      end do file_loop_par
    end do stream_loop_par
  end subroutine newoutfiles

  subroutine setup_common_vars(vsize,var,xlon,xlat,topo,mask,area,ps,ps0)
    implicit none
    type(varspan) , intent(in) :: vsize
    type(ncvariable2d_mixed) , dimension(:) , intent(inout) :: var
    integer(ik4), intent(in) :: xlon , xlat , topo , mask , area , ps , ps0
    if ( associated(xlon_out) ) then
      call setup_var(var,xlon,vsize,'xlon','degrees_east', &
        'Longitude on Cross Points','longitude',lgetspace=.false.)
      call setup_var(var,xlat,vsize,'xlat','degrees_north', &
        'Latitude on Cross Points','latitude',lgetspace=.false.)
      call setup_var(var,mask,vsize,'mask','1', &
        'Land Mask','land_binary_mask',lgetspace=.false.)
      call setup_var(var,topo,vsize,'topo','m', &
        'Surface Model Elevation','surface_altitude',lgetspace=.false.)
      call setup_var(var,area,vsize,'areacella','m2', &
        'Land Area Fraction','land_area_fraction',lgetspace=.false.)
      call setup_var(var,ps,vsize,'ps','Pa', &
        'Surface Pressure','surface_air_pressure',.true.,lgetspace=.false.)
      var(xlon)%rval => xlon_out
      var(xlat)%rval => xlat_out
      var(mask)%rval => mask_out
      var(topo)%rval => topo_out
      var(area)%rval => area_out
      var(ps)%rval => ps_out
      if ( idynamic == 2 .and. ps0 > 0 ) then
        if ( associated(p0_out) ) then
          call setup_var(var,ps0,vsize,'p0','Pa', &
            'Model reference pressure', &
            'model_reference_surface_air_pressure', &
            lgetspace=.false.)
          var(ps0)%rval => p0_out
        else
          call setup_var(var,ps0,vsize,'p0','Pa', &
            'Model reference pressure', &
            'model_reference_surface_air_pressure')
          p0_out = var(ps0)%rval
        end if
      end if
    else
      call setup_var(var,xlon,vsize,'xlon','degrees_east', &
        'Longitude on Cross Points','longitude')
      call setup_var(var,xlat,vsize,'xlat','degrees_north', &
        'Latitude on Cross Points','latitude')
      call setup_var(var,mask,vsize,'mask','1', &
        'Land Mask','land_binary_mask')
      call setup_var(var,topo,vsize,'topo','m', &
        'Surface Model Elevation','surface_altitude')
      call setup_var(var,area,vsize,'areacella','m2', &
        'Land Area Fraction','land_area_fraction')
      call setup_var(var,ps,vsize,'ps','Pa', &
        'Surface Air Pressure','surface_air_pressure',.true.)
      xlon_out => var(xlon)%rval
      xlat_out => var(xlat)%rval
      mask_out => var(mask)%rval
      topo_out => var(topo)%rval
      area_out => var(area)%rval
      ps_out => var(ps)%rval
      if ( idynamic == 2 .and. ps0 > 0 ) then
        call setup_var(var,ps0,vsize,'p0','Pa', &
          'Model reference pressure', 'model_reference_surface_air_pressure')
        p0_out => var(ps0)%rval
      end if
    end if
  end subroutine setup_common_vars

  subroutine setup_var_2d(var,ivar,vsize,vname,vunit,long_name,standard_name, &
                         l_rec,cell_method,l_fill,rmissval,lgetspace,notes)
    implicit none
    type(ncvariable2d_mixed) , dimension(:) , intent(inout) :: var
    integer(ik4) , intent(in) :: ivar
    type(varspan) , intent(in) :: vsize
    character(len=*) , intent(in) :: vname , vunit , long_name , standard_name
    character(len=*) , intent(in) , optional :: cell_method
    logical , intent(in) , optional :: l_rec , l_fill , lgetspace
    real(rk4) , intent(in) , optional :: rmissval
    character(len=*) , intent(in) , optional :: notes
    var(ivar)%vname = vname
    var(ivar)%vunit = vunit
    var(ivar)%long_name = long_name
    var(ivar)%standard_name = standard_name
    if ( present(cell_method) ) then
      var(ivar)%cell_method = cell_method
    end if
    if ( present(rmissval) .or. present(l_fill) ) then
      var(ivar)%lfillvalue = .true.
      if ( present(rmissval) ) then
        var(ivar)%rmissval = rmissval
      end if
    end if
    if ( present(l_rec) ) then
      var(ivar)%lrecords = l_rec
    end if
    ! This was the error on the IBM BlueGeneQ !
    ! The following WILL NOT WORK with IBM or PGI compiler.
    !
    ! if ( .not. present(a) .or (present(a) .and. a == .T.) )
    !
    if ( present(lgetspace) ) then
      if ( lgetspace ) then
        call getmem2d(var(ivar)%rval,vsize%j1,vsize%j2, &
              vsize%i1,vsize%i2,'ncout:setup_var:'//trim(var(ivar)%vname))
      end if
    else
      call getmem2d(var(ivar)%rval,vsize%j1,vsize%j2, &
            vsize%i1,vsize%i2,'ncout:setup_var:'//trim(var(ivar)%vname))
    end if
    if ( present(notes) ) then
      var(ivar)%notes = notes
    end if
    var(ivar)%j1 = vsize%j1
    var(ivar)%j2 = vsize%j2
    var(ivar)%i1 = vsize%i1
    var(ivar)%i2 = vsize%i2
  end subroutine setup_var_2d

  subroutine setup_var_3d(var,ivar,vsize,vname,vunit,long_name,standard_name, &
                          l_rec,cell_method,l_fill,rmissval,lgetspace,notes)
    implicit none
    type(ncvariable3d_mixed) , dimension(:) , intent(inout) :: var
    integer(ik4) , intent(in) :: ivar
    type(varspan) , intent(in) :: vsize
    character(len=*) , intent(in) :: vname , vunit , long_name , standard_name
    character(len=*) , intent(in) , optional :: cell_method
    logical , intent(in) , optional :: l_rec , l_fill , lgetspace
    real(rk4) , intent(in) , optional :: rmissval
    character(len=*) , intent(in) , optional :: notes
    var(ivar)%vname = vname
    var(ivar)%vunit = vunit
    var(ivar)%long_name = long_name
    var(ivar)%standard_name = standard_name
    if ( present(cell_method) ) then
      var(ivar)%cell_method = cell_method
    end if
    if ( present(rmissval) .or. present(l_fill) ) then
      var(ivar)%lfillvalue = .true.
      if ( present(rmissval) ) var(ivar)%rmissval = rmissval
    end if
    if ( present(l_rec) ) then
      var(ivar)%lrecords = l_rec
    end if
    if ( present(lgetspace) ) then
      if ( lgetspace ) then
        call getmem3d(var(ivar)%rval,vsize%j1,vsize%j2,vsize%i1,vsize%i2, &
              vsize%k1,vsize%k2,'ncout:setup_var:'//trim(var(ivar)%vname))
      end if
    else
      call getmem3d(var(ivar)%rval,vsize%j1,vsize%j2,vsize%i1,vsize%i2, &
            vsize%k1,vsize%k2,'ncout:setup_var:'//trim(var(ivar)%vname))
    end if
    if ( present(notes) ) then
      var(ivar)%notes = notes
    end if
    var(ivar)%j1 = vsize%j1
    var(ivar)%j2 = vsize%j2
    var(ivar)%i1 = vsize%i1
    var(ivar)%i2 = vsize%i2
    var(ivar)%k1 = vsize%k1
    var(ivar)%k2 = vsize%k2
  end subroutine setup_var_3d

  subroutine setup_var_4d(var,ivar,vsize,vname,vunit,long_name,standard_name, &
                          l_rec,cell_method,l_fill,rmissval,lgetspace,notes)
    implicit none
    type(ncvariable4d_mixed) , dimension(:) , intent(inout) :: var
    integer(ik4) , intent(in) :: ivar
    type(varspan) , intent(in) :: vsize
    character(len=*) , intent(in) :: vname , vunit , long_name , standard_name
    character(len=*) , intent(in) , optional :: cell_method
    logical , intent(in) , optional :: l_rec , l_fill , lgetspace
    real(rk4) , intent(in) , optional :: rmissval
    character(len=*) , intent(in) , optional :: notes
    var(ivar)%vname = vname
    var(ivar)%vunit = vunit
    var(ivar)%long_name = long_name
    var(ivar)%standard_name = standard_name
    if ( present(cell_method) ) then
      var(ivar)%cell_method = cell_method
    end if
    if ( present(rmissval) .or. present(l_fill) ) then
      var(ivar)%lfillvalue = .true.
      if ( present(rmissval) ) var(ivar)%rmissval = rmissval
    end if
    if ( present(l_rec) ) then
      var(ivar)%lrecords = l_rec
    end if
    if ( present(lgetspace) ) then
      if ( lgetspace ) then
        call getmem4d(var(ivar)%rval,vsize%j1,vsize%j2,vsize%i1,vsize%i2, &
              vsize%k1,vsize%k2,vsize%n1,vsize%n2,'ncout:setup_var:'//trim(var(ivar)%vname))
      end if
    else
      call getmem4d(var(ivar)%rval,vsize%j1,vsize%j2,vsize%i1,vsize%i2, &
            vsize%k1,vsize%k2,vsize%n1,vsize%n2,'ncout:setup_var:'//trim(var(ivar)%vname))
    end if
    if ( present(notes) ) then
      var(ivar)%notes = notes
    end if
    var(ivar)%j1 = vsize%j1
    var(ivar)%j2 = vsize%j2
    var(ivar)%i1 = vsize%i1
    var(ivar)%i2 = vsize%i2
    var(ivar)%k1 = vsize%k1
    var(ivar)%k2 = vsize%k2
    var(ivar)%n1 = vsize%n1
    var(ivar)%n2 = vsize%n2
  end subroutine setup_var_4d

 subroutine dispose_output_streams
    implicit none
    integer(ik4) :: nstream , nfile
    if ( associated(v2dvar_atm) ) deallocate(v2dvar_atm)
    if ( associated(v3dvar_atm) ) deallocate(v3dvar_atm)
    if ( associated(v2dvar_srf) ) deallocate(v2dvar_srf)
    if ( associated(v3dvar_srf) ) deallocate(v3dvar_srf)
    if ( associated(v2dvar_sts) ) deallocate(v2dvar_sts)
    if ( associated(v3dvar_sts) ) deallocate(v3dvar_sts)
    if ( associated(v2dvar_rad) ) deallocate(v2dvar_rad)
    if ( associated(v3dvar_rad) ) deallocate(v3dvar_rad)
    if ( associated(v4dvar_rad) ) deallocate(v4dvar_rad)
    if ( associated(v2dvar_sub) ) deallocate(v2dvar_sub)
    if ( associated(v3dvar_sub) ) deallocate(v3dvar_sub)
    if ( associated(v2dvar_lak) ) deallocate(v2dvar_lak)
    if ( associated(v3dvar_lak) ) deallocate(v3dvar_lak)
    if ( associated(v2dvar_opt) ) deallocate(v2dvar_opt)
    if ( associated(v3dvar_opt) ) deallocate(v3dvar_opt)
    if ( associated(v2dvar_che) ) deallocate(v2dvar_che)
    if ( associated(v3dvar_che) ) deallocate(v3dvar_che)
    if ( associated(v2dvar_slaboc) ) deallocate(v2dvar_slaboc)
    do nstream = 1 , maxstreams
      do nfile = 1 , outstream(nstream)%nfiles
        call outstream_dispose(outstream(nstream)%ncout(nfile))
      end do
      deallocate(outstream(nstream)%ncout)
      deallocate(outstream(nstream)%cname_base)
      if ( associated(outstream(nstream)%ncvars%vlist) ) then
        deallocate(outstream(nstream)%ncvars%vlist)
      end if
    end do
    deallocate(outstream)
  end subroutine dispose_output_streams

  subroutine write_record_output_stream(istream,idate,ifile)
    implicit none
    integer(ik4) , intent(in) :: istream
    type(rcm_time_and_date) , intent(in) :: idate
    integer(ik4) , intent(in) , optional :: ifile
    real(rkx) , pointer , dimension(:,:) :: tmp2d
    real(rkx) , pointer , dimension(:,:,:) :: tmp3d
    real(rkx) , pointer , dimension(:,:,:,:) :: tmp4d
    real(rkx) , pointer , dimension(:,:) :: pnt2d => null( )
    real(rkx) , pointer , dimension(:,:,:) :: pnt3d => null( )
    real(rkx) , pointer , dimension(:,:,:,:) :: pnt4d => null( )
    class(ncvariable_standard) , pointer :: vp
    integer(ik4) :: ivar , jfile

    if ( .not. parallel_out .and. myid /= iocpu ) then
      do ivar = 1 , outstream(istream)%nvar
        vp => outstream(istream)%ncvars%vlist(ivar)%vp
        select type(vp)
          type is (ncvariable2d_mixed)
            if ( .not. vp%lrecords ) cycle
            call grid_collect(vp%rval,pnt2d,vp%j1,vp%j2,vp%i1,vp%i2)
          type is (ncvariable3d_mixed)
            if ( .not. vp%lrecords ) cycle
            call grid_collect(vp%rval,pnt3d,vp%j1,vp%j2,vp%i1,vp%i2,vp%k1,vp%k2)
          type is (ncvariable4d_mixed)
            if ( .not. vp%lrecords ) cycle
            call grid_collect(vp%rval,pnt4d,vp%j1,vp%j2, &
                              vp%i1,vp%i2,vp%k1,vp%k2,vp%n1,vp%n2)
          class default
            cycle
        end select
      end do

      ! If not parallel output, only the master proc writes output files
      return

    end if

    jfile = outstream(istream)%nfiles
    if ( present(ifile) ) jfile = ifile
    if ( jfile < 1 .or. jfile > outstream(istream)%nfiles ) then
      write (stderr,*) 'No such file in stream ',istream,' : ', ifile
      return
    end if

    call outstream_addrec(outstream(istream)%ncout(jfile),idate)

    if ( .not. parallel_out ) then
      if ( outstream(istream)%l_sub ) then
        pnt2d => io2dsg
        pnt3d => io3dsg
      else
        pnt2d => io2d
        pnt3d => io3d
        pnt4d => io4d
      end if
    end if

    do ivar = 1 , outstream(istream)%nvar

      vp => outstream(istream)%ncvars%vlist(ivar)%vp

#ifdef DEBUG
      if ( debug_level > 2 ) then
        write(ndebug,*) &
                'Writing var ',trim(vp%vname),' at time ',tochar(idate)
      end if
#endif

      ! If not parallel output, collect data

      if ( .not. parallel_out ) then
        select type(vp)
          type is (ncvariable2d_mixed)
            if ( .not. vp%lrecords ) cycle
            call grid_collect(vp%rval,pnt2d,vp%j1,vp%j2,vp%i1,vp%i2)
            vp%j1 = outstream(istream)%jg1
            vp%j2 = outstream(istream)%jg2
            vp%i1 = outstream(istream)%ig1
            vp%i2 = outstream(istream)%ig2
            tmp2d => vp%rval
            vp%rval => pnt2d
          type is (ncvariable3d_mixed)
            if ( .not. vp%lrecords ) cycle
            call grid_collect(vp%rval,pnt3d,vp%j1,vp%j2,vp%i1,vp%i2,vp%k1,vp%k2)
            vp%j1 = outstream(istream)%jg1
            vp%j2 = outstream(istream)%jg2
            vp%i1 = outstream(istream)%ig1
            vp%i2 = outstream(istream)%ig2
            tmp3d => vp%rval
            vp%rval => pnt3d
          type is (ncvariable4d_mixed)
            if ( .not. vp%lrecords ) cycle
            call grid_collect(vp%rval,pnt4d,vp%j1,vp%j2, &
                              vp%i1,vp%i2,vp%k1,vp%k2,vp%n1,vp%n2)
            vp%j1 = outstream(istream)%jg1
            vp%j2 = outstream(istream)%jg2
            vp%i1 = outstream(istream)%ig1
            vp%i2 = outstream(istream)%ig2
            tmp4d => vp%rval
            vp%rval => pnt4d
          class default
            cycle
        end select
      else
        select type(vp)
          type is (ncvariable2d_mixed)
            if ( .not. vp%lrecords ) cycle
          type is (ncvariable3d_mixed)
            if ( .not. vp%lrecords ) cycle
          type is (ncvariable4d_mixed)
            if ( .not. vp%lrecords ) cycle
          class default
            cycle
        end select
      end if

#ifdef DEBUG
      select type(vp)
        type is (ncvariable2d_mixed)
          where ( abs(vp%rval) < tiny(0.0) )
            vp%rval = d_zero
          end where
          if ( debug_level > 2 ) then
            write(ndebug,*) 'Max Value : ', maxval(vp%rval)
            write(ndebug,*) 'Min Value : ', minval(vp%rval)
          end if
        type is (ncvariable3d_mixed)
          where ( abs(vp%rval) < tiny(0.0) )
            vp%rval = d_zero
          end where
          if ( debug_level > 2 ) then
            write(ndebug,*) 'Max Value : ', maxval(vp%rval)
            write(ndebug,*) 'Min Value : ', minval(vp%rval)
          end if
        type is (ncvariable4d_mixed)
          where ( abs(vp%rval) < tiny(0.0) )
            vp%rval = d_zero
          end where
          if ( debug_level > 2 ) then
            write(ndebug,*) 'Max Value : ', maxval(vp%rval)
            write(ndebug,*) 'Min Value : ', minval(vp%rval)
          end if
        class default
      end select
      if ( debug_level > 2 ) then
        flush(ndebug)
      end if
#endif

      call outstream_writevar(outstream(istream)%ncout(jfile),vp)

      ! Reset pointers

      if ( .not. parallel_out ) then
        select type(vp)
          type is (ncvariable2d_mixed)
            vp%rval => tmp2d
            vp%j1 = outstream(istream)%jl1
            vp%j2 = outstream(istream)%jl2
            vp%i1 = outstream(istream)%il1
            vp%i2 = outstream(istream)%il2
          type is (ncvariable3d_mixed)
            vp%rval => tmp3d
            vp%j1 = outstream(istream)%jl1
            vp%j2 = outstream(istream)%jl2
            vp%i1 = outstream(istream)%il1
            vp%i2 = outstream(istream)%il2
          type is (ncvariable4d_mixed)
            vp%rval => tmp4d
            vp%j1 = outstream(istream)%jl1
            vp%j2 = outstream(istream)%jl2
            vp%i1 = outstream(istream)%il1
            vp%i2 = outstream(istream)%il2
          class default
            cycle
        end select
      end if

      call outstream_sync(outstream(istream)%ncout(jfile))

    end do

  end subroutine write_record_output_stream

  subroutine writevar2d_output_stream(istream,vp,ifile)
    implicit none
    integer(ik4) , intent(in) :: istream
    integer(ik4) , intent(in) , optional :: ifile
    type(ncvariable2d_mixed) , intent(inout) :: vp
    real(rkx) , pointer , dimension(:,:) :: tmp2d
    real(rkx) , pointer , dimension(:,:) :: pnt2d => null( )
    integer(ik4) :: jfile

    if ( .not. parallel_out .and. myid /= iocpu ) then
      call grid_collect(vp%rval,pnt2d,vp%j1,vp%j2,vp%i1,vp%i2)
      ! If not parallel output, only the master proc writes output files
      return
    end if

    jfile = outstream(istream)%nfiles
    if ( present(ifile) ) jfile = ifile
    if ( jfile < 1 .or. jfile > outstream(istream)%nfiles ) then
      write (stderr,*) 'No such file in stream ',istream,' : ', ifile
      return
    end if

    if ( .not. parallel_out ) then
      if ( outstream(istream)%l_sub ) then
        pnt2d => io2dsg
      else
        pnt2d => io2d
      end if
    end if

    ! If not parallel output, collect data

    if ( .not. parallel_out ) then
      call grid_collect(vp%rval,pnt2d,vp%j1,vp%j2,vp%i1,vp%i2)
      vp%j1 = outstream(istream)%jg1
      vp%j2 = outstream(istream)%jg2
      vp%i1 = outstream(istream)%ig1
      vp%i2 = outstream(istream)%ig2
      tmp2d => vp%rval
      vp%rval => pnt2d
    end if

#ifdef DEBUG
    if ( debug_level > 2 ) then
      write(ndebug,*) 'Writing var ',trim(vp%vname)
    end if
#endif
    call outstream_writevar(outstream(istream)%ncout(jfile),vp)

    ! Reset pointers

    if ( .not. parallel_out ) then
      vp%rval => tmp2d
      vp%j1 = outstream(istream)%jl1
      vp%j2 = outstream(istream)%jl2
      vp%i1 = outstream(istream)%il1
      vp%i2 = outstream(istream)%il2
    end if

  end subroutine writevar2d_output_stream

  subroutine writevar3d_output_stream(istream,vp,ifile)
    implicit none
    integer(ik4) , intent(in) :: istream
    integer(ik4) , intent(in) , optional :: ifile
    type(ncvariable3d_mixed) , intent(inout) :: vp
    real(rkx) , pointer , dimension(:,:,:) :: tmp3d
    real(rkx) , pointer , dimension(:,:,:) :: pnt3d => null( )
    integer(ik4) :: jfile

    if ( .not. parallel_out .and. myid /= iocpu ) then
      call grid_collect(vp%rval,pnt3d,vp%j1,vp%j2,vp%i1,vp%i2,vp%k1,vp%k2)
      ! If not parallel output, only the master proc writes output files
      return
    end if

    jfile = outstream(istream)%nfiles
    if ( present(ifile) ) jfile = ifile
    if ( jfile < 1 .or. jfile > outstream(istream)%nfiles ) then
      write (stderr,*) 'No such file in stream ',istream,' : ', ifile
      return
    end if

    if ( .not. parallel_out ) then
      if ( outstream(istream)%l_sub ) then
        pnt3d => io3dsg
      else
        pnt3d => io3d
      end if
    end if

    ! If not parallel output, collect data

    if ( .not. parallel_out ) then
      call grid_collect(vp%rval,pnt3d,vp%j1,vp%j2,vp%i1,vp%i2,vp%k1,vp%k2)
      vp%j1 = outstream(istream)%jg1
      vp%j2 = outstream(istream)%jg2
      vp%i1 = outstream(istream)%ig1
      vp%i2 = outstream(istream)%ig2
      tmp3d => vp%rval
      vp%rval => pnt3d
    end if

#ifdef DEBUG
    if ( debug_level > 2 ) then
      write(ndebug,*) 'Writing var ',trim(vp%vname)
    end if
#endif
    call outstream_writevar(outstream(istream)%ncout(jfile),vp)

    ! Reset pointers

    if ( .not. parallel_out ) then
      vp%rval => tmp3d
      vp%j1 = outstream(istream)%jl1
      vp%j2 = outstream(istream)%jl2
      vp%i1 = outstream(istream)%il1
      vp%i2 = outstream(istream)%il2
    end if
  end subroutine writevar3d_output_stream

  subroutine writevar4d_output_stream(istream,vp,ifile)
    implicit none
    integer(ik4) , intent(in) :: istream
    integer(ik4) , intent(in) , optional :: ifile
    type(ncvariable4d_mixed) , intent(inout) :: vp
    real(rkx) , pointer , dimension(:,:,:,:) :: tmp4d
    real(rkx) , pointer , dimension(:,:,:,:) :: pnt4d => null( )
    integer(ik4) :: jfile

    if ( .not. parallel_out .and. myid /= iocpu ) then
      call grid_collect(vp%rval,pnt4d,vp%j1,vp%j2, &
                        vp%i1,vp%i2,vp%k1,vp%k2,vp%n1,vp%n2)
      ! If not parallel output, only the master proc writes output files
      return
    end if

    jfile = outstream(istream)%nfiles
    if ( present(ifile) ) jfile = ifile
    if ( jfile < 1 .or. jfile > outstream(istream)%nfiles ) then
      write (stderr,*) 'No such file in stream ',istream,' : ', ifile
      return
    end if

    if ( .not. parallel_out ) then
      pnt4d => io4d
    end if

    ! If not parallel output, collect data

    if ( .not. parallel_out ) then
      call grid_collect(vp%rval,pnt4d,vp%j1,vp%j2, &
                        vp%i1,vp%i2,vp%k1,vp%k2,vp%n1,vp%n2)
      vp%j1 = outstream(istream)%jg1
      vp%j2 = outstream(istream)%jg2
      vp%i1 = outstream(istream)%ig1
      vp%i2 = outstream(istream)%ig2
      tmp4d => vp%rval
      vp%rval => pnt4d
    end if

#ifdef DEBUG
    if ( debug_level > 2 ) then
      write(ndebug,*) 'Writing var ',trim(vp%vname)
    end if
#endif
    call outstream_writevar(outstream(istream)%ncout(jfile),vp)

    ! Reset pointers

    if ( .not. parallel_out ) then
      vp%rval => tmp4d
      vp%j1 = outstream(istream)%jl1
      vp%j2 = outstream(istream)%jl2
      vp%i1 = outstream(istream)%il1
      vp%i2 = outstream(istream)%il2
    end if
  end subroutine writevar4d_output_stream

end module mod_ncout
! vim: tabstop=8 expandtab shiftwidth=2 softtabstop=2<|MERGE_RESOLUTION|>--- conflicted
+++ resolved
@@ -559,10 +559,7 @@
       ! enable basic geolocation + vertical coord variables
       enable_atm_vars(1:nbase) = .true.
       enable_atm_vars(atm_mrso) = .true.
-<<<<<<< HEAD
-=======
       enable_atm_vars(atm_tgb) = .true.
->>>>>>> 8527a575
       enable_atm_vars(natm2dvars+atm_u) = .true.
       enable_atm_vars(natm2dvars+atm_v) = .true.
       enable_atm_vars(natm2dvars+atm_w) = .true.
