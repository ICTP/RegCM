--- conflicted
+++ resolved
@@ -324,21 +324,10 @@
                 else:
                     if rev_temp.lower().startswith('rev'):
                         rev_temp = rev_temp[3:]
-<<<<<<< HEAD
-                    self._revision = '5-' + rev_temp[2]
-                    self._rev_version = 'v0'
-                LOGGER.debug(
-                    'The model revision is %s; the version is %s',
-                    self._revision,
-                    self._rev_version
-                )
-                self._nest_tag = None
-=======
                     rev_temp = rev_temp.split('-')[0]
                     rev_numbers = [int(i) for i in rev_temp.split('.')]
                     rev_numbers_str = [str(i) for i in rev_numbers]
                     self._revision = '-'.join(rev_numbers_str[0:2])
->>>>>>> 8527a575
             except Exception:
                 LOGGER.warning(
                     'Unable to understand the revision "%s"%s for the following '
