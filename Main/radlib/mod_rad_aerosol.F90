--- conflicted
+++ resolved
@@ -384,12 +384,7 @@
      0.53605_rkx , 0.20599_rkx , 0.50391_rkx , 0.67245_rkx , 0.53605_rkx , &
      0.20599_rkx ], [nspi,4])
 
-<<<<<<< HEAD
-  real(rkx) , dimension(nspi,4) , parameter :: wsdust_stand = &
-    reshape([ &
-=======
   real(rkx) , dimension(nspi,4) , parameter :: wsdust_stand = reshape([ &
->>>>>>> 500e40bc
      0.64328_rkx , 0.55196_rkx , 0.53748_rkx , 0.54342_rkx , 0.67757_rkx , &
      0.56909_rkx , 0.53639_rkx , 0.54232_rkx , 0.67316_rkx , 0.56027_rkx , &
      0.53875_rkx , 0.54181_rkx , 0.66245_rkx , 0.55338_rkx , 0.53947_rkx , &
@@ -407,12 +402,7 @@
      0.95008_rkx , 0.89293_rkx , 0.89568_rkx , 0.96322_rkx , 0.95008_rkx , &
      0.89293_rkx ], [nspi,4])
 
-<<<<<<< HEAD
-  real(rkx) , dimension(nspi,4) , parameter :: gsdust_stand = &
-    reshape([ &
-=======
   real(rkx) , dimension(nspi,4) , parameter :: gsdust_stand = reshape([ &
->>>>>>> 500e40bc
      0.87114_rkx , 0.92556_rkx , 0.94542_rkx , 0.94831_rkx , 0.86127_rkx , &
      0.92100_rkx , 0.94355_rkx , 0.94813_rkx , 0.83800_rkx , 0.91194_rkx , &
      0.94304_rkx , 0.94803_rkx , 0.81760_rkx , 0.90442_rkx , 0.94239_rkx , &
