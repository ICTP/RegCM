--- conflicted
+++ resolved
@@ -29,11 +29,8 @@
 
   implicit none
 
-<<<<<<< HEAD
-=======
   private
 
->>>>>>> 2bdcfc00
   type cmip6_horizontal_coordinates
     real(rkx) , pointer , dimension(:) :: lon1d => null( )
     real(rkx) , pointer , dimension(:) :: lat1d => null( )
