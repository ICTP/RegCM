# gfortran
export F2PYC=f2py3 --opt="-fopenmp" -lgomp
# intel
<<<<<<< HEAD
# export F2PYC=f2py3 --opt="-qopenmp" 
=======
# export F2PYC=f2py3 --opt="-qopenmp"
>>>>>>> 4f5ae37c

all:
	$(MAKE) $(MFLAGS) -C utilities

clean:
	$(MAKE) $(MFLAGS) -C utilities clean<|MERGE_RESOLUTION|>--- conflicted
+++ resolved
@@ -1,11 +1,7 @@
 # gfortran
 export F2PYC=f2py3 --opt="-fopenmp" -lgomp
 # intel
-<<<<<<< HEAD
-# export F2PYC=f2py3 --opt="-qopenmp" 
-=======
 # export F2PYC=f2py3 --opt="-qopenmp"
->>>>>>> 4f5ae37c
 
 all:
 	$(MAKE) $(MFLAGS) -C utilities
