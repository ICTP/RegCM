--- conflicted
+++ resolved
@@ -78,35 +78,6 @@
     real(rkx) :: pratio , xcfc11 , xcfc12 , xch4 , xn2o
     integer(ik4) :: n , k
 
-<<<<<<< HEAD
-    xcfc11 = d_zero
-    xcfc12 = d_zero
-    xch4 = d_zero
-    xn2o = d_zero
-    do n = n1 , n2
-#ifdef RCEMIP
-      xn2o = 0.3478_rkx
-      xch4 = 0.2353_rkx
-      xcfc11 = 0.7273_rkx
-      xcfc12 = 0.4000_rkx
-#else
-      alat = abs(dlat(n)) ! This is absolute value of latitude in degrees
-      if ( alat <= 45.0_rkx ) then
-        xn2o = 0.3478_rkx + 0.00116_rkx*alat
-        xch4 = 0.2353_rkx
-        xcfc11 = 0.7273_rkx + 0.00606_rkx*alat
-        xcfc12 = 0.4000_rkx + 0.00222_rkx*alat
-      else
-        xn2o = 0.4000_rkx + 0.013333_rkx*(alat-45.0_rkx)
-        xch4 = 0.2353_rkx + 0.0225489_rkx*(alat-45.0_rkx)
-        xcfc11 = 1.00_rkx + 0.013333_rkx*(alat-45.0_rkx)
-        xcfc12 = 0.50_rkx + 0.024444_rkx*(alat-45.0_rkx)
-      end if
-#endif
-      !  set stratospheric scale height factor for gases
-      do k = 1 , kz
-        if ( pmid(n,k) >= xptrop(n) ) then
-=======
 #ifdef RCEMIP
     xn2o = 0.3478_rkx
     xch4 = 0.2353_rkx
@@ -135,7 +106,6 @@
 #endif
         !  set stratospheric scale height factor for gases
         if ( pmid(n,k) >= ptrop(n) ) then
->>>>>>> 8527a575
           ch4(n,k) = ch40(n)
           n2o(n,k) = n2o0(n)
           cfc11(n,k) = cfc110(n)
@@ -150,932 +120,6 @@
       end do
     end do
   end subroutine trcmix
-<<<<<<< HEAD
-  !
-  !----------------------------------------------------------------------
-  ! Calculate path lengths and pressure factors for CH4, N2O, CFC11
-  ! and CFC12.
-  !           Coded by J.T. Kiehl, November 21, 1994.
-  !
-  !-----------------------------------------------------------------------
-  !
-  !------------------------------Arguments--------------------------------
-  !
-  ! Input arguments
-  !
-  ! tnm    - Model level temperatures
-  ! pnm    - Pressure at model interfaces (dynes/cm2)
-  ! qmn    - h2o specific humidity
-  ! cfc11  - CFC11 mass mixing ratio
-  ! cfc12  - CFC12 mass mixing ratio
-  ! n2o    - N2O mass mixing ratio
-  ! ch4    - CH4 mass mixing ratio
-  !
-  ! Output arguments
-  !
-  ! ucfc11 - CFC11 path length
-  ! ucfc12 - CFC12 path length
-  ! un2o0  - N2O path length
-  ! un2o1  - N2O path length (hot band)
-  ! uch4   - CH4 path length
-  ! uco211 - CO2 9.4 micron band path length
-  ! uco212 - CO2 9.4 micron band path length
-  ! uco213 - CO2 9.4 micron band path length
-  ! uco221 - CO2 10.4 micron band path length
-  ! uco222 - CO2 10.4 micron band path length
-  ! uco223 - CO2 10.4 micron band path length
-  ! bn2o0  - pressure factor for n2o
-  ! bn2o1  - pressure factor for n2o
-  ! bch4   - pressure factor for ch4
-  ! uptype - p-type continuum path length
-  !
-  !-----------------------------------------------------------------------
-  !
-  subroutine trcpth(n1,n2,tnm,pnm,cfc11,cfc12,n2o,ch4,qnm,  &
-                    ucfc11,ucfc12,un2o0,un2o1,uch4,uco211,uco212, &
-                    uco213,uco221,uco222,uco223,bn2o0,bn2o1,bch4, &
-                    uptype)
-    implicit none
-    integer(ik4) , intent(in) :: n1 , n2
-    real(rkx) , pointer , dimension(:,:) , intent(in) :: tnm , pnm , qnm
-    real(rkx) , pointer , dimension(:,:) , intent(in) :: n2o , ch4
-    real(rkx) , pointer , dimension(:,:) , intent(in) :: cfc11 , cfc12
-    real(rkx) , pointer , dimension(:,:) , intent(inout) :: bch4 , uch4
-    real(rkx) , pointer , dimension(:,:) , intent(inout) :: bn2o0 , un2o0
-    real(rkx) , pointer , dimension(:,:) , intent(inout) :: bn2o1 , un2o1
-    real(rkx) , pointer , dimension(:,:) , intent(inout) :: ucfc11 , ucfc12
-    real(rkx) , pointer , dimension(:,:) , intent(inout) :: uco211 , uco212
-    real(rkx) , pointer , dimension(:,:) , intent(inout) :: uco213 , uco221
-    real(rkx) , pointer , dimension(:,:) , intent(inout) :: uco222 , uco223
-    real(rkx) , pointer , dimension(:,:) , intent(inout) :: uptype
-    !
-    !   co2fac - co2 factor
-    !   alpha1 - stimulated emission term
-    !   alpha2 - stimulated emission term
-    !   rt     - reciprocal of local temperature
-    !   rsqrt  - reciprocal of sqrt of temp
-    !   pbar   - mean pressure
-    !   dpnm   - difference in pressure
-    !
-    real(rkx) :: alpha1 , alpha2 , dpnm , pbar , rsqrt , rt , co2fac
-    integer(ik4) :: n , k
-    real(rkx) , parameter :: diff = 1.66_rkx ! diffusivity factor
-
-    !-----------------------------------------------------------------------
-    !   Calculate path lengths for the trace gases
-    !-----------------------------------------------------------------------
-    do n = n1 , n2
-      ucfc11(n,1) = 1.8_rkx*cfc11(n,1)*pnm(n,1)*regravgts
-      ucfc12(n,1) = 1.8_rkx*cfc12(n,1)*pnm(n,1)*regravgts
-      un2o0(n,1) = diff*1.02346e5_rkx*n2o(n,1)*pnm(n,1)*regravgts/sqrt(tnm(n,1))
-      un2o1(n,1) = diff*2.01909_rkx*un2o0(n,1)*exp(-847.36_rkx/tnm(n,1))
-      uch4(n,1) = diff*8.60957e4_rkx*ch4(n,1)*pnm(n,1)* &
-                  regravgts/sqrt(tnm(n,1))
-      co2fac = diff*co2mmr(n)*pnm(n,1)*regravgts
-      alpha1 = (d_one-exp(-1540.0_rkx/tnm(n,1)))**3/sqrt(tnm(n,1))
-      alpha2 = (d_one-exp(-1360.0_rkx/tnm(n,1)))**3/sqrt(tnm(n,1))
-      uco211(n,1) = 3.42217e3_rkx*co2fac*alpha1*exp(-1849.7_rkx/tnm(n,1))
-      uco212(n,1) = 6.02454e3_rkx*co2fac*alpha1*exp(-2782.1_rkx/tnm(n,1))
-      uco213(n,1) = 5.53143e3_rkx*co2fac*alpha1*exp(-3723.2_rkx/tnm(n,1))
-      uco221(n,1) = 3.88984e3_rkx*co2fac*alpha2*exp(-1997.6_rkx/tnm(n,1))
-      uco222(n,1) = 3.67108e3_rkx*co2fac*alpha2*exp(-3843.8_rkx/tnm(n,1))
-      uco223(n,1) = 6.50642e3_rkx*co2fac*alpha2*exp(-2989.7_rkx/tnm(n,1))
-      bn2o0(n,1) = diff*19.399_rkx*pnm(n,1)**2*n2o(n,1) * &
-                   1.02346e5_rkx*regravgts/(sslp*tnm(n,1))
-      bn2o1(n,1) = bn2o0(n,1)*exp(-847.36_rkx/tnm(n,1))*2.06646e5_rkx
-      bch4(n,1) = diff*2.94449_rkx*ch4(n,1)*pnm(n,1)**2*regravgts * &
-                  8.60957e4_rkx/(sslp*tnm(n,1))
-      uptype(n,1) = diff*qnm(n,1)*pnm(n,1)**2*exp(1800.0_rkx* &
-                   (d_one/tnm(n,1)-d_one/296.0_rkx))*regravgts/sslp
-    end do
-    do k = 1 , kz
-      do n = n1 , n2
-        rt = d_one/tnm(n,k)
-        rsqrt = sqrt(rt)
-        pbar = ((pnm(n,k+1)+pnm(n,k))*d_half)/sslp
-        dpnm = (pnm(n,k+1)-pnm(n,k))*regravgts
-        alpha1 = diff*rsqrt*(d_one-exp(-1540.0_rkx/tnm(n,k)))**3
-        alpha2 = diff*rsqrt*(d_one-exp(-1360.0_rkx/tnm(n,k)))**3
-        ucfc11(n,k+1) = ucfc11(n,k) + 1.8_rkx*cfc11(n,k)*dpnm
-        ucfc12(n,k+1) = ucfc12(n,k) + 1.8_rkx*cfc12(n,k)*dpnm
-        un2o0(n,k+1) = un2o0(n,k) + diff*1.02346e5_rkx*n2o(n,k)*rsqrt*dpnm
-        un2o1(n,k+1) = un2o1(n,k) + diff*2.06646e5_rkx*n2o(n,k) * &
-                       rsqrt*exp(-847.36_rkx/tnm(n,k))*dpnm
-        uch4(n,k+1) = uch4(n,k) + diff*8.60957e4_rkx*ch4(n,k)*rsqrt*dpnm
-        uco211(n,k+1) = uco211(n,k) + 1.15_rkx*3.42217e3_rkx*alpha1 * &
-                        co2mmr(n)*exp(-1849.7_rkx/tnm(n,k))*dpnm
-        uco212(n,k+1) = uco212(n,k) + 1.15_rkx*6.02454e3_rkx*alpha1 * &
-                        co2mmr(n)*exp(-2782.1_rkx/tnm(n,k))*dpnm
-        uco213(n,k+1) = uco213(n,k) + 1.15_rkx*5.53143e3_rkx*alpha1 * &
-                        co2mmr(n)*exp(-3723.2_rkx/tnm(n,k))*dpnm
-        uco221(n,k+1) = uco221(n,k) + 1.15_rkx*3.88984e3_rkx*alpha2 * &
-                        co2mmr(n)*exp(-1997.6_rkx/tnm(n,k))*dpnm
-        uco222(n,k+1) = uco222(n,k) + 1.15_rkx*3.67108e3_rkx*alpha2 * &
-                        co2mmr(n)*exp(-3843.8_rkx/tnm(n,k))*dpnm
-        uco223(n,k+1) = uco223(n,k) + 1.15_rkx*6.50642e3_rkx*alpha2 * &
-                        co2mmr(n)*exp(-2989.7_rkx/tnm(n,k))*dpnm
-        bn2o0(n,k+1) = bn2o0(n,k) + diff*19.399_rkx*pbar*rt * &
-                       1.02346e5_rkx*n2o(n,k)*dpnm
-        bn2o1(n,k+1) = bn2o1(n,k) + diff*19.399_rkx*pbar*rt * &
-                       2.06646e5_rkx*exp(-847.36_rkx/tnm(n,k))*n2o(n,k)*dpnm
-        bch4(n,k+1) = bch4(n,k) + diff*2.94449_rkx*rt*pbar * &
-                      8.60957e4_rkx*ch4(n,k)*dpnm
-        uptype(n,k+1) = uptype(n,k) + diff*qnm(n,k)*exp(1800.0_rkx*(d_one / &
-                        tnm(n,k)-d_one/296.0_rkx))*pbar*dpnm
-      end do
-    end do
-  end subroutine trcpth
-  !
-  !----------------------------------------------------------------------
-  ! Calculate absorptivity for non nearest layers for CH4, N2O, CFC11 and
-  ! CFC12.
-  !
-  !             Coded by J.T. Kiehl November 21, 1994
-  !-----------------------------------------------------------------------
-  !
-  !------------------------------Arguments--------------------------------
-  ! to3co2  - pressure weighted temperature
-  ! pnm     - interface pressures
-  ! ucfc11  - CFC11 path length
-  ! ucfc12  - CFC12 path length
-  ! un2o0   - N2O path length
-  ! un2o1   - N2O path length (hot band)
-  ! uch4    - CH4 path length
-  ! uco211  - CO2 9.4 micron band path length
-  ! uco212  - CO2 9.4 micron band path length
-  ! uco213  - CO2 9.4 micron band path length
-  ! uco221  - CO2 10.4 micron band path length
-  ! uco222  - CO2 10.4 micron band path length
-  ! uco223  - CO2 10.4 micron band path length
-  ! bn2o0   - pressure factor for n2o
-  ! bn2o1   - pressure factor for n2o
-  ! bch4    - pressure factor for ch4
-  ! dw      - h2o path length
-  ! pnew    - pressure
-  ! s2c     - continuum path length
-  ! uptype  - p-type h2o path length
-  ! dplh2o  - p squared h2o path length
-  ! abplnk1 - Planck factor
-  ! tco2    - co2 transmission factor
-  ! th2o    - h2o transmission factor
-  ! to3     - o3 transmission factor
-  !
-  !------------------------------Output Arguments-------------------------
-  !
-  ! abstrc  - total trace gas absorptivity
-  !
-  !-----------------------------------------------------------------------
-  !
-  subroutine trcab(n1,n2,k1,k2,ucfc11,ucfc12,un2o0,un2o1,uch4, &
-                   uco211,uco212,uco213,uco221,uco222,uco223,bn2o0,  &
-                   bn2o1,bch4,to3co2,pnm,dw,pnew,s2c,uptype,dplh2o,  &
-                   abplnk1,tco2,th2o,to3,abstrc)
-    implicit none
-    integer(ik4) , intent(in) :: n1 , n2 , k1 , k2
-    real(rkx) , pointer , dimension(:,:,:) , intent(in) :: abplnk1
-    real(rkx) , pointer , dimension(:,:) , intent(in) :: uptype
-    real(rkx) , pointer , dimension(:,:) , intent(in) :: ucfc11 , ucfc12
-    real(rkx) , pointer , dimension(:,:) , intent(in) :: s2c
-    real(rkx) , pointer , dimension(:,:) , intent(in) :: un2o0 , un2o1 , uch4
-    real(rkx) , pointer , dimension(:,:) , intent(in) :: bn2o0 , bn2o1 , bch4
-    real(rkx) , pointer , dimension(:,:) , intent(in) :: uco211 , uco212
-    real(rkx) , pointer , dimension(:,:) , intent(in) :: uco213 , uco221
-    real(rkx) , pointer , dimension(:,:) , intent(in) :: uco222 , uco223
-    real(rkx) , pointer , dimension(:) , intent(in) :: to3co2 , dw , pnew
-    real(rkx) , pointer , dimension(:,:) , intent(in) :: pnm
-    real(rkx) , pointer , dimension(:) , intent(in) :: dplh2o , tco2
-    real(rkx) , pointer , dimension(:) , intent(in) :: th2o , to3
-    real(rkx) , pointer , dimension(:) , intent(inout) :: abstrc
-    !
-    !-----------------------------------------------------------------------
-    !
-    ! sqti    - square root of mean temp
-    ! du1     - cfc11 path length
-    ! du2     - cfc12 path length
-    ! acfc1   - cfc11 absorptivity 798 cm-1
-    ! acfc2   - cfc11 absorptivity 846 cm-1
-    ! acfc3   - cfc11 absorptivity 933 cm-1
-    ! acfc4   - cfc11 absorptivity 1085 cm-1
-    ! acfc5   - cfc12 absorptivity 889 cm-1
-    ! acfc6   - cfc12 absorptivity 923 cm-1
-    ! acfc7   - cfc12 absorptivity 1102 cm-1
-    ! acfc8   - cfc12 absorptivity 1161 cm-1
-    ! du01    - n2o path length
-    ! dbeta01 - n2o pressure factor
-    ! dbeta11 -        "
-    ! an2o1   - absorptivity of 1285 cm-1 n2o band
-    ! du02    - n2o path length
-    ! dbeta02 - n2o pressure factor
-    ! an2o2   - absorptivity of 589 cm-1 n2o band
-    ! du03    - n2o path length
-    ! dbeta03 - n2o pressure factor
-    ! an2o3   - absorptivity of 1168 cm-1 n2o band
-    ! duch4   - ch4 path length
-    ! dbetac  - ch4 pressure factor
-    ! ach4    - absorptivity of 1306 cm-1 ch4 band
-    ! du11    - co2 path length
-    ! du12    -       "
-    ! du13    -       "
-    ! dbetc1  - co2 pressure factor
-    ! dbetc2  - co2 pressure factor
-    ! aco21   - absorptivity of 1064 cm-1 band
-    ! du21    - co2 path length
-    ! du22    -       "
-    ! du23    -       "
-    ! aco22   - absorptivity of 961 cm-1 band
-    ! tt      - temp. factor for h2o overlap factor
-    ! psi1    -                 "
-    ! phi1    -                 "
-    ! p1      - h2o overlap factor
-    ! w1      -        "
-    ! ds2c    - continuum path length
-    ! duptyp  - p-type path length
-    ! tw      - h2o transmission factor
-    ! g1      -         "
-    ! g2      -         "
-    ! g3      -         "
-    ! g4      -         "
-    ! ab      - h2o temp. factor
-    ! bb      -         "
-    ! abp     -         "
-    ! bbp     -         "
-    ! tcfc3   - transmission for cfc11 band
-    ! tcfc4   - transmission for cfc11 band
-    ! tcfc6   - transmission for cfc12 band
-    ! tcfc7   - transmission for cfc12 band
-    ! tcfc8   - transmission for cfc12 band
-    ! tlw     - h2o transmission
-    ! tch4    - ch4 transmission
-    !
-    !-----------------------------------------------------------------------
-    !
-    real(rkx) , dimension(6) :: tw
-    real(rkx) :: acfc1 , acfc2 , acfc3 , acfc4 , acfc5 , acfc6 , acfc7 ,&
-               acfc8 , ach4 , aco21 , aco22 , an2o1 , an2o2 , an2o3 , &
-               dbeta01 , dbeta02 , dbeta03 , dbeta11 , dbetac ,       &
-               dbetc1 , dbetc2 , du01 , du02 , du03 , du1 , du11 ,    &
-               du12 , du13 , du2 , du21 , du22 , du23 , duch4 , p1 ,  &
-               phi1 , psi1 , tcfc3 , tcfc4 , tcfc6 , tcfc7 , tcfc8 ,  &
-               tch4 , tlw , w1 , sqti , ds2c , duptyp , tt
-    integer(ik4) :: n , l
-
-    real(rkx) , dimension(6) , parameter :: g1 = &
-        [ 0.0468556_rkx , 0.0397454_rkx , 0.0407664_rkx , &
-          0.0304380_rkx , 0.0540398_rkx , 0.0321962_rkx ]
-    real(rkx) , dimension(6) , parameter :: g2 = &
-        [ 14.48320_rkx , 4.302420_rkx ,  5.23523_rkx , &
-           3.25342_rkx , 0.698935_rkx , 16.55990_rkx ]
-    real(rkx) , dimension(6) , parameter :: g3 = &
-        [ 26.18980_rkx , 18.44760_rkx , 15.36330_rkx , &
-          12.19270_rkx ,  9.14992_rkx ,  8.07092_rkx ]
-    real(rkx) , dimension(6) , parameter :: g4 = &
-        [ 0.0261782_rkx , 0.0369516_rkx , 0.0307266_rkx , &
-          0.0243854_rkx , 0.0182932_rkx , 0.0161418_rkx ]
-    real(rkx) , dimension(6) , parameter :: ab = &
-        [ 3.0857e-2_rkx , 2.3524e-2_rkx , 1.7310e-2_rkx , &
-          2.6661e-2_rkx , 2.8074e-2_rkx , 2.2915e-2_rkx ]
-    real(rkx) , dimension(6) , parameter :: bb = &
-        [ -1.3512e-4_rkx ,-6.8320e-5_rkx ,-3.2609e-5_rkx , &
-          -1.0228e-5_rkx ,-9.5743e-5_rkx ,-1.0304e-4_rkx ]
-    real(rkx) , dimension(6) , parameter :: abp = &
-        [ 2.9129e-2_rkx , 2.4101e-2_rkx , 1.9821e-2_rkx , &
-          2.6904e-2_rkx , 2.9458e-2_rkx , 1.9892e-2_rkx ]
-    real(rkx) , dimension(6) , parameter :: bbp = &
-        [ -1.3139e-4_rkx ,-5.5688e-5_rkx ,-4.6380e-5_rkx , &
-          -8.0362e-5_rkx ,-1.0115e-4_rkx ,-8.8061e-5_rkx ]
-
-    do n = n1 , n2
-      sqti = sqrt(to3co2(n))
-      ! h2o transmission
-      tt = abs(to3co2(n)-250.0_rkx)
-      ds2c = abs(s2c(n,k1)-s2c(n,k2))
-      duptyp = abs(uptype(n,k1)-uptype(n,k2))
-      do l = 1 , 6
-        psi1 = exp(abp(l)*tt+bbp(l)*tt*tt)
-        phi1 = exp(ab(l)*tt+bb(l)*tt*tt)
-        p1 = pnew(n)*(psi1/phi1)/sslp
-        w1 = dw(n)*phi1
-        tw(l) = exp(-g1(l)*p1*(sqrt(d_one+g2(l)*(w1/p1)) - &
-                     d_one)-g3(l)*ds2c-g4(l)*duptyp)
-      end do
-      du1 = abs(ucfc11(n,k1)-ucfc11(n,k2))
-      du2 = abs(ucfc12(n,k1)-ucfc12(n,k2))
-      ! cfc transmissions
-      tcfc3 = exp(-175.005_rkx*du1)
-      tcfc4 = exp(-1202.18_rkx*du1)
-      tcfc6 = exp(-5786.73_rkx*du2)
-      tcfc7 = exp(-2873.51_rkx*du2)
-      tcfc8 = exp(-2085.59_rkx*du2)
-      ! Absorptivity for CFC11 bands
-      acfc1 = 50.0_rkx*(d_one-exp(-54.09_rkx*du1))*tw(1)*abplnk1(7,n,k2)
-      acfc2 = 60.0_rkx*(d_one-exp(-5130.03_rkx*du1))*tw(2)*abplnk1(8,n,k2)
-      acfc3 = 60.0_rkx*(d_one-tcfc3)*tw(4)*tcfc6*abplnk1(9,n,k2)
-      acfc4 = 100.0_rkx*(d_one-tcfc4)*tw(5)*abplnk1(10,n,k2)
-      ! Absorptivity for CFC12 bands
-      acfc5 = 45.0_rkx*(d_one-exp(-1272.35_rkx*du2))*tw(3)*abplnk1(11,n,k2)
-      acfc6 = 50.0_rkx*(d_one-tcfc6)*tw(4)*abplnk1(12,n,k2)
-      acfc7 = 80.0_rkx*(d_one-tcfc7)*tw(5)*tcfc4*abplnk1(13,n,k2)
-      acfc8 = 70.0_rkx*(d_one-tcfc8)*tw(6)*abplnk1(14,n,k2)
-      ! Emissivity for CH4 band 1306 cm-1
-      tlw = exp(-d_one*sqrt(dplh2o(n)))
-      duch4 = abs(uch4(n,k1)-uch4(n,k2))
-      dbetac = abs(bch4(n,k1)-bch4(n,k2))/duch4
-      ach4 = 6.00444_rkx*sqti*log(d_one+func(duch4,dbetac)) * &
-             tlw*abplnk1(3,n,k2)
-      tch4 = d_one/(d_one+0.02_rkx*func(duch4,dbetac))
-      ! Absorptivity for N2O bands
-      du01 = abs(un2o0(n,k1)-un2o0(n,k2))
-      du11 = abs(un2o1(n,k1)-un2o1(n,k2))
-      dbeta01 = abs(bn2o0(n,k1)-bn2o0(n,k2))/du01
-      dbeta11 = abs(bn2o1(n,k1)-bn2o1(n,k2))/du11
-      ! 1285 cm-1 band
-      an2o1 = 2.35558_rkx*sqti * &
-             log(d_one+func(du01,dbeta01)+func(du11,dbeta11)) * &
-             tlw*tch4*abplnk1(4,n,k2)
-      du02 = 0.100090_rkx*du01
-      du12 = 0.0992746_rkx*du11
-      dbeta02 = 0.964282_rkx*dbeta01
-      ! 589 cm-1 band
-      an2o2 = 2.65581_rkx*sqti * &
-              log(d_one+func(du02,dbeta02) + &
-              func(du12,dbeta02))*th2o(n)*tco2(n)*abplnk1(5,n,k2)
-      du03 = 0.0333767_rkx*du01
-      dbeta03 = 0.982143_rkx*dbeta01
-      ! 1168 cm-1 band
-      an2o3 = 2.54034_rkx*sqti*log(d_one+func(du03,dbeta03)) * &
-              tw(6)*tcfc8*abplnk1(6,n,k2)
-      ! Emissivity for 1064 cm-1 band of CO2
-      du11 = abs(uco211(n,k1)-uco211(n,k2))
-      du12 = abs(uco212(n,k1)-uco212(n,k2))
-      du13 = abs(uco213(n,k1)-uco213(n,k2))
-      dbetc1 = 2.97558_rkx*abs(pnm(n,k1)+pnm(n,k2))/(d_two*sslp*sqti)
-      dbetc2 = d_two*dbetc1
-      aco21 = 3.7571_rkx*sqti * &
-              log(d_one+func(du11,dbetc1)+func(du12,dbetc2) + &
-              func(du13,dbetc2))*to3(n)*tw(5)*tcfc4*tcfc7*abplnk1(2,n,k2)
-      ! Emissivity for 961 cm-1 band
-      du21 = abs(uco221(n,k1)-uco221(n,k2))
-      du22 = abs(uco222(n,k1)-uco222(n,k2))
-      du23 = abs(uco223(n,k1)-uco223(n,k2))
-      aco22 = 3.8443_rkx*sqti * &
-              log(d_one+func(du21,dbetc1)+func(du22,dbetc1) + &
-              func(du23,dbetc2))*tw(4)*tcfc3*tcfc6*abplnk1(1,n,k2)
-      ! total trace gas absorptivity
-      abstrc(n) = acfc1 + acfc2 + acfc3 + acfc4 + acfc5 + acfc6 +  &
-                  acfc7 + acfc8 + an2o1 + an2o2 + an2o3 + ach4 +   &
-                  aco21 + aco22
-    end do
-
-    contains
-
-      pure real(rkx) function func(u,b)
-        implicit none
-        real(rkx) , intent(in) :: u , b
-        func = u/sqrt(d_four+u*(d_one+d_one/b))
-     end function func
-
-  end subroutine trcab
-  !
-  !----------------------------------------------------------------------
-  ! Calculate nearest layer absorptivity due to CH4, N2O, CFC11 and CFC12
-  !
-  !         Coded by J.T. Kiehl November 21, 1994
-  !-----------------------------------------------------------------------
-  !
-  !------------------------------Arguments--------------------------------
-  !
-  ! tbar   - pressure weighted temperature
-  ! ucfc11 - CFC11 path length
-  ! ucfc12 - CFC12 path length
-  ! un2o0  - N2O path length
-  ! un2o1  - N2O path length (hot band)
-  ! uch4   - CH4 path length
-  ! uco211 - CO2 9.4 micron band path length
-  ! uco212 - CO2 9.4 micron band path length
-  ! uco213 - CO2 9.4 micron band path length
-  ! uco221 - CO2 10.4 micron band path length
-  ! uco222 - CO2 10.4 micron band path length
-  ! uco223 - CO2 10.4 micron band path length
-  ! bplnk  - weighted Planck function for absorptivity
-  ! winpl  - fractional path length
-  ! pinpl  - pressure factor for subdivided layer
-  ! tco2   - co2 transmission
-  ! th2o   - h2o transmission
-  ! to3    - o3 transmission
-  ! dw     - h2o path length
-  ! pnew   - pressure factor
-  ! s2c    - h2o continuum factor
-  ! uptype - p-type path length
-  ! up2    - p squared path length
-  ! uinpl  - Nearest layer subdivision factor
-  !
-  !------------------------------Output Arguments-------------------------
-  !
-  ! abstrc - total trace gas absorptivity
-  !
-  !-----------------------------------------------------------------------
-  !
-  subroutine trcabn(n1,n2,k2,kn,ucfc11,ucfc12,un2o0,un2o1,uch4,  &
-                    uco211,uco212,uco213,uco221,uco222,uco223,tbar,    &
-                    bplnk,winpl,pinpl,tco2,th2o,to3,uptype,dw,s2c,up2, &
-                    pnew,abstrc,uinpl)
-    implicit none
-    integer(ik4) , intent(in) :: n1 , n2 , k2 , kn
-    real(rkx) , pointer , dimension(:) , intent(inout) :: abstrc
-    real(rkx) , pointer , dimension(:) , intent(in) :: dw , pnew , tco2
-    real(rkx) , pointer , dimension(:) , intent(in) :: th2o , to3 , up2
-    real(rkx) , pointer , dimension(:,:,:) , intent(in) :: bplnk
-    real(rkx) , pointer , dimension(:,:) , intent(in) :: pinpl , tbar
-    real(rkx) , pointer , dimension(:,:) , intent(in) :: uinpl , winpl
-    real(rkx) , pointer , dimension(:,:) , intent(in) :: s2c , ucfc11
-    real(rkx) , pointer , dimension(:,:) , intent(in) :: ucfc12 , uch4
-    real(rkx) , pointer , dimension(:,:) , intent(in) :: uco211 , uco212
-    real(rkx) , pointer , dimension(:,:) , intent(in) :: uco213 , uco221
-    real(rkx) , pointer , dimension(:,:) , intent(in) :: uco222 , uco223
-    real(rkx) , pointer , dimension(:,:) , intent(in) :: un2o0 , un2o1 , uptype
-    !
-    ! sqti    - square root of mean temp
-    ! rsqti   - reciprocal of sqti
-    ! du1     - cfc11 path length
-    ! du2     - cfc12 path length
-    ! acfc1   - absorptivity of cfc11 798 cm-1 band
-    ! acfc2   - absorptivity of cfc11 846 cm-1 band
-    ! acfc3   - absorptivity of cfc11 933 cm-1 band
-    ! acfc4   - absorptivity of cfc11 1085 cm-1 band
-    ! acfc5   - absorptivity of cfc11 889 cm-1 band
-    ! acfc6   - absorptivity of cfc11 923 cm-1 band
-    ! acfc7   - absorptivity of cfc11 1102 cm-1 band
-    ! acfc8   - absorptivity of cfc11 1161 cm-1 band
-    ! du01    - n2o path length
-    ! dbeta01 - n2o pressure factors
-    ! dbeta11 -        "
-    ! an2o1   - absorptivity of the 1285 cm-1 n2o band
-    ! du02    - n2o path length
-    ! dbeta02 - n2o pressure factor
-    ! an2o2   - absorptivity of the 589 cm-1 n2o band
-    ! du03    - n2o path length
-    ! dbeta03 - n2o pressure factor
-    ! an2o3   - absorptivity of the 1168 cm-1 n2o band
-    ! duch4   - ch4 path length
-    ! dbetac  - ch4 pressure factor
-    ! ach4    - absorptivity of the 1306 cm-1 ch4 band
-    ! du11    - co2 path length
-    ! du12    -       "
-    ! du13    -       "
-    ! dbetc1 -  co2 pressure factor
-    ! dbetc2 -  co2 pressure factor
-    ! aco21  -  absorptivity of the 1064 cm-1 co2 band
-    ! du21   -  co2 path length
-    ! du22   -        "
-    ! du23   -        "
-    ! aco22  -  absorptivity of the 961 cm-1 co2 band
-    ! tt     -  temp. factor for h2o overlap
-    ! psi1   -           "
-    ! phi1   -           "
-    ! p1     -  factor for h2o overlap
-    ! w1     -           "
-    ! ds2c   -  continuum path length
-    ! duptyp -  p-type path length
-    ! tw     -  h2o transmission overlap
-    ! g1     -  h2o overlap factor
-    ! g2     -          "
-    ! g3     -          "
-    ! g4     -          "
-    ! ab     -  h2o temp. factor
-    ! bb     -          "
-    ! abp    -          "
-    ! bbp    -          "
-    ! tcfc3  -  transmission of cfc11 band
-    ! tcfc4  -  transmission of cfc11 band
-    ! tcfc6  -  transmission of cfc12 band
-    ! tcfc7  -          "
-    ! tcfc8  -          "
-    ! tlw    -  h2o transmission
-    ! tch4   -  ch4 transmission
-    !
-    real(rkx) , dimension(6) :: tw
-    real(rkx) :: acfc1 , acfc2 , acfc3 , acfc4 , acfc5 , acfc6 , acfc7 ,&
-               acfc8 , ach4 , aco21 , aco22 , an2o1 , an2o2 , an2o3 , &
-               dbeta01 , dbeta02 , dbeta03 , dbeta11 , dbetac ,       &
-               dbetc1 , dbetc2 , du01 , du02 , du03 , du1 , du11 ,    &
-               du12 , du13 , du2 , du21 , du22 , du23 , duch4 , p1 ,  &
-               phi1 , psi1 , tcfc3 , tcfc4 , tcfc6 , tcfc7 , tcfc8 ,  &
-               tch4 , tlw , w1 , ds2c , duptyp , rsqti , sqti , tt
-    integer(ik4) :: n , l
-
-    real(rkx) , dimension(6) , parameter :: g1 = &
-     [ 0.0468556_rkx , 0.0397454_rkx , 0.0407664_rkx , &
-       0.0304380_rkx , 0.0540398_rkx ,  0.0321962_rkx ]
-    real(rkx) , dimension(6) , parameter :: g2 = &
-     [ 14.483200_rkx ,  4.302420_rkx ,  5.2352300_rkx , &
-        3.253420_rkx ,  0.698935_rkx , 16.5599000_rkx ]
-    real(rkx) , dimension(6) , parameter :: g3 = &
-     [ 26.18980_rkx , 18.44760_rkx , 15.36330_rkx , &
-       12.19270_rkx ,  9.14992_rkx ,  8.07092_rkx ]
-    real(rkx) , dimension(6) , parameter :: g4 = &
-     [ 0.0261782_rkx , 0.0369516_rkx , 0.0307266_rkx , &
-       0.0243854_rkx , 0.0182932_rkx , 0.0161418_rkx ]
-    real(rkx) , dimension(6) , parameter :: ab = &
-     [ 3.0857e-2_rkx , 2.3524e-2_rkx , 1.7310e-2_rkx , &
-       2.6661e-2_rkx , 2.8074e-2_rkx , 2.2915e-2_rkx ]
-    real(rkx) , dimension(6) , parameter :: bb = &
-     [ -1.3512e-4_rkx ,-6.8320e-5_rkx ,-3.2609e-5_rkx , &
-       -1.0228e-5_rkx ,-9.5743e-5_rkx ,-1.0304e-4_rkx ]
-    real(rkx) , dimension(6) , parameter :: abp = &
-     [ 2.9129e-2_rkx , 2.4101e-2_rkx , 1.9821e-2_rkx , &
-       2.6904e-2_rkx , 2.9458e-2_rkx , 1.9892e-2_rkx ]
-    real(rkx) , dimension(6) , parameter :: bbp = &
-     [ -1.3139e-4_rkx ,-5.5688e-5_rkx ,-4.6380e-5_rkx , &
-       -8.0362e-5_rkx ,-1.0115e-4_rkx ,-8.8061e-5_rkx ]
-
-    do n = n1 , n2
-      sqti = sqrt(tbar(n,kn))
-      rsqti = d_one/sqti
-      ! h2o transmission
-      tt = abs(tbar(n,kn)-250.0_rkx)
-      ds2c = abs(s2c(n,k2+1)-s2c(n,k2))*uinpl(n,kn)
-      duptyp = abs(uptype(n,k2+1)-uptype(n,k2))*uinpl(n,kn)
-      do l = 1 , 6
-        psi1 = exp(abp(l)*tt+bbp(l)*tt*tt)
-        phi1 = exp(ab(l)*tt+bb(l)*tt*tt)
-        p1 = pnew(n)*(psi1/phi1)/sslp
-        w1 = dw(n)*winpl(n,kn)*phi1
-        tw(l) = exp(-g1(l)*p1*(sqrt(d_one+g2(l)*(w1/p1))-d_one)-g3(l) * &
-                     ds2c-g4(l)*duptyp)
-      end do
-      du1 = abs(ucfc11(n,k2+1)-ucfc11(n,k2))*winpl(n,kn)
-      du2 = abs(ucfc12(n,k2+1)-ucfc12(n,k2))*winpl(n,kn)
-      ! cfc transmissions
-      tcfc3 = exp(-175.005_rkx*du1)
-      tcfc4 = exp(-1202.18_rkx*du1)
-      tcfc6 = exp(-5786.73_rkx*du2)
-      tcfc7 = exp(-2873.51_rkx*du2)
-      tcfc8 = exp(-2085.59_rkx*du2)
-      ! Absorptivity for CFC11 bands
-      acfc1 = 50.0_rkx*(d_one-exp(-54.09_rkx*du1))*tw(1)*bplnk(7,n,kn)
-      acfc2 = 60.0_rkx*(d_one-exp(-5130.03_rkx*du1))*tw(2)*bplnk(8,n,kn)
-      acfc3 = 60.0_rkx*(d_one-tcfc3)*tw(4)*tcfc6*bplnk(9,n,kn)
-      acfc4 = 100.0_rkx*(d_one-tcfc4)*tw(5)*bplnk(10,n,kn)
-      ! Absorptivity for CFC12 bands
-      acfc5 = 45.0_rkx*(d_one-exp(-1272.35_rkx*du2))*tw(3)*bplnk(11,n,kn)
-      acfc6 = 50.0_rkx*(d_one-tcfc6)*tw(4)*bplnk(12,n,kn)
-      acfc7 = 80.0_rkx*(d_one-tcfc7)*tw(5)*tcfc4*bplnk(13,n,kn)
-      acfc8 = 70.0_rkx*(d_one-tcfc8)*tw(6)*bplnk(14,n,kn)
-      ! Emissivity for CH4 band 1306 cm-1
-      tlw = exp(-d_one*sqrt(up2(n)))
-      duch4 = abs(uch4(n,k2+1)-uch4(n,k2))*winpl(n,kn)
-      dbetac = 2.94449_rkx*pinpl(n,kn)*rsqti/sslp
-      ach4 = 6.00444_rkx*sqti*log(d_one+func(duch4,dbetac))*tlw*bplnk(3,n,kn)
-      tch4 = d_one/(d_one+0.02_rkx*func(duch4,dbetac))
-      ! Absorptivity for N2O bands
-      du01 = abs(un2o0(n,k2+1)-un2o0(n,k2))*winpl(n,kn)
-      du11 = abs(un2o1(n,k2+1)-un2o1(n,k2))*winpl(n,kn)
-      dbeta01 = 19.399_rkx*pinpl(n,kn)*rsqti/sslp
-      dbeta11 = dbeta01
-      ! 1285 cm-1 band
-      an2o1 = 2.35558_rkx*sqti * &
-              log(d_one+func(du01,dbeta01)+func(du11,dbeta11)) * &
-              tlw*tch4*bplnk(4,n,kn)
-      du02 = 0.100090_rkx*du01
-      du12 = 0.0992746_rkx*du11
-      dbeta02 = 0.964282_rkx*dbeta01
-      ! 589 cm-1 band
-      an2o2 = 2.65581_rkx*sqti * &
-              log(d_one+func(du02,dbeta02)+func(du12,dbeta02)) * &
-              tco2(n)*th2o(n)*bplnk(5,n,kn)
-      du03 = 0.0333767_rkx*du01
-      dbeta03 = 0.982143_rkx*dbeta01
-      ! 1168 cm-1 band
-      an2o3 = 2.54034_rkx*sqti*log(d_one+func(du03,dbeta03))*tw(6) * &
-              tcfc8*bplnk(6,n,kn)
-      ! Emissivity for 1064 cm-1 band of CO2
-      du11 = abs(uco211(n,k2+1)-uco211(n,k2))*winpl(n,kn)
-      du12 = abs(uco212(n,k2+1)-uco212(n,k2))*winpl(n,kn)
-      du13 = abs(uco213(n,k2+1)-uco213(n,k2))*winpl(n,kn)
-      dbetc1 = 2.97558_rkx*pinpl(n,kn)*rsqti/sslp
-      dbetc2 = d_two*dbetc1
-      aco21 = 3.7571_rkx*sqti * &
-              log(d_one+func(du11,dbetc1)+func(du12,dbetc2) + &
-              func(du13,dbetc2))*to3(n)*tw(5)*tcfc4*tcfc7*bplnk(2,n,kn)
-      ! Emissivity for 961 cm-1 band of co2
-      du21 = abs(uco221(n,k2+1)-uco221(n,k2))*winpl(n,kn)
-      du22 = abs(uco222(n,k2+1)-uco222(n,k2))*winpl(n,kn)
-      du23 = abs(uco223(n,k2+1)-uco223(n,k2))*winpl(n,kn)
-      aco22 = 3.8443_rkx*sqti * &
-              log(d_one+func(du21,dbetc1)+func(du22,dbetc1) + &
-              func(du23,dbetc2))*tw(4)*tcfc3*tcfc6*bplnk(1,n,kn)
-      ! total trace gas absorptivity
-      abstrc(n) = acfc1 + acfc2 + acfc3 + acfc4 + acfc5 + acfc6 + &
-                  acfc7 + acfc8 + an2o1 + an2o2 + an2o3 + ach4 +  &
-                  aco21 + aco22
-    end do
-
-    contains
-
-      pure real(rkx) function func(u,b)
-        implicit none
-        real(rkx) , intent(in) :: u , b
-        func = u/sqrt(d_four+u*(d_one+d_one/b))
-     end function func
-
-  end subroutine trcabn
-  !
-  !----------------------------------------------------------------------
-  !   Calculate Planck factors for absorptivity and emissivity of
-  !   CH4, N2O, CFC11 and CFC12
-  !
-  !-----------------------------------------------------------------------
-  !
-  ! Input arguments
-  !
-  ! tint    - interface temperatures
-  ! tlayr   - k-1 level temperatures
-  ! tplnke  - Top Layer temperature
-  !
-  ! output arguments
-  !
-  ! emplnk  - emissivity Planck factor
-  ! abplnk1 - non-nearest layer Plack factor
-  ! abplnk2 - nearest layer factor
-  !
-  subroutine trcplk(n1,n2,tint,tlayr,tplnke,emplnk,abplnk1,abplnk2)
-    implicit none
-    integer(ik4) , intent(in) :: n1 , n2
-    real(rkx) , pointer , dimension(:,:) , intent(in) :: tint , tlayr
-    real(rkx) , pointer , dimension(:) , intent(in) :: tplnke
-    real(rkx) , pointer , dimension(:,:,:) , intent(inout) :: abplnk1 , abplnk2
-    real(rkx) , pointer , dimension(:,:) , intent(inout) :: emplnk
-    !
-    ! wvl   - wavelength index
-    ! f1    - Planck function factor
-    ! f2    -       "
-    ! f3    -       "
-    !
-    integer(ik4) :: n , k , wvl
-
-    real(rkx) , dimension(14) , parameter :: f1 = &
-     [ 5.85713e8_rkx , 7.94950e8_rkx , 1.47009e9_rkx , 1.40031e9_rkx , &
-       1.34853e8_rkx , 1.05158e9_rkx , 3.35370e8_rkx , 3.99601e8_rkx , &
-       5.35994e8_rkx , 8.42955e8_rkx , 4.63682e8_rkx , 5.18944e8_rkx , &
-       8.83202e8_rkx , 1.03279e9_rkx ]
-    real(rkx) , dimension(14) , parameter :: f2 = &
-     [ 2.02493e11_rkx , 3.04286e11_rkx , 6.90698e11_rkx , &
-       6.47333e11_rkx , 2.85744e10_rkx , 4.41862e11_rkx , &
-       9.62780e10_rkx , 1.21618e11_rkx , 1.79905e11_rkx , &
-       3.29029e11_rkx , 1.48294e11_rkx , 1.72315e11_rkx , &
-       3.50140e11_rkx , 4.31364e11_rkx ]
-    real(rkx) , dimension(14) , parameter :: f3 = &
-     [ 1383.0_rkx , 1531.0_rkx , 1879.0_rkx , 1849.0_rkx ,  848.0_rkx , &
-       1681.0_rkx , 1148.0_rkx , 1217.0_rkx , 1343.0_rkx , 1561.0_rkx , &
-       1279.0_rkx , 1328.0_rkx , 1586.0_rkx , 1671.0_rkx ]
-    !
-    ! Calculate emissivity Planck factor
-    !
-    do concurrent ( n = n1:n2 , wvl = 1:14 )
-      emplnk(wvl,n) = f1(wvl)/(tplnke(n)**4 * &
-                      (exp(f3(wvl)/tplnke(n))-d_one))
-    end do
-    !
-    ! Calculate absorptivity Planck factor for tint and tlayr temperatures
-    !
-    do concurrent ( n = n1:n2 , k = 1:kzp1, wvl = 1:14 )
-      ! non-nearlest layer function
-      abplnk1(wvl,n,k) = (f2(wvl)*exp(f3(wvl)/tint(n,k))) / &
-                           (tint(n,k)**5*                   &
-                           (exp(f3(wvl)/tint(n,k))-d_one)**2)
-      ! nearest layer function
-      abplnk2(wvl,n,k) = (f2(wvl)*exp(f3(wvl)/tlayr(n,k))) / &
-                           (tlayr(n,k)**5*                   &
-                           (exp(f3(wvl)/tlayr(n,k))-d_one)**2)
-    end do
-  end subroutine trcplk
-  !
-  !----------------------------------------------------------------------
-  !  Calculate emissivity for CH4, N2O, CFC11 and CFC12 bands.
-  !            Coded by J.T. Kiehl November 21, 1994
-  !-----------------------------------------------------------------------
-  !
-  !------------------------------Arguments--------------------------------
-  !
-  ! co2t   - pressure weighted temperature
-  ! pnm    - interface pressure
-  ! ucfc11 - CFC11 path length
-  ! ucfc12 - CFC12 path length
-  ! un2o0  - N2O path length
-  ! un2o1  - N2O path length (hot band)
-  ! uch4   - CH4 path length
-  ! uco211 - CO2 9.4 micron band path length
-  ! uco212 - CO2 9.4 micron band path length
-  ! uco213 - CO2 9.4 micron band path length
-  ! uco221 - CO2 10.4 micron band path length
-  ! uco222 - CO2 10.4 micron band path length
-  ! uco223 - CO2 10.4 micron band path length
-  ! uptype - continuum path length
-  ! bn2o0  - pressure factor for n2o
-  ! bn2o1  - pressure factor for n2o
-  ! bch4   - pressure factor for ch4
-  ! emplnk - emissivity Planck factor
-  ! th2o   - water vapor overlap factor
-  ! tco2   - co2 overlap factor
-  ! to3    - o3 overlap factor
-  ! s2c    - h2o continuum path length
-  ! w      - h2o path length
-  ! up2    - pressure squared h2o path length
-  ! k      - level index
-  !
-  !------------------------------Output Arguments-------------------------
-  !
-  ! emstrc - total trace gas emissivity
-  !
-  !-----------------------------------------------------------------------
-  !
-  subroutine trcems(n1,n2,k,co2t,pnm,ucfc11,ucfc12,un2o0,un2o1,  &
-                    bn2o0,bn2o1,uch4,bch4,uco211,uco212,uco213,uco221, &
-                    uco222,uco223,uptype,w,s2c,up2,emplnk,th2o,tco2,   &
-                    to3,emstrc)
-    implicit none
-    integer(ik4) , intent(in) :: n1 , n2 , k
-    real(rkx) , pointer , dimension(:,:) , intent(inout) :: emstrc
-    real(rkx) , pointer , dimension(:,:) , intent(in) :: bn2o0 , bn2o1
-    real(rkx) , pointer , dimension(:,:) , intent(in) :: un2o0 , un2o1
-    real(rkx) , pointer , dimension(:,:) , intent(in) :: bch4 , uch4 , co2t
-    real(rkx) , pointer , dimension(:,:) , intent(in) :: pnm , s2c
-    real(rkx) , pointer , dimension(:,:) , intent(in) :: ucfc11 , ucfc12
-    real(rkx) , pointer , dimension(:,:) , intent(in) :: uco211 , uco212
-    real(rkx) , pointer , dimension(:,:) , intent(in) :: uco213 , uco221
-    real(rkx) , pointer , dimension(:,:) , intent(in) :: uco222 , uco223
-    real(rkx) , pointer , dimension(:) , intent(in) :: tco2 , th2o
-    real(rkx) , pointer , dimension(:) , intent(in) :: to3 , up2
-    real(rkx) , pointer , dimension(:,:) , intent(in) :: uptype , w
-    real(rkx) , pointer , dimension(:,:) , intent(in) :: emplnk
-    !
-    ! sqti   - square root of mean temp
-    ! ecfc1  - emissivity of cfc11 798 cm-1 band
-    ! ecfc2  -     "      "    "   846 cm-1 band
-    ! ecfc3  -     "      "    "   933 cm-1 band
-    ! ecfc4  -     "      "    "   1085 cm-1 band
-    ! ecfc5  -     "      "  cfc12 889 cm-1 band
-    ! ecfc6  -     "      "    "   923 cm-1 band
-    ! ecfc7  -     "      "    "   1102 cm-1 band
-    ! ecfc8  -     "      "    "   1161 cm-1 band
-    ! u01    - n2o path length
-    ! u11    - n2o path length
-    ! beta01 - n2o pressure factor
-    ! beta11 - n2o pressure factor
-    ! en2o1  - emissivity of the 1285 cm-1 N2O band
-    ! u02    - n2o path length
-    ! u12    - n2o path length
-    ! beta02 - n2o pressure factor
-    ! en2o2  - emissivity of the 589 cm-1 N2O band
-    ! u03    - n2o path length
-    ! beta03 - n2o pressure factor
-    ! en2o3  - emissivity of the 1168 cm-1 N2O band
-    ! betac  - ch4 pressure factor
-    ! ech4   - emissivity of 1306 cm-1 CH4 band
-    ! betac1 - co2 pressure factor
-    ! betac2 - co2 pressure factor
-    ! eco21  - emissivity of 1064 cm-1 CO2 band
-    ! eco22  - emissivity of 961 cm-1 CO2 band
-    ! tt     - temp. factor for h2o overlap factor
-    ! psi1   - narrow band h2o temp. factor
-    ! phi1   -            "
-    ! p1     - h2o line overlap factor
-    ! w1     -          "
-    ! tw     - h2o transmission overlap
-    ! g1     - h2o overlap factor
-    ! g2     -          "
-    ! g3     -          "
-    ! g4     -          "
-    ! ab     -          "
-    ! bb     -          "
-    ! abp    -          "
-    ! bbp    -          "
-    ! tcfc3  - transmission for cfc11 band
-    ! tcfc4  -         "
-    ! tcfc6  - transmission for cfc12 band
-    ! tcfc7  -          "
-    ! tcfc8  -          "
-    ! tlw    - h2o overlap factor
-    ! tch4   - ch4 overlap factor
-    !
-    real(rkx) , dimension(6) :: tw
-    real(rkx) :: beta01 , beta02 , beta03 , beta11 , betac , sqti , tt , &
-               betac1 , betac2 , ecfc1 , ecfc2 , ecfc3 , ecfc4 ,       &
-               ecfc5 , ecfc6 , ecfc7 , ecfc8 , ech4 , eco21 , eco22 ,  &
-               en2o1 , en2o2 , en2o3 , p1 , phi1 , psi1 , tcfc3 ,      &
-               tcfc4 , tcfc6 , tcfc7 , tcfc8 , tch4 , tlw , u01 ,      &
-               u02 , u03 , u11 , u12 , w1
-    integer(ik4) :: n , l
-
-    real(rkx) , dimension(6) , parameter :: g1 = &
-      [ 0.0468556_rkx , 0.0397454_rkx , 0.0407664_rkx , &
-        0.0304380_rkx , 0.0540398_rkx , 0.0321962_rkx ]
-    real(rkx) , dimension(6) , parameter :: g2 = &
-      [ 14.48320_rkx ,  4.302420_rkx ,  5.23523_rkx , &
-         3.25342_rkx ,  0.698935_rkx , 16.55990_rkx  ]
-    real(rkx) , dimension(6) , parameter :: g3 = &
-      [ 26.1898_rkx , 18.44760_rkx , 15.36330_rkx , &
-        12.1927_rkx ,  9.14992_rkx ,  8.07092_rkx ]
-    real(rkx) , dimension(6) , parameter :: g4 = &
-      [ 0.0261782_rkx , 0.0369516_rkx , 0.0307266_rkx , &
-        0.0243854_rkx , 0.0182932_rkx , 0.0161418_rkx ]
-    real(rkx) , dimension(6) , parameter :: ab = &
-      [ 3.0857e-2_rkx , 2.3524e-2_rkx , 1.7310e-2_rkx , &
-        2.6661e-2_rkx , 2.8074e-2_rkx , 2.2915e-2_rkx ]
-    real(rkx) , dimension(6) , parameter :: bb = &
-      [ -1.3512e-4_rkx ,-6.8320e-5_rkx ,-3.2609e-5_rkx , &
-        -1.0228e-5_rkx ,-9.5743e-5_rkx ,-1.0304e-4_rkx ]
-    real(rkx) , dimension(6) , parameter :: abp = &
-      [ 2.9129e-2_rkx , 2.4101e-2_rkx , 1.9821e-2_rkx , &
-        2.6904e-2_rkx , 2.9458e-2_rkx , 1.9892e-2_rkx ]
-    real(rkx) , dimension(6) , parameter :: bbp = &
-      [ -1.3139e-4_rkx ,-5.5688e-5_rkx ,-4.6380e-5_rkx , &
-        -8.0362e-5_rkx ,-1.0115e-4_rkx ,-8.8061e-5_rkx ]
-
-    do n = n1 , n2
-      sqti = sqrt(co2t(n,k))
-      ! Transmission for h2o
-      tt = abs(co2t(n,k)-250.0_rkx)
-      ! transmission due to cfc bands
-      do l = 1 , 6
-        psi1 = exp(abp(l)*tt+bbp(l)*tt*tt)
-        phi1 = exp(ab(l)*tt+bb(l)*tt*tt)
-        p1 = pnm(n,k)*(psi1/phi1)/sslp
-        w1 = w(n,k)*phi1
-        tw(l) = exp(-g1(l)*p1*(sqrt(d_one+g2(l)*(w1/p1)) - &
-                      d_one)-g3(l)*s2c(n,k)-g4(l)*uptype(n,k))
-      end do
-      tcfc3 = exp(-175.005_rkx*ucfc11(n,k))
-      tcfc4 = exp(-1202.18_rkx*ucfc11(n,k))
-      tcfc6 = exp(-5786.73_rkx*ucfc12(n,k))
-      tcfc7 = exp(-2873.51_rkx*ucfc12(n,k))
-      tcfc8 = exp(-2085.59_rkx*ucfc12(n,k))
-      ! Emissivity for CFC11 bands
-      ecfc1 = 50.0_rkx*(d_one-exp(-54.09_rkx*ucfc11(n,k)))*tw(1)*emplnk(7,n)
-      ecfc2 = 60.0_rkx*(d_one-exp(-5130.03_rkx*ucfc11(n,k)))*tw(2)*emplnk(8,n)
-      ecfc3 = 60.0_rkx*(d_one-tcfc3)*tw(4)*tcfc6*emplnk(9,n)
-      ecfc4 = 100.0_rkx*(d_one-tcfc4)*tw(5)*emplnk(10,n)
-      ! Emissivity for CFC12 bands
-      ecfc5 = 45.0_rkx*(d_one-exp(-1272.35_rkx*ucfc12(n,k)))*tw(3)*emplnk(11,n)
-      ecfc6 = 50.0_rkx*(d_one-tcfc6)*tw(4)*emplnk(12,n)
-      ecfc7 = 80.0_rkx*(d_one-tcfc7)*tw(5)*tcfc4*emplnk(13,n)
-      ecfc8 = 70.0_rkx*(d_one-tcfc8)*tw(6)*emplnk(14,n)
-      ! Emissivity for CH4 band 1306 cm-1
-      tlw = exp(-d_one*sqrt(up2(n)))
-      betac = bch4(n,k)/uch4(n,k)
-      ech4 = 6.00444_rkx*sqti*log(d_one+func(uch4(n,k),betac))*tlw*emplnk(3,n)
-      tch4 = d_one/(d_one+0.02_rkx*func(uch4(n,k),betac))
-      ! Emissivity for N2O bands
-      u01 = un2o0(n,k)
-      u11 = un2o1(n,k)
-      beta01 = bn2o0(n,k)/un2o0(n,k)
-      beta11 = bn2o1(n,k)/un2o1(n,k)
-      ! 1285 cm-1 band
-      en2o1 = 2.35558_rkx*sqti * &
-             log(d_one+func(u01,beta01)+func(u11,beta11))*tlw*tch4*emplnk(4,n)
-      u02 = 0.100090_rkx*u01
-      u12 = 0.0992746_rkx*u11
-      beta02 = 0.964282_rkx*beta01
-      ! 589 cm-1 band
-      en2o2 = 2.65581_rkx*sqti * &
-              log(d_one+func(u02,beta02)+func(u12,beta02))*tco2(n) * &
-              th2o(n)*emplnk(5,n)
-      u03 = 0.0333767_rkx*u01
-      beta03 = 0.982143_rkx*beta01
-      ! 1168 cm-1 band
-      en2o3 = 2.54034_rkx*sqti*log(d_one+func(u03,beta03))*tw(6) * &
-             tcfc8*emplnk(6,n)
-      ! Emissivity for 1064 cm-1 band of CO2
-      betac1 = 2.97558_rkx*pnm(n,k)/(sslp*sqti)
-      betac2 = d_two*betac1
-      eco21 = 3.7571_rkx*sqti * &
-              log(d_one+func(uco211(n,k),betac1) +  &
-                        func(uco212(n,k),betac2) +  &
-                        func(uco213(n,k),betac2)) * &
-              to3(n)*tw(5)*tcfc4*tcfc7*emplnk(2,n)
-      ! Emissivity for 961 cm-1 band
-      eco22 = 3.8443_rkx*sqti * &
-              log(d_one+func(uco221(n,k),betac1) +  &
-                        func(uco222(n,k),betac1) +  &
-                        func(uco223(n,k),betac2)) * &
-              tw(4)*tcfc3*tcfc6*emplnk(1,n)
-      ! total trace gas emissivity
-      emstrc(n,k) = ecfc1 + ecfc2 + ecfc3 + ecfc4 + ecfc5 + ecfc6 +  &
-                    ecfc7 + ecfc8 + en2o1 + en2o2 + en2o3 + ech4 +   &
-                    eco21 + eco22
-    end do
-
-    contains
-
-      pure real(rkx) function func(u,b)
-        implicit none
-        real(rkx) , intent(in) :: u , b
-        func = u/sqrt(d_four+u*(d_one+d_one/b))
-     end function func
-
-  end subroutine trcems
-=======
->>>>>>> 8527a575
 
 end module mod_rad_tracer
 ! vim: tabstop=8 expandtab shiftwidth=2 softtabstop=2