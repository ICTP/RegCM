!:::::::::::::::::::::::::::::::::::::::::::::::::::::::::::::::::::::::::::::
!
!    This file is part of ICTP RegCM.
!
!    ICTP RegCM is free software: you can redistribute it and/or modify
!    it under the terms of the GNU General Public License as published by
!    the Free Software Foundation, either version 3 of the License, or
!    (at your option) any later version.
!
!    ICTP RegCM is distributed in the hope that it will be useful,
!    but WITHOUT ANY WARRANTY; without even the implied warranty of
!    MERCHANTABILITY or FITNESS FOR A PARTICULAR PURPOSE.  See the
!    GNU General Public License for more details.
!
!    You should have received a copy of the GNU General Public License
!    along with ICTP RegCM.  If not, see <http://www.gnu.org/licenses/>.
!
!::::::::::::::::::::::::::::::::::::::::::::::::::::::::::::::::::::::::::::::

module mod_output

  use mod_intkinds
  use mod_realkinds
  use mod_dynparam
  use mod_runparams
  use mod_header
  use mod_mpmessage
  use mod_mppparam
  use mod_service
  use mod_projections
  use mod_atm_interface
  use mod_che_interface
  use mod_che_output
  use mod_lm_interface
  use mod_rad_interface
  use mod_cu_interface
  use mod_pbl_interface
  use mod_micro_interface
  use mod_ncout
  use mod_bdycod
  use mod_split
  use mod_savefile
  use mod_slabocean
  use mod_moloch
  use mod_capecin

  implicit none

  private

  public :: output

  type(rcm_time_and_date) , save , public :: lastout

  type(regcm_projection) , save :: pj

  logical :: rotinit = .false.

  interface uvrot
    module procedure uvrot2d
    module procedure uvrot3d
  end interface uvrot

  contains

  subroutine output
    implicit none
    logical :: ldoatm , ldosrf , ldorad , ldoche, ldoopt
    logical :: ldomrd , ldomsf , ldocyg , ldomat
    logical :: ldosav , ldolak , ldosub , ldosts , ldoshf , lnewf
    logical :: ldoslab
    logical :: lstartup
    integer(ik4) :: i , j , k , kk , itr
    real(rkx) , dimension(kz) :: p1d , t1d , rh1d
    real(rkx) :: cell , zz , zz1 , ww , tv
<<<<<<< HEAD
    real(rkx) :: srffac , srafac , radfac , lakfac , subfac , optfac , stsfac
    real(rkx) :: mrdfac , msffac , matfac
=======
    real(rkx) :: srffac , radfac , lakfac , subfac , optfac , stsfac
>>>>>>> 071e7c98
#ifdef DEBUG
    character(len=dbgslen) :: subroutine_name = 'output'
    integer(ik4) , save :: idindx = 0
    call time_begin(subroutine_name,idindx)
#endif

    lstartup = .false.
    if ( rcmtimer%start( ) .or. doing_restart ) then
      !
      ! Set up static variables (first time in)
      !
      if ( associated(xlon_out) ) then
        xlon_out = mddom%xlon(jci1:jci2,ici1:ici2)
        xlat_out = mddom%xlat(jci1:jci2,ici1:ici2)
        mask_out = mddom%mask(jci1:jci2,ici1:ici2)
        area_out = mddom%area(jci1:jci2,ici1:ici2)
        topo_out = mddom%ht(jci1:jci2,ici1:ici2)
        topo_out = topo_out*regrav
      end if
      if ( associated(sub_xlon_out) ) then
        call reorder_subgrid(mdsub%xlon,sub_xlon_out)
        call reorder_subgrid(mdsub%xlat,sub_xlat_out)
        call reorder_subgrid(mdsub%mask,sub_mask_out)
        call reorder_subgrid(mdsub%area,sub_area_out)
        call reorder_subgrid(mdsub%ht,sub_topo_out)
        sub_topo_out = sub_topo_out*regrav
      end if
      if ( idynamic == 2 ) then
        if ( associated(p0_out) ) then
          p0_out = atm0%ps(jci1:jci2,ici1:ici2) + ptop*d_1000
        end if
      end if
      !
      ! Reset the accumulation arrays
      !
      if ( associated(sts_tgmax_out) )  sts_tgmax_out  = -1.e30_rkx
      if ( associated(sts_tgmin_out) )  sts_tgmin_out  =  1.e30_rkx
      if ( associated(sts_t2max_out) )  sts_t2max_out  = -1.e30_rkx
      if ( associated(sts_t2min_out) )  sts_t2min_out  =  1.e30_rkx
      if ( associated(sts_w10max_out) ) sts_w10max_out = -1.e30_rkx
      if ( associated(sts_psmin_out) )  sts_psmin_out  =  1.e30_rkx
      if ( associated(sts_pcpmax_out) ) sts_pcpmax_out = -1.e30_rkx
      call newoutfiles(rcmtimer%idate)
      lastout = rcmtimer%idate
      lstartup = .true.
      if ( doing_restart ) then
        doing_restart = .false.
#ifdef DEBUG
        call time_end(subroutine_name,idindx)
#endif
        return
      end if
    end if

    lnewf = .false.
    ldoatm = .false.
    ldomat = .false.
    ldosrf = .false.
    ldomsf = .false.
    ldocyg = .false.
    ldolak = .false.
    ldosub = .false.
    ldorad = .false.
    ldomrd = .false.
    ldoopt = .false.
    ldoche = .false.
    ldosav = .false.
    ldoslab = .false.
    ldosts = .false.
    ldoshf = .false.

    if ( rcmtimer%integrating( ) ) then
      if ( associated(alarm_out_nwf) ) then
        if ( alarm_out_nwf%act( ) .and. .not. rcmtimer%reached_endtime ) then
          lnewf = .true.
        end if
      end if
      if ( associated(alarm_out_sav) ) then
        if ( savfrq > d_zero ) then
          if ( rcmtimer%reached_endtime .or. alarm_out_sav%act( ) ) then
            ldosav = .true.
          end if
        else
          if ( rcmtimer%reached_endtime .or. &
               alarm_out_sav%act( ) .or. &
               (lfdomonth(rcmtimer%idate) .and. &
                lmidnight(rcmtimer%idate)) ) then
            ldosav = .true.
          end if
        end if
      else
        if ( ( rcmtimer%reached_endtime ) .or. &
             (lfdomonth(rcmtimer%idate) .and. &
              lmidnight(rcmtimer%idate)) ) then
          ldosav = .true.
        end if
      end if
      if ( alarm_out_atm%act( ) ) then
        ldoatm = .true.
      end if
      if ( alarm_out_mat%act( ) ) then
        ldomat = .true.
      end if
      if ( alarm_out_srf%act( ) ) then
        ldosrf = .true.
      end if
      if ( alarm_out_msf%act( ) ) then
        ldomsf = .true.
      end if
      if ( alarm_out_cyg%act( ) ) then
        ldocyg = .true.
      end if
      if ( alarm_out_sts%act( ) ) then
        ldosts = .true.
      end if
      if ( alarm_out_shf%act( ) ) then
        ldoshf = .true.
      end if
      if ( lakemod == 1 ) then
        if ( alarm_out_lak%act( ) ) then
          ldolak= .true.
        end if
      end if
      if ( nsg > 1 ) then
        if ( alarm_out_sub%act( ) ) then
          ldosub= .true.
        end if
      end if
      if ( alarm_out_rad%act( ) ) then
        ldorad = .true.
      end if
      if ( alarm_out_mrd%act( ) ) then
        ldomrd = .true.
      end if
      if ( ichem == 1 ) then
        if ( alarm_out_che%act( ) ) then
          ldoche = .true.
        end if
      end if
      if ( alarm_out_opt%act( ) ) then
        ldoopt = .true.
      end if
      if ( rcmtimer%reached_endtime ) then
        ldoslab = .true.
      end if
    end if

    if ( rcmtimer%start( ) ) then
      ldoatm = .true.
      if ( ichem == 1 ) then
        ldoche = .true.
      end if
    end if

    if ( atm_stream > 0 ) then
      if ( ldoatm ) then
        ps_out = sfs%psa(jci1:jci2,ici1:ici2)
        if ( associated(atm_t_out) ) then
          if ( idynamic == 3 ) then
            do k = 1 , kz
              atm_t_out(:,:,k) = mo_atm%t(jci1:jci2,ici1:ici2,k)
            end do
          else
            do k = 1 , kz
              atm_t_out(:,:,k) = atm1%t(jci1:jci2,ici1:ici2,k)/ps_out
            end do
          end if
        end if
        if ( associated(atm_u_out) .and. associated(atm_v_out) ) then
          if ( idynamic == 3 ) then
            call uvstagtox(mo_atm%u,mo_atm%v,mo_atm%ux,mo_atm%vx)
            do k = 1 , kz
              do i = ici1 , ici2
                do j = jci1 , jci2
                  atm_u_out(j,i,k) = mo_atm%ux(j,i,k)
                  atm_v_out(j,i,k) = mo_atm%vx(j,i,k)
                end do
              end do
            end do
          else
            call exchange(atm1%u,1,jde1,jde2,ide1,ide2,1,kz)
            call exchange(atm1%v,1,jde1,jde2,ide1,ide2,1,kz)
            do k = 1 , kz
              do i = ici1 , ici2
                do j = jci1 , jci2
                  atm_u_out(j,i,k) = d_rfour*(atm1%u(j,i,k)+atm1%u(j+1,i,k) + &
                                atm1%u(j,i+1,k)+atm1%u(j+1,i+1,k))/ps_out(j,i)
                  atm_v_out(j,i,k) = d_rfour*(atm1%v(j,i,k)+atm1%v(j+1,i,k) + &
                                atm1%v(j,i+1,k)+atm1%v(j+1,i+1,k))/ps_out(j,i)
                end do
              end do
            end do
          end if
          if ( uvrotate ) then
            call uvrot(atm_u_out,atm_v_out)
          end if
        end if
        if ( associated(atm_omega_out) ) then
          atm_omega_out = omega(jci1:jci2,ici1:ici2,:)*d_10
        end if
        if ( associated(atm_w_out) ) then
          if ( idynamic == 3 ) then
            call wstagtox(mo_atm%w,atm_w_out)
          else
            do k = 1 , kz
              do i = ici1 , ici2
                do j = jci1 , jci2
                  atm_w_out(j,i,k) = d_half * (atm1%w(j,i,k+1) + &
                                               atm1%w(j,i,k)) / ps_out(j,i)
                end do
              end do
            end do
          end if
        end if
        if ( associated(atm_pai_out) ) then
          do k = 1 , kz
            atm_pai_out(:,:,k) = mo_atm%pai(jci1:jci2,ici1:ici2,k)
          end do
        end if
        if ( associated(atm_pp_out) ) then
          do k = 1 , kz
            atm_pp_out(:,:,k) = atm1%pp(jci1:jci2,ici1:ici2,k)/ps_out
          end do
        end if
        if ( associated(atm_qv_out) ) then
          if ( idynamic == 3 ) then
            do k = 1 , kz
              atm_qv_out(:,:,k) = mo_atm%qx(jci1:jci2,ici1:ici2,k,iqv)
            end do
          else
            do k = 1 , kz
              atm_qv_out(:,:,k) = atm1%qx(jci1:jci2,ici1:ici2,k,iqv)/ps_out
            end do
          end if
          ! Specific humidity in the output, not mixing ratio
          atm_qv_out = atm_qv_out/(d_one+atm_qv_out)
        end if
        if ( associated(atm_qc_out) ) then
          if ( idynamic == 3 ) then
            do k = 1 , kz
              atm_qc_out(:,:,k) = mo_atm%qx(jci1:jci2,ici1:ici2,k,iqc)
            end do
          else
            do k = 1 , kz
              atm_qc_out(:,:,k) = atm1%qx(jci1:jci2,ici1:ici2,k,iqc)/ps_out
            end do
          end if
        end if
        if ( associated(atm_qr_out) ) then
          if ( idynamic == 3 ) then
            do k = 1 , kz
              atm_qr_out(:,:,k) = mo_atm%qx(jci1:jci2,ici1:ici2,k,iqr)
            end do
          else
            do k = 1 , kz
              atm_qr_out(:,:,k) = atm1%qx(jci1:jci2,ici1:ici2,k,iqr)/ps_out
            end do
          end if
        end if
        if ( associated(atm_qi_out) ) then
          if ( idynamic == 3 ) then
            do k = 1 , kz
              atm_qi_out(:,:,k) = mo_atm%qx(jci1:jci2,ici1:ici2,k,iqi)
            end do
          else
            do k = 1 , kz
              atm_qi_out(:,:,k) = atm1%qx(jci1:jci2,ici1:ici2,k,iqi)/ps_out
            end do
          end if
        end if
        if ( associated(atm_qs_out) ) then
          if ( idynamic == 3 ) then
            do k = 1 , kz
              atm_qs_out(:,:,k) = mo_atm%qx(jci1:jci2,ici1:ici2,k,iqs)
            end do
          else
            do k = 1 , kz
              atm_qs_out(:,:,k) = atm1%qx(jci1:jci2,ici1:ici2,k,iqs)/ps_out
            end do
          end if
        end if
        if ( associated(atm_rh_out) ) then
          if ( idynamic == 3 ) then
            do k = 1 , kz
              do i = ici1 , ici2
                do j = jci1 , jci2
                  atm_rh_out(j,i,k) = d_100 * &
                    min(rhmax,max(rhmin,(mo_atm%qx(j,i,k,iqv) / &
                           pfwsat(mo_atm%t(j,i,k),mo_atm%p(j,i,k)))))
                end do
              end do
            end do
          else
            do k = 1 , kz
              do i = ici1 , ici2
                do j = jci1 , jci2
                  atm_rh_out(j,i,k) = d_100 * min(rhmax,max(rhmin, &
                     (atm1%qx(j,i,k,iqv)/ps_out(j,i)) / &
                     pfwsat(atm1%t(j,i,k)/ps_out(j,i),atm1%pr(j,i,k))))
                end do
              end do
            end do
          end if
        end if
        if ( associated(atm_pf_out) ) then
          do k = 1 , kz
            do i = ici1 , ici2
              do j = jci1 , jci2
                atm_pf_out(j,i,k) = atms%pf3d(j,i,k)
              end do
            end do
          end do
        end if
        if ( idynamic == 1 ) then
          if ( associated(atm_ph_out) ) then
            do k = 1 , kz
              do i = ici1 , ici2
                do j = jci1 , jci2
                  atm_ph_out(j,i,k) = (sigma(k)*sfs%psa(j,i)+ptop)*d_1000
                end do
              end do
            end do
          end if
          if ( associated(atm_zh_out) ) then
            do i = ici1 , ici2
              do j = jci1 , jci2
                cell = ptop / sfs%psa(j,i)
                atm_zh_out(j,i,kz) = rovg * atm1%t(j,i,kz)/sfs%psa(j,i) * &
                     log((sigma(kzp1)+cell)/(sigma(kz)+cell))
                do k = kz-1 , 1 , -1
                  atm_zh_out(j,i,k) = atms%zq(j,i,k+1) +&
                      rovg * atm1%t(j,i,k)/sfs%psa(j,i) *  &
                        log((sigma(k+1)+cell)/(sigma(k)+cell))
                end do
              end do
            end do
          end if
        else if ( idynamic == 2 ) then
          if ( associated(atm_ph_out) ) then
            atm_ph_out(:,:,1) = ptop*d_1000
            do k = 2 , kz
              do i = ici1 , ici2
                do j = jci1 , jci2
                  atm_ph_out(j,i,k) = atm0%pf(j,i,k) + &
                       d_half*(atm1%pp(j,i,k-1)+atm1%pp(j,i,k))/sfs%psa(j,i)
                end do
              end do
            end do
          end if
          if ( associated(atm_zh_out) ) then
            do k = 1 , kz
              do i = ici1 , ici2
                do j = jci1 , jci2
                  atm_zh_out(j,i,k) = atms%za(j,i,k)
                end do
              end do
            end do
          end if
        else if ( idynamic == 3 ) then
          if ( associated(atm_ph_out) ) then
            do k = 1 , kz
              do i = ici1 , ici2
                do j = jci1 , jci2
                  atm_ph_out(j,i,k) = (mo_atm%pai(j,i,k)**cpovr) * p00
                end do
              end do
            end do
          end if
          if ( associated(atm_zh_out) ) then
            do k = 1 , kz
              do i = ici1 , ici2
                do j = jci1 , jci2
                  atm_zh_out(j,i,k) = mo_atm%zeta(j,i,k)
                end do
              end do
            end do
          end if
        end if
        if ( associated(atm_zf_out) ) then
          do k = 1 , kz
            do i = ici1 , ici2
              do j = jci1 , jci2
                atm_zf_out(j,i,k) = atms%zq(j,i,k)
              end do
            end do
          end do
        end if
        if ( ipptls == 2 ) then
          if ( associated(atm_rainls_out) ) then
            do k = 1 , kz
              atm_rainls_out(:,:,k) = rain_ls(jci1:jci2,ici1:ici2,k)
            end do
          end if
        end if
        if ( associated(atm_raincc_out) ) then
          do k = 1 , kz
            atm_raincc_out(:,:,k) = rain_cc(jci1:jci2,ici1:ici2,k)
          end do
        end if
        if ( associated(atm_q_detr_out) ) then
          do k = 1 , kz
            atm_q_detr_out(:,:,k) = q_detr(jci1:jci2,ici1:ici2,k)
          end do
        end if

#ifdef DEBUG
        if ( ipptls == 2 .and. stats ) then
          if ( associated(atm_stats_supw_out) ) then
            do k = 1 , kz
              atm_stats_supw_out(:,:,k) = ngs%statssupw(jci1:jci2,ici1:ici2,k)
            end do
          end if
          if ( associated(atm_stats_supc_out) ) then
            do k = 1 , kz
              atm_stats_supc_out(:,:,k) = ngs%statssupc(jci1:jci2,ici1:ici2,k)
            end do
          end if
          if ( associated(atm_stats_detw_out) ) then
            do k = 1 , kz
              atm_stats_detw_out(:,:,k) = ngs%statsdetrw(jci1:jci2,ici1:ici2,k)
            end do
          end if
          if ( associated(atm_stats_detc_out) ) then
            do k = 1 , kz
              atm_stats_detc_out(:,:,k) = ngs%statsdetrc(jci1:jci2,ici1:ici2,k)
            end do
          end if
          if ( associated(atm_stats_erow_out) ) then
            do k = 1 , kz
              atm_stats_erow_out(:,:,k) = ngs%statserosw(jci1:jci2,ici1:ici2,k)
            end do
          end if
          if ( associated(atm_stats_eroc_out) ) then
            do k = 1 , kz
              atm_stats_eroc_out(:,:,k) = ngs%statserosc(jci1:jci2,ici1:ici2,k)
            end do
          end if
          if ( associated(atm_stats_evw_out) ) then
            do k = 1 , kz
              atm_stats_evw_out(:,:,k) = ngs%statsevapw(jci1:jci2,ici1:ici2,k)
            end do
          end if
          if ( associated(atm_stats_evc_out) ) then
            do k = 1 , kz
              atm_stats_evc_out(:,:,k) = ngs%statsevapc(jci1:jci2,ici1:ici2,k)
            end do
          end if
          if ( associated(atm_stats_con1w_out) ) then
            do k = 1 , kz
              atm_stats_con1w_out(:,:,k) = &
                             ngs%statscond1w(jci1:jci2,ici1:ici2,k)
            end do
          end if
          if ( associated(atm_stats_con1c_out) ) then
            do k = 1 , kz
              atm_stats_con1c_out(:,:,k) = &
                             ngs%statscond1c(jci1:jci2,ici1:ici2,k)
            end do
          end if
          if ( associated(atm_stats_dep_out) ) then
            do k = 1 , kz
              atm_stats_dep_out(:,:,k) = ngs%statsdepos(jci1:jci2,ici1:ici2,k)
            end do
          end if
          if ( associated(atm_stats_melt_out) ) then
            do k = 1 , kz
              atm_stats_melt_out(:,:,k) = ngs%statsmelt(jci1:jci2,ici1:ici2,k)
            end do
          end if
          if ( associated(atm_stats_frz_out) ) then
            do k = 1 , kz
              atm_stats_frz_out(:,:,k) = ngs%statsfrz(jci1:jci2,ici1:ici2,k)
            end do
          end if
          if ( associated(atm_stats_rainev_out) ) then
            do k = 1 , kz
              atm_stats_rainev_out(:,:,k) = &
                             ngs%statsrainev(jci1:jci2,ici1:ici2,k)
            end do
          end if
          if ( associated(atm_stats_snowev_out) ) then
            do k = 1 , kz
              atm_stats_snowev_out(:,:,k) = &
                             ngs%statssnowev(jci1:jci2,ici1:ici2,k)
            end do
          end if
          if ( associated(atm_stats_autocw_out) ) then
            do k = 1 , kz
              atm_stats_autocw_out(:,:,k) = &
                             ngs%statsautocvw(jci1:jci2,ici1:ici2,k)
            end do
          end if
          if ( associated(atm_stats_autocc_out) ) then
            do k = 1 , kz
              atm_stats_autocc_out(:,:,k) = &
                             ngs%statsautocvc(jci1:jci2,ici1:ici2,k)
            end do
          end if
        end if
#endif

        if ( ibltyp == 2 ) then
          if ( associated(atm_tke_out) ) then
            if ( idynamic == 3 ) then
              atm_tke_out = mo_atm%tke(jci1:jci2,ici1:ici2,1:kz)
            else
              atm_tke_out = atm1%tke(jci1:jci2,ici1:ici2,1:kz)
            end if
          end if
          if ( associated(atm_kth_out) ) &
            atm_kth_out = uwstate%kth(jci1:jci2,ici1:ici2,1:kz)
          if ( associated(atm_kzm_out) ) &
            atm_kzm_out = uwstate%kzm(jci1:jci2,ici1:ici2,1:kz)
        end if

        if ( ichem == 1 .and. iaerosol == 1 .and. iindirect == 2 ) then
          if ( associated(atm_ccnnum_out) ) then
            do k = 1 , kz
              ! convert to 1/cm3
              atm_ccnnum_out(:,:,k) = ccn(jci1:jci2,ici1:ici2,k) * 1.e-6_rkx
            end do
          end if
          if ( idiag > 0 ) then
            if ( associated(atm_qcrit_out) ) then
              do k = 1 , kz
                atm_qcrit_out(:,:,k) = qdiag%qcr(jci1:jci2,ici1:ici2,k)
              end do
            end if
            if ( associated(atm_qincl_out) ) then
              do k = 1 , kz
                atm_qincl_out(:,:,k) = qdiag%qcl(jci1:jci2,ici1:ici2,k)
              end do
            end if
            if ( associated(atm_autoconvr_out) ) then
              do k = 1 , kz
                atm_autoconvr_out(:,:,k) = qdiag%acr(jci1:jci2,ici1:ici2,k)
              end do
            end if
          end if
        end if

        if ( associated(atm_tpr_out) ) then
          atm_tpr_out = (sfs%rainc+sfs%rainnc)/(atmfrq*secph)
        end if
        if ( associated(atm_tsn_out) ) then
          atm_tsn_out = sfs%snownc/(atmfrq*secph)
        end if
        if ( associated(atm_tgb_out) .and. rcmtimer%lcount == 0 ) then
          atm_tgb_out = sfs%tgbb(jci1:jci2,ici1:ici2)
        end if

        if ( associated(atm_tsw_out) ) then
          if ( rcmtimer%integrating( ) ) then
            where ( mddom%ldmsk == 1 )
              atm_tsw_out = atm_tsw_out / rnsrf_for_atmfrq
            elsewhere
              atm_tsw_out = dmissval
            end where
          else
            atm_tsw_out = dmissval
          end if
        end if

        if ( associated(atm_cape_out) .and. associated(atm_cin_out) ) then
          if ( idynamic == 3 ) then
            do i = ici1 , ici2
              do j = jci1 , jci2
                do k = 1 , kz
                  kk = kzp1 - k
                  p1d(kk) = mo_atm%p(j,i,k)
                  t1d(kk) = mo_atm%t(j,i,k)
                  rh1d(kk) = min(d_one,max(d_zero,(mo_atm%qx(j,i,k,iqv) / &
                      pfwsat(mo_atm%t(j,i,k),mo_atm%p(j,i,k)))))
                end do
                call getcape(kz,p1d,t1d,rh1d,atm_cape_out(j,i),atm_cin_out(j,i))
              end do
            end do
          else
            do i = ici1 , ici2
              do j = jci1 , jci2
                do k = 1 , kz
                  kk = kzp1 - k
                  p1d(kk) = atm1%pr(j,i,k)
                  t1d(kk) = atm1%t(j,i,k)/sfs%psa(j,i)
                  rh1d(kk) = min(d_one,max(d_zero, &
                     (atm1%qx(j,i,k,iqv)/ps_out(j,i)) / &
                     pfwsat(atm1%t(j,i,k)/ps_out(j,i),atm1%pr(j,i,k))))
                end do
                call getcape(kz,p1d,t1d,rh1d,atm_cape_out(j,i),atm_cin_out(j,i))
              end do
            end do
          end if
        end if

        ! FAB add tendency diagnostic here
        if ( idiag > 0 ) then
          if ( associated(atm_tten_adh_out) ) then
            if ( idynamic == 3 ) then
              do k = 1 , kz
                atm_tten_adh_out(:,:,k) = tdiag%adh(jci1:jci2,ici1:ici2,k)
              end do
            else
              do k = 1 , kz
                atm_tten_adh_out(:,:,k) = &
                   tdiag%adh(jci1:jci2,ici1:ici2,k)/ps_out
              end do
            end if
            tdiag%adh = d_zero
          end if
          if ( associated(atm_tten_adv_out) ) then
            if ( idynamic == 3 ) then
              do k = 1 , kz
                atm_tten_adv_out(:,:,k) = tdiag%adv(jci1:jci2,ici1:ici2,k)
              end do
            else
              do k = 1 , kz
                atm_tten_adv_out(:,:,k) = &
                   tdiag%adv(jci1:jci2,ici1:ici2,k)/ps_out
              end do
            end if
            tdiag%adv = d_zero
          end if
          if ( associated(atm_tten_tbl_out) ) then
            if ( idynamic == 3 ) then
              do k = 1 , kz
                atm_tten_tbl_out(:,:,k) = tdiag%tbl(jci1:jci2,ici1:ici2,k)
              end do
            else
              do k = 1 , kz
                atm_tten_tbl_out(:,:,k) = &
                   tdiag%tbl(jci1:jci2,ici1:ici2,k)/ps_out
              end do
            end if
            tdiag%tbl = d_zero
          end if
          if ( associated(atm_tten_dif_out) ) then
            if ( idynamic == 3 ) then
              do k = 1 , kz
                atm_tten_dif_out(:,:,k) = tdiag%dif(jci1:jci2,ici1:ici2,k)
              end do
            else
              do k = 1 , kz
                atm_tten_dif_out(:,:,k) = &
                   tdiag%dif(jci1:jci2,ici1:ici2,k)/ps_out
              end do
            end if
            tdiag%dif = d_zero
          end if
          if ( associated(atm_tten_bdy_out) ) then
            if ( idynamic == 3 ) then
              do k = 1 , kz
                atm_tten_bdy_out(:,:,k) = tdiag%bdy(jci1:jci2,ici1:ici2,k)
              end do
            else
              do k = 1 , kz
                atm_tten_bdy_out(:,:,k) = &
                   tdiag%bdy(jci1:jci2,ici1:ici2,k)/ps_out
              end do
            end if
            tdiag%bdy = d_zero
          end if
          if ( associated(atm_tten_con_out) ) then
            if ( idynamic == 3 ) then
              do k = 1 , kz
                atm_tten_con_out(:,:,k) = tdiag%con(jci1:jci2,ici1:ici2,k)
              end do
            else
              do k = 1 , kz
                atm_tten_con_out(:,:,k) = &
                   tdiag%con(jci1:jci2,ici1:ici2,k)/ps_out
              end do
            end if
            tdiag%con = d_zero
          end if
          if ( associated(atm_tten_adi_out) ) then
            if ( idynamic == 3 ) then
              do k = 1 , kz
                atm_tten_adi_out(:,:,k) = tdiag%adi(jci1:jci2,ici1:ici2,k)
              end do
            else
              do k = 1 , kz
                atm_tten_adi_out(:,:,k) = &
                   tdiag%adi(jci1:jci2,ici1:ici2,k)/ps_out
              end do
            end if
            tdiag%adi = d_zero
          end if
          if ( associated(atm_tten_rad_out) ) then
            if ( idynamic == 3 ) then
              do k = 1 , kz
                atm_tten_rad_out(:,:,k) = tdiag%rad(jci1:jci2,ici1:ici2,k)
              end do
            else
              do k = 1 , kz
                atm_tten_rad_out(:,:,k) = &
                   tdiag%rad(jci1:jci2,ici1:ici2,k)/ps_out
              end do
            end if
            tdiag%rad = d_zero
          end if
          if ( associated(atm_tten_lsc_out) ) then
            if ( idynamic == 3 ) then
              do k = 1 , kz
                atm_tten_lsc_out(:,:,k) = tdiag%lsc(jci1:jci2,ici1:ici2,k)
              end do
            else
              do k = 1 , kz
                atm_tten_lsc_out(:,:,k) = &
                   tdiag%lsc(jci1:jci2,ici1:ici2,k)/ps_out
              end do
            end if
            tdiag%lsc = d_zero
          end if
          if ( associated(atm_qten_adh_out) ) then
            if ( idynamic == 3 ) then
              do k = 1 , kz
                atm_qten_adh_out(:,:,k) = qdiag%adh(jci1:jci2,ici1:ici2,k)
              end do
            else
              do k = 1 , kz
                atm_qten_adh_out(:,:,k) = &
                   qdiag%adh(jci1:jci2,ici1:ici2,k)/ps_out
              end do
            end if
            qdiag%adh = d_zero
          end if
          if ( associated(atm_qten_adv_out) ) then
            if ( idynamic == 3 ) then
              do k = 1 , kz
                atm_qten_adv_out(:,:,k) = qdiag%adv(jci1:jci2,ici1:ici2,k)
              end do
            else
              do k = 1 , kz
                atm_qten_adv_out(:,:,k) = &
                   qdiag%adv(jci1:jci2,ici1:ici2,k)/ps_out
              end do
            end if
            qdiag%adv = d_zero
          end if
          if ( associated(atm_qten_tbl_out) ) then
            if ( idynamic == 3 ) then
              do k = 1 , kz
                atm_qten_tbl_out(:,:,k) = qdiag%tbl(jci1:jci2,ici1:ici2,k)
              end do
            else
              do k = 1 , kz
                atm_qten_tbl_out(:,:,k) = &
                   qdiag%tbl(jci1:jci2,ici1:ici2,k)/ps_out
              end do
            end if
            qdiag%tbl = d_zero
          end if
          if ( associated(atm_qten_dif_out) ) then
            if ( idynamic == 3 ) then
              do k = 1 , kz
                atm_qten_dif_out(:,:,k) = qdiag%dif(jci1:jci2,ici1:ici2,k)
              end do
            else
              do k = 1 , kz
                atm_qten_dif_out(:,:,k) = &
                  qdiag%dif(jci1:jci2,ici1:ici2,k)/ps_out
              end do
            end if
            qdiag%dif = d_zero
          end if
          if ( associated(atm_qten_bdy_out) ) then
            if ( idynamic == 3 ) then
              do k = 1 , kz
                atm_qten_bdy_out(:,:,k) = qdiag%bdy(jci1:jci2,ici1:ici2,k)
              end do
            else
              do k = 1 , kz
                atm_qten_bdy_out(:,:,k) = &
                   qdiag%bdy(jci1:jci2,ici1:ici2,k)/ps_out
              end do
            end if
            qdiag%bdy = d_zero
          end if
          if ( associated(atm_qten_con_out) ) then
            if ( idynamic == 3 ) then
              do k = 1 , kz
                atm_qten_con_out(:,:,k) = qdiag%con(jci1:jci2,ici1:ici2,k)
              end do
            else
              do k = 1 , kz
                atm_qten_con_out(:,:,k) = &
                   qdiag%con(jci1:jci2,ici1:ici2,k)/ps_out
              end do
            end if
            qdiag%con = d_zero
          end if
          if ( associated(atm_qten_adi_out) ) then
            if ( idynamic == 3 ) then
              do k = 1 , kz
                atm_qten_adi_out(:,:,k) = qdiag%adi(jci1:jci2,ici1:ici2,k)
              end do
            else
              do k = 1 , kz
                atm_qten_adi_out(:,:,k) = &
                   qdiag%adi(jci1:jci2,ici1:ici2,k)/ps_out
              end do
            end if
            qdiag%adi = d_zero
          end if
          if ( associated(atm_qten_rad_out) ) then
            if ( idynamic == 3 ) then
              do k = 1 , kz
                atm_qten_rad_out(:,:,k) = qdiag%rad(jci1:jci2,ici1:ici2,k)
              end do
            else
              do k = 1 , kz
                atm_qten_rad_out(:,:,k) = &
                  qdiag%rad(jci1:jci2,ici1:ici2,k)/ps_out
              end do
            end if
            qdiag%rad = d_zero
          end if
          if ( associated(atm_qten_lsc_out) ) then
            if ( idynamic == 3 ) then
              do k = 1 , kz
                atm_qten_lsc_out(:,:,k) = qdiag%lsc(jci1:jci2,ici1:ici2,k)
              end do
            else
              do k = 1 , kz
                atm_qten_lsc_out(:,:,k) = &
                   qdiag%lsc(jci1:jci2,ici1:ici2,k)/ps_out
              end do
            end if
            qdiag%lsc = d_zero
          end if
        end if

        if ( idynamic == 1 ) then
          ps_out = d_1000*(ps_out+ptop)
        else if ( idynamic == 2 ) then
          do i = ici1 , ici2
            do j = jci1 , jci2
              ps_out(j,i) = atm0%ps(j,i) + ptop*d_1000 + &
                         atm1%pp(j,i,kz)/sfs%psa(j,i)
            end do
          end do
        end if

        call write_record_output_stream(atm_stream,alarm_out_atm%idate)
        if ( myid == italk ) &
          write(stdout,*) 'ATM variables written at ' , rcmtimer%str( )

        if ( associated(atm_tsw_out) ) atm_tsw_out = d_zero
        sfs%rainc  = d_zero
        sfs%rainnc = d_zero
        if ( ipptls > 1 ) sfs%snownc  = d_zero
        rnsrf_for_atmfrq = d_zero
      end if
    end if

    if ( mat_stream > 0 ) then

      if ( .not. lstartup .or. ldomat ) ps_out = sfs%psa(jci1:jci2,ici1:ici2)

      ! Fill accumulators

      if ( .not. lstartup ) then
        rnmat_for_matfrq = rnmat_for_matfrq + 1.0_rkx
        if ( associated(mat_omega_out) ) then
          mat_omega_out = mat_omega_out + omega(jci1:jci2,ici1:ici2,:)*d_10
        end if
        if ( associated(mat_pai_out) ) then
          do k = 1 , kz
            mat_pai_out(:,:,k) = mat_pai_out(:,:,k) + mo_atm%pai(jci1:jci2,ici1:ici2,k)
          end do
        end if
        if ( associated(mat_pp_out) ) then
          do k = 1 , kz
            mat_pp_out(:,:,k) = mat_pp_out(:,:,k) + &
                                atm1%pp(jci1:jci2,ici1:ici2,k)/ps_out  
          end do
        end if

        if ( associated(mat_u_out) .and. associated(mat_v_out) ) then
          if ( idynamic == 3 ) then
            call uvstagtox(mo_atm%u,mo_atm%v,mo_atm%ux,mo_atm%vx)
            do k = 1 , kz
              do i = ici1 , ici2
                do j = jci1 , jci2
                  mat_u_out(j,i,k) = mat_u_out(j,i,k) + mo_atm%ux(j,i,k)
                  mat_v_out(j,i,k) = mat_v_out(j,i,k) + mo_atm%vx(j,i,k)
                end do
              end do
            end do
          else
            call exchange(atm1%u,1,jde1,jde2,ide1,ide2,1,kz)
            call exchange(atm1%v,1,jde1,jde2,ide1,ide2,1,kz)
            do k = 1 , kz
              do i = ici1 , ici2
                do j = jci1 , jci2
                  mat_u_out(j,i,k) = mat_u_out(j,i,k) + &
                                d_rfour*(atm1%u(j,i,k)+atm1%u(j+1,i,k) + &
                                atm1%u(j,i+1,k)+atm1%u(j+1,i+1,k))/ps_out(j,i)
                  mat_v_out(j,i,k) = mat_v_out(j,i,k) + &
                                d_rfour*(atm1%v(j,i,k)+atm1%v(j+1,i,k) + &
                                atm1%v(j,i+1,k)+atm1%v(j+1,i+1,k))/ps_out(j,i)
                end do
              end do
            end do
          end if
        end if
      end if

      ! Write record output stream

      if ( ldomat ) then
        matfac = d_one / rnmat_for_matfrq
        if ( associated(mat_omega_out) ) then
          mat_omega_out = mat_omega_out*matfac
        end if
        if ( associated(mat_pai_out) ) then
          mat_pai_out = mat_pai_out*matfac
        end if
        if ( associated(mat_pp_out) ) then
          mat_pp_out = mat_pp_out*matfac
        end if

        if ( associated(mat_u_out) .and. associated(mat_v_out) ) then
          mat_u_out = mat_u_out*matfac
          mat_v_out = mat_v_out*matfac
          if ( uvrotate ) then
            call uvrot(mat_u_out,mat_v_out)
          end if
        end if

        if ( idynamic == 1 ) then
          ps_out = d_1000*(ps_out+ptop)
        else if ( idynamic == 2 ) then
          do i = ici1 , ici2
            do j = jci1 , jci2
              ps_out(j,i) = atm0%ps(j,i) + ptop*d_1000 + &
                         atm1%pp(j,i,kz)/sfs%psa(j,i)
            end do
          end do
        end if

        call write_record_output_stream(mat_stream,alarm_out_mat%idate)
        if ( myid == italk ) &
          write(stdout,*) 'MAT variables written at ' , rcmtimer%str( )

        if ( associated(mat_omega_out) ) mat_omega_out = d_zero
        if ( associated(mat_pai_out) ) mat_pai_out = d_zero
        if ( associated(mat_pp_out) ) mat_pp_out = d_zero
        if ( associated(mat_u_out) ) mat_u_out = d_zero
        if ( associated(mat_v_out) ) mat_v_out = d_zero
        rnmat_for_matfrq = d_zero
      end if
    end if

    if ( srf_stream > 0 ) then
      if ( ldosrf ) then
        srffac = d_one / rnsrf_for_srffrq
        if ( idynamic == 1 ) then
          ps_out = d_1000*(sfs%psa(jci1:jci2,ici1:ici2)+ptop)
        else if ( idynamic == 2 ) then
          do i = ici1 , ici2
            do j = jci1 , jci2
              ps_out(j,i) = atm0%ps(j,i) + ptop*d_1000 + &
                             atm1%pp(j,i,kz)/sfs%psa(j,i)
            end do
          end do
        else
          ps_out = sfs%psa(jci1:jci2,ici1:ici2)
        end if
        ! Averaged values
        if ( associated(srf_tpr_out) ) &
          srf_tpr_out = srf_tpr_out*srffac
        if ( associated(srf_prcv_out) ) &
          srf_prcv_out = srf_prcv_out*srffac
        if ( associated(srf_zpbl_out) ) &
          srf_zpbl_out = srf_zpbl_out*srffac
        if ( associated(srf_dew_out) .and. associated(srf_evp_out) ) then
          srf_dew_out = -(srf_evp_out*srffac)
          srf_dew_out = max(srf_dew_out, d_zero)
        end if
        if ( associated(srf_evp_out) ) then
          srf_evp_out = srf_evp_out*srffac
          srf_evp_out = max(srf_evp_out, d_zero)
        end if
        if ( associated(srf_scv_out) ) then
          where ( mddom%ldmsk > 0 )
            srf_scv_out = srf_scv_out*srffac
          elsewhere
            srf_scv_out = dmissval
          end where
        end if
        if ( associated(srf_srunoff_out) ) then
          where ( srf_srunoff_out < dlowval )
            srf_srunoff_out = d_zero
          end where
          where ( mddom%ldmsk == 1 )
            srf_srunoff_out = srf_srunoff_out*srffac
          elsewhere
            srf_srunoff_out = dmissval
          end where
        end if
        if ( associated(srf_trunoff_out) ) then
          where ( mddom%ldmsk == 1 )
            where ( srf_trunoff_out < dlowval )
              srf_trunoff_out = d_zero
            end where
            srf_trunoff_out = srf_trunoff_out*srffac
          elsewhere
            srf_trunoff_out = dmissval
          end where
        end if
        if ( associated(srf_sena_out) ) &
          srf_sena_out = srf_sena_out*srffac
        if ( associated(srf_lena_out) ) &
          srf_lena_out = srf_lena_out*srffac
        if ( associated(srf_flw_out) ) &
          srf_flw_out = srf_flw_out*srffac
        if ( associated(srf_fsw_out) ) &
          srf_fsw_out = srf_fsw_out*srffac
        if ( associated(srf_fld_out) ) &
          srf_fld_out = srf_fld_out*srffac
        if ( associated(srf_sina_out) ) &
          srf_sina_out = srf_sina_out*srffac
        if ( associated(srf_uflw_out) ) &
          srf_uflw_out = srf_fld_out + srf_flw_out
        if ( associated(srf_ufsw_out) ) &
          srf_ufsw_out = srf_sina_out - srf_fsw_out
        if ( associated(srf_taux_out) .and. associated(srf_tauy_out) ) then
          srf_taux_out = srf_taux_out*srffac
          srf_tauy_out = srf_tauy_out*srffac
          if ( uvrotate ) then
            call uvrot(srf_taux_out,srf_tauy_out)
          end if
        end if
        if ( associated(srf_snowmelt_out) ) &
          srf_snowmelt_out = srf_snowmelt_out*srffac / alarm_out_srf%dt
        if ( associated(srf_u10m_out) .and. associated(srf_v10m_out) ) then
          if ( associated(srf_wspd_out) ) then
            srf_wspd_out = sqrt(srf_u10m_out(:,:,1)*srf_u10m_out(:,:,1) + &
                                srf_v10m_out(:,:,1)*srf_v10m_out(:,:,1))
          end if
          if ( uvrotate ) then
            call uvrot(srf_u10m_out,srf_v10m_out)
          end if
        end if

        if ( associated(srf_totcf_out) ) then
          srf_totcf_out = srf_totcf_out * srffac * d_100
        end if
        if ( associated(srf_evpot_out) ) then
          srf_evpot_out = srf_evpot_out * srffac
        end if

        if ( associated(srf_ua100_out) .and. &
             associated(srf_va100_out) ) then
          if ( idynamic == 3 ) then
            call uvstagtox(mo_atm%u,mo_atm%v,mo_atm%ux,mo_atm%vx)
            do i = ici1 , ici2
              do j = jci1 , jci2
                zz = mo_atm%zeta(j,i,kz)
                if ( zz > 100.0_rkx ) then
                  srf_ua100_out(j,i,1) = mo_atm%ux(j,i,kz)
                  srf_va100_out(j,i,1) = mo_atm%vx(j,i,kz)
                else
                  vloop1: &
                  do k = kz-1 , 1 , -1
                    zz1 = mo_atm%zeta(j,i,k)
                    if ( zz1 > 100.0_rkx ) then
                      ww = (100.0_rkx-zz)/(zz1-zz)
                      srf_ua100_out(j,i,1) = &
                        ww*mo_atm%ux(j,i,k)+(d_one-ww)*mo_atm%ux(j,i,k+1)
                      srf_va100_out(j,i,1) = &
                        ww*mo_atm%vx(j,i,k)+(d_one-ww)*mo_atm%vx(j,i,k+1)
                      exit vloop1
                    end if
                    zz = zz1
                  end do vloop1
                end if
              end do
            end do
          else if ( idynamic == 2 ) then
            do i = ici1 , ici2
              do j = jci1 , jci2
                zz = atm0%z(j,i,kz)
                if ( zz > 100.0_rkx ) then
                  srf_ua100_out(j,i,1) = &
                    (d_rfour*(atm1%u(j,i,kz)+atm1%u(j+1,i,kz) + &
                              atm1%u(j,i+1,kz)+atm1%u(j+1,i+1,kz)) / &
                              sfs%psa(j,i))
                  srf_va100_out(j,i,1) = &
                    (d_rfour*(atm1%v(j,i,kz)+atm1%v(j+1,i,kz) + &
                              atm1%v(j,i+1,kz)+atm1%v(j+1,i+1,kz)) / &
                              sfs%psa(j,i))
                else
                  vloop2: &
                  do k = kz-1 , 1 , -1
                    zz1 = atm0%z(j,i,k)
                    if ( zz1 > 100.0_rkx ) then
                      ww = (100.0_rkx-zz)/(zz1-zz)
                      srf_ua100_out(j,i,1) = &
                        ww * &
                           (d_rfour*(atm1%u(j,i,k)+atm1%u(j+1,i,k) + &
                                     atm1%u(j,i+1,k)+atm1%u(j+1,i+1,k)) / &
                                     sfs%psa(j,i)) + &
                        (d_one - ww) * &
                           (d_rfour*(atm1%u(j,i,k+1)+atm1%u(j+1,i,k+1) + &
                                     atm1%u(j,i+1,k+1)+atm1%u(j+1,i+1,k+1)) / &
                                     sfs%psa(j,i))
                      srf_va100_out(j,i,1) = &
                        ww * &
                           (d_rfour*(atm1%v(j,i,k)+atm1%v(j+1,i,k) + &
                                     atm1%v(j,i+1,k)+atm1%v(j+1,i+1,k)) / &
                                     sfs%psa(j,i)) + &
                        (d_one - ww) * &
                           (d_rfour*(atm1%v(j,i,k+1)+atm1%v(j+1,i,k+1) + &
                                     atm1%v(j,i+1,k+1)+atm1%v(j+1,i+1,k+1)) / &
                                     sfs%psa(j,i))
                      exit vloop2
                    end if
                    zz = zz1
                  end do vloop2
                end if
              end do
            end do
          else
            do i = ici1 , ici2
              do j = jci1 , jci2
                cell = ptop / sfs%psa(j,i)
                tv = atm1%t(j,i,kz)/sfs%psa(j,i) * &
                            (d_one + ep1*atm1%qx(j,i,kz,iqv)/sfs%psa(j,i))
                zz = rovg * tv * log((sigma(kzp1)+cell)/(sigma(kz)+cell))
                if ( zz > 100.0_rkx ) then
                  srf_ua100_out(j,i,1) = &
                    (d_rfour*(atm1%u(j,i,kz)+atm1%u(j+1,i,kz) + &
                              atm1%u(j,i+1,kz)+atm1%u(j+1,i+1,kz)) / &
                              sfs%psa(j,i))
                  srf_va100_out(j,i,1) = &
                    (d_rfour*(atm1%v(j,i,kz)+atm1%v(j+1,i,kz) + &
                              atm1%v(j,i+1,kz)+atm1%v(j+1,i+1,kz)) / &
                              sfs%psa(j,i))
                else
                  vloop3: &
                  do k = kz-1 , 1 , -1
                    tv = atm1%t(j,i,k)/sfs%psa(j,i) * &
                            (d_one + ep1*atm1%qx(j,i,k,iqv)/sfs%psa(j,i))
                    zz1 = zz + rovg*tv*log((sigma(k+1)+cell)/(sigma(k)+cell))
                    if ( zz1 > 100.0_rkx ) then
                      ww = (100.0_rkx-zz)/(zz1-zz)
                      srf_ua100_out(j,i,1) = &
                        ww * &
                           (d_rfour*(atm1%u(j,i,k)+atm1%u(j+1,i,k) + &
                                     atm1%u(j,i+1,k)+atm1%u(j+1,i+1,k)) / &
                                     sfs%psa(j,i)) + &
                        (d_one - ww) * &
                           (d_rfour*(atm1%u(j,i,k+1)+atm1%u(j+1,i,k+1) + &
                                     atm1%u(j,i+1,k+1)+atm1%u(j+1,i+1,k+1)) / &
                                     sfs%psa(j,i))
                      srf_va100_out(j,i,1) = &
                        ww * &
                           (d_rfour*(atm1%v(j,i,k)+atm1%v(j+1,i,k) + &
                                     atm1%v(j,i+1,k)+atm1%v(j+1,i+1,k)) / &
                                     sfs%psa(j,i)) + &
                        (d_one - ww) * &
                           (d_rfour*(atm1%v(j,i,k+1)+atm1%v(j+1,i,k+1) + &
                                     atm1%v(j,i+1,k+1)+atm1%v(j+1,i+1,k+1)) / &
                                     sfs%psa(j,i))
                      exit vloop3
                    end if
                    zz = zz1
                  end do vloop3
                end if
              end do
            end do
          end if
          if ( uvrotate ) then
            call uvrot(srf_ua100_out,srf_va100_out)
          end if
        end if

        call write_record_output_stream(srf_stream,alarm_out_srf%idate)
        if ( myid == italk ) &
          write(stdout,*) 'SRF variables written at ' , rcmtimer%str( )

        if ( associated(srf_tpr_out) ) srf_tpr_out = d_zero
        if ( associated(srf_prcv_out) ) srf_prcv_out = d_zero
        if ( associated(srf_zpbl_out) ) srf_zpbl_out = d_zero
        if ( associated(srf_evp_out) ) srf_evp_out = d_zero
        if ( associated(srf_scv_out) ) srf_scv_out = d_zero
        if ( associated(srf_srunoff_out) ) srf_srunoff_out = d_zero
        if ( associated(srf_trunoff_out) ) srf_trunoff_out = d_zero
        if ( associated(srf_sena_out) ) srf_sena_out = d_zero
        if ( associated(srf_lena_out) ) srf_lena_out = d_zero
        if ( associated(srf_flw_out) ) srf_flw_out = d_zero
        if ( associated(srf_fsw_out) ) srf_fsw_out = d_zero
        if ( associated(srf_fld_out) ) srf_fld_out = d_zero
        if ( associated(srf_sina_out) ) srf_sina_out = d_zero
        if ( associated(srf_taux_out) ) srf_taux_out = d_zero
        if ( associated(srf_tauy_out) ) srf_tauy_out = d_zero
        if ( associated(srf_snowmelt_out) ) srf_snowmelt_out = d_zero
        if ( associated(srf_evpot_out) ) srf_evpot_out = d_zero
        if ( associated(srf_sund_out) ) srf_sund_out = d_zero
        if ( associated(srf_totcf_out) ) srf_totcf_out = d_zero

        rnsrf_for_srffrq = d_zero
        rnrad_for_srffrq = d_zero

      end if
    end if

    if ( msf_stream > 0 ) then
      if ( ldomsf ) then
        msffac = d_one / rnmsf_for_msffrq
        if ( idynamic == 1 ) then
          ps_out = d_1000*(sfs%psa(jci1:jci2,ici1:ici2)+ptop)
        else if ( idynamic == 2 ) then
          do i = ici1 , ici2
            do j = jci1 , jci2
              ps_out(j,i) = atm0%ps(j,i) + ptop*d_1000 + &
                atm1%pp(j,i,kz)/sfs%psa(j,i)
            end do
          end do
        else
          ps_out = sfs%psa(jci1:jci2,ici1:ici2)
        end if

        if ( associated(msf_u10m_out) ) &
          msf_u10m_out = msf_u10m_out*msffac
        if ( associated(msf_v10m_out) ) &
          msf_v10m_out = msf_v10m_out*msffac
        if ( associated(msf_u10m_out) .and. associated(msf_v10m_out) ) then
          if ( associated(msf_wspd_out) ) &
            msf_wspd_out = sqrt(msf_u10m_out**2 + msf_v10m_out**2)
          if ( uvrotate ) then
            call uvrot(msf_u10m_out,msf_v10m_out)
          end if
        end if
        if ( associated(msf_t2m_out) ) &
          msf_t2m_out = msf_t2m_out*msffac

        call write_record_output_stream(msf_stream,alarm_out_msf%idate)
        if ( myid == italk ) &
          write(stdout,*) 'MSF variables written at ' , rcmtimer%str( )

        if ( associated(msf_u10m_out) ) msf_u10m_out = d_zero
        if ( associated(msf_v10m_out) ) msf_v10m_out = d_zero
        if ( associated(msf_wspd_out) ) msf_wspd_out = d_zero
        if ( associated(msf_t2m_out) ) msf_t2m_out = d_zero
        rnmsf_for_msffrq = d_zero
      end if
    end if

    if ( cyg_stream > 0 ) then
      if ( ldocyg ) then
        if ( idynamic == 1 ) then
          ps_out = d_1000*(sfs%psa(jci1:jci2,ici1:ici2)+ptop)
        else if ( idynamic == 2 ) then
          do i = ici1 , ici2
            do j = jci1 , jci2
              ps_out(j,i) = atm0%ps(j,i) + ptop*d_1000 + &
                atm1%pp(j,i,kz)/sfs%psa(j,i)
            end do
          end do
        else
          ps_out = sfs%psa(jci1:jci2,ici1:ici2)
        end if

        call write_record_output_stream(cyg_stream,alarm_out_cyg%idate)
        if ( myid == italk ) &
          write(stdout,*) 'CYG variables written at ' , rcmtimer%str( )
      end if
    end if

    if ( sub_stream > 0 ) then
      if ( ldosub ) then
        subfac = d_one / rnsrf_for_subfrq
        sub_ps_out = sub_ps_out*subfac

        if ( associated(sub_evp_out) ) then
          sub_evp_out = sub_evp_out*subfac
          sub_evp_out = max(sub_evp_out, d_zero)
        end if
        if ( associated(sub_scv_out) ) then
          where ( sub_scv_out < dmissval )
            sub_scv_out = sub_scv_out*subfac
          end where
        end if
        if ( associated(sub_sena_out) ) &
          sub_sena_out = sub_sena_out*subfac
        if ( associated(sub_srunoff_out) ) then
          where ( sub_srunoff_out < dmissval )
            sub_srunoff_out = sub_srunoff_out*subfac
          end where
        end if
        if ( associated(sub_trunoff_out) ) then
          where ( sub_trunoff_out < dmissval )
            sub_trunoff_out = sub_trunoff_out*subfac
          end where
        end if

        if ( associated(sub_u10m_out) .and. associated(sub_v10m_out) ) then
          if ( uvrotate ) then
            call uvrot(sub_u10m_out,sub_v10m_out)
          end if
        end if
        call write_record_output_stream(sub_stream,alarm_out_sub%idate)
        if ( myid == italk ) &
          write(stdout,*) 'SUB variables written at ' , rcmtimer%str( )

        if ( associated(sub_evp_out) ) sub_evp_out = d_zero
        if ( associated(sub_scv_out) ) sub_scv_out = d_zero
        if ( associated(sub_sena_out) ) sub_sena_out = d_zero
        if ( associated(sub_srunoff_out) ) sub_srunoff_out = d_zero
        if ( associated(sub_trunoff_out) ) sub_trunoff_out = d_zero
        rnsrf_for_subfrq = d_zero
      end if
    end if

    if ( lak_stream > 0 ) then
      if ( ldolak ) then
        lakfac = d_one / rnsrf_for_lakfrq

        if ( idynamic == 1 ) then
          ps_out = d_1000*(sfs%psa(jci1:jci2,ici1:ici2)+ptop)
        else if ( idynamic == 2 ) then
          do i = ici1 , ici2
            do j = jci1 , jci2
              ps_out(j,i) = atm0%ps(j,i) + ptop*d_1000 + &
                     atm1%pp(j,i,kz) / sfs%psa(j,i)
            end do
          end do
        else
          ps_out = sfs%psa(jci1:jci2,ici1:ici2)
        end if
        if ( associated(lak_tpr_out) ) &
          lak_tpr_out = lak_tpr_out*lakfac
        if ( associated(lak_scv_out) ) then
          where ( mddom%ldmsk > 0 )
            lak_scv_out = lak_scv_out*lakfac
          elsewhere
            lak_scv_out = dmissval
          end where
        end if
        if ( associated(lak_sena_out) ) &
          lak_sena_out = lak_sena_out*lakfac
        if ( associated(lak_flw_out) ) &
          lak_flw_out = lak_flw_out*lakfac
        if ( associated(lak_fsw_out) ) &
          lak_fsw_out = lak_fsw_out*lakfac
        if ( associated(lak_fld_out) ) &
          lak_fld_out = lak_fld_out*lakfac
        if ( associated(lak_sina_out) ) &
          lak_sina_out = lak_sina_out*lakfac
        if ( associated(lak_evp_out) ) then
          lak_evp_out = lak_evp_out*lakfac
          lak_evp_out = max(lak_evp_out, d_zero)
        end if

        call write_record_output_stream(lak_stream,alarm_out_lak%idate)
        if ( myid == italk ) &
          write(stdout,*) 'LAK variables written at ' , rcmtimer%str( )

        if ( associated(lak_tpr_out) )    lak_tpr_out = d_zero
        if ( associated(lak_scv_out) )    lak_scv_out = d_zero
        if ( associated(lak_sena_out) )   lak_sena_out = d_zero
        if ( associated(lak_flw_out) )    lak_flw_out = d_zero
        if ( associated(lak_fsw_out) )    lak_fsw_out = d_zero
        if ( associated(lak_fld_out) )    lak_fld_out = d_zero
        if ( associated(lak_sina_out) )   lak_sina_out = d_zero
        if ( associated(lak_evp_out) )    lak_evp_out = d_zero
        rnsrf_for_lakfrq = d_zero
      end if
    end if

    if ( opt_stream > 0 .and. rcmtimer%integrating( ) ) then
      if ( ldoopt ) then
        optfac = d_one / rnrad_for_optfrq
        if ( idynamic == 1 ) then
          ps_out = d_1000*(sfs%psa(jci1:jci2,ici1:ici2)+ptop)
        else if ( idynamic == 2 ) then
          do i = ici1 , ici2
            do j = jci1 , jci2
              ps_out(j,i) = atm0%ps(j,i) + ptop*d_1000 + &
                atm1%pp(j,i,kz)/sfs%psa(j,i)
            end do
          end do
        else
          ps_out = sfs%psa(jci1:jci2,ici1:ici2)
        end if
        if ( associated(opt_pp_out) ) then
          do k = 1 , kz
            opt_pp_out(:,:,k) = atm1%pp(jci1:jci2,ici1:ici2,k) / &
                                  sfs%psa(jci1:jci2,ici1:ici2)
          end do
        end if
        if ( associated(opt_pai_out) ) then
          do k = 1 , kz
            opt_pai_out(:,:,k) = mo_atm%pai(jci1:jci2,ici1:ici2,k)
          end do
        end if
        if ( associated(opt_acstoarf_out) ) &
          opt_acstoarf_out = opt_acstoarf_out * optfac
        if ( associated(opt_acstsrrf_out) ) &
          opt_acstsrrf_out = opt_acstsrrf_out * optfac
        if ( associated(opt_acstalrf_out) ) &
          opt_acstalrf_out = opt_acstalrf_out * optfac
        if ( associated(opt_acssrlrf_out) ) &
          opt_acssrlrf_out = opt_acssrlrf_out * optfac
        if ( associated(opt_aastoarf_out) ) &
          opt_aastoarf_out = opt_aastoarf_out * optfac
        if ( associated(opt_aastsrrf_out) ) &
          opt_aastsrrf_out = opt_aastsrrf_out * optfac
        if ( associated(opt_aastalrf_out) ) &
          opt_aastalrf_out = opt_aastalrf_out * optfac
        if ( associated(opt_aassrlrf_out) ) &
          opt_aassrlrf_out = opt_aassrlrf_out * optfac

        call write_record_output_stream(opt_stream,alarm_out_opt%idate)
        if ( myid == italk ) &
          write(stdout,*) 'OPT variables written at ' , rcmtimer%str( )
        if ( associated(opt_acstoarf_out) ) opt_acstoarf_out = d_zero
        if ( associated(opt_acstsrrf_out) ) opt_acstsrrf_out = d_zero
        if ( associated(opt_acstalrf_out) ) opt_acstalrf_out = d_zero
        if ( associated(opt_acssrlrf_out) ) opt_acssrlrf_out = d_zero
        if ( associated(opt_aastoarf_out) ) opt_aastoarf_out = d_zero
        if ( associated(opt_aastsrrf_out) ) opt_aastsrrf_out = d_zero
        if ( associated(opt_aastalrf_out) ) opt_aastalrf_out = d_zero
        if ( associated(opt_aassrlrf_out) ) opt_aassrlrf_out = d_zero
        rnrad_for_optfrq = d_zero
      end if
    end if

    if ( che_stream > 0 ) then
      if ( ldoche ) then
        if ( idynamic == 1 ) then
          ps_out = d_1000*(sfs%psa(jci1:jci2,ici1:ici2)+ptop)
        else if ( idynamic == 2 ) then
          do i = ici1 , ici2
            do j = jci1 , jci2
              ps_out(j,i) = atm0%ps(j,i) + ptop*d_1000 + &
                atm1%pp(j,i,kz)/sfs%psa(j,i)
            end do
          end do
        else
          ps_out = sfs%psa(jci1:jci2,ici1:ici2)
        end if
        if ( associated(che_pp_out) ) then
          do k = 1 , kz
            che_pp_out(:,:,k) = atm1%pp(jci1:jci2,ici1:ici2,k) / &
                                 sfs%psa(jci1:jci2,ici1:ici2)
          end do
        end if
        if ( associated(che_pai_out) ) then
          do k = 1 , kz
            che_pai_out(:,:,k) = mo_atm%pai(jci1:jci2,ici1:ici2,k)
          end do
        end if
        do itr = 1 , ntr
          call fill_chem_outvars(itr)
          call write_record_output_stream(che_stream,alarm_out_che%idate,itr)
        end do
        if ( myid == italk ) then
          write(stdout,*) 'CHE variables written at ' , rcmtimer%str( )
        end if
      end if
    end if

    if ( shf_stream > 0 ) then
      if ( ldoshf ) then
        if ( idynamic == 1 ) then
          ps_out = d_1000*(sfs%psa(jci1:jci2,ici1:ici2)+ptop)
        else if ( idynamic == 2 ) then
          do i = ici1 , ici2
            do j = jci1 , jci2
              ps_out(j,i) = atm0%ps(j,i) + ptop*d_1000 + &
                atm1%pp(j,i,kz)/sfs%psa(j,i)
            end do
          end do
        else
          ps_out = sfs%psa(jci1:jci2,ici1:ici2)
        end if

        if ( associated(shf_pcpavg_out) ) &
          shf_pcpavg_out = shf_pcpavg_out * dtsrf/3600.0_rkx
        if ( associated(shf_pcprcv_out) ) &
          shf_pcprcv_out = shf_pcprcv_out * dtsrf/3600.0_rkx
        call write_record_output_stream(shf_stream,alarm_out_shf%idate)
        if ( myid == italk ) &
          write(stdout,*) 'SHF variables written at ' , rcmtimer%str( )

        if ( associated(shf_pcpavg_out) ) shf_pcpavg_out = d_zero
        if ( associated(shf_pcpmax_out) ) shf_pcpmax_out = d_zero
        if ( associated(shf_pcprcv_out) ) shf_pcprcv_out = d_zero
        if ( associated(shf_twetb_out) ) shf_twetb_out = d_zero
      end if
    end if

    if ( sts_stream > 0 ) then
      if ( ldosts ) then
        stsfac = d_one / rnsrf_for_day
        if ( idynamic == 1 ) then
          ps_out = d_1000*(sfs%psa(jci1:jci2,ici1:ici2)+ptop)
        else if ( idynamic == 2 ) then
          do i = ici1 , ici2
            do j = jci1 , jci2
              ps_out(j,i) = atm0%ps(j,i) + ptop*d_1000 + &
                atm1%pp(j,i,kz)/sfs%psa(j,i)
            end do
          end do
        else
          ps_out = sfs%psa(jci1:jci2,ici1:ici2)
        end if
        if ( associated(sts_pcpavg_out) ) &
          sts_pcpavg_out = sts_pcpavg_out*stsfac
        if ( associated(sts_t2avg_out) ) &
          sts_t2avg_out = sts_t2avg_out*stsfac
        if ( associated(sts_psavg_out) ) &
          sts_psavg_out = sts_psavg_out*stsfac
        if ( associated(sts_srunoff_out) ) then
          where ( mddom%ldmsk == 1 )
            sts_srunoff_out = sts_srunoff_out*stsfac
          elsewhere
            sts_srunoff_out = dmissval
          end where
        end if
        if ( associated(sts_trunoff_out) ) then
          where ( mddom%ldmsk == 1 )
            sts_trunoff_out = sts_trunoff_out*stsfac
          elsewhere
            sts_trunoff_out = dmissval
          end where
        end if

        call write_record_output_stream(sts_stream,alarm_out_sts%idate)
        if ( myid == italk ) &
          write(stdout,*) 'STS variables written at ' , rcmtimer%str( )

        if ( associated(sts_pcpavg_out) )  sts_pcpavg_out  = d_zero
        if ( associated(sts_t2avg_out) )   sts_t2avg_out   = d_zero
        if ( associated(sts_psavg_out) )   sts_psavg_out   = d_zero
        if ( associated(sts_tgmax_out) )   sts_tgmax_out   = -1.e30_rkx
        if ( associated(sts_tgmin_out) )   sts_tgmin_out   =  1.e30_rkx
        if ( associated(sts_t2max_out) )   sts_t2max_out   = -1.e30_rkx
        if ( associated(sts_t2min_out) )   sts_t2min_out   =  1.e30_rkx
        if ( associated(sts_w10max_out) )  sts_w10max_out  = -1.e30_rkx
        if ( associated(sts_psmin_out) )   sts_psmin_out   =  1.e30_rkx
        if ( associated(sts_pcpmax_out) )  sts_pcpmax_out  = -1.e30_rkx
        if ( associated(sts_sund_out) )    sts_sund_out    = d_zero
        if ( associated(sts_srunoff_out) ) sts_srunoff_out = d_zero
        if ( associated(sts_trunoff_out) ) sts_trunoff_out = d_zero
        rnsrf_for_day = d_zero
      end if
    end if

    if ( rad_stream > 0 ) then
      if ( ldorad ) then
        radfac = d_one / rnrad_for_radfrq
        if ( idynamic == 1 ) then
          ps_out = d_1000*(sfs%psa(jci1:jci2,ici1:ici2)+ptop)
        else if ( idynamic == 2 ) then
          do i = ici1 , ici2
            do j = jci1 , jci2
              ps_out(j,i) = atm0%ps(j,i) + ptop*d_1000 + &
                 atm1%pp(j,i,kz)/sfs%psa(j,i)
            end do
          end do
        else
          ps_out = sfs%psa(jci1:jci2,ici1:ici2)
        end if
        if ( associated(rad_pp_out) ) then
          do k = 1 , kz
            rad_pp_out(:,:,k) = atm1%pp(jci1:jci2,ici1:ici2,k)/ &
                             sfs%psa(jci1:jci2,ici1:ici2)
          end do
        end if
        if ( associated(rad_pai_out) ) then
          do k = 1 , kz
            rad_pai_out(:,:,k) = mo_atm%pai(jci1:jci2,ici1:ici2,k)
          end do
        end if
        if ( associated(rad_higcl_out) ) &
          rad_higcl_out = min(rad_higcl_out * radfac,d_one) * d_100
        if ( associated(rad_midcl_out) ) &
          rad_midcl_out = min(rad_midcl_out * radfac,d_one) * d_100
        if ( associated(rad_lowcl_out) ) &
          rad_lowcl_out = min(rad_lowcl_out * radfac,d_one) * d_100
        call write_record_output_stream(rad_stream,alarm_out_rad%idate)
        if ( myid == italk ) &
          write(stdout,*) 'RAD variables written at ' , rcmtimer%str( )
        if ( associated(rad_higcl_out) ) rad_higcl_out = d_zero
        if ( associated(rad_midcl_out) ) rad_midcl_out = d_zero
        if ( associated(rad_lowcl_out) ) rad_lowcl_out = d_zero
        rnrad_for_radfrq = d_zero
      end if
    end if

    if ( mrd_stream > 0 ) then

      ! Fill accumulators

      if ( rcmtimer%start() .or. syncro_rad%will_act( ) ) then
        if ( associated(mrd_pp_out) ) then
          do k = 1 , kz
            mrd_pp_out(:,:,k) = mrd_pp_out(:,:,k) + &
                              ( atm1%pp(jci1:jci2,ici1:ici2,k)/sfs%psa(jci1:jci2,ici1:ici2) )
          end do
        end if
        if ( associated(mrd_pai_out) ) then
          do k = 1 , kz
            mrd_pai_out(:,:,k) = mrd_pai_out(:,:,k) + mo_atm%pai(jci1:jci2,ici1:ici2,k)
          end do
        end if
      end if  

      ! Write record output stream

      if ( ldomrd ) then
        mrdfac = d_one / rnmrd_for_mrdfrq
        if ( idynamic == 1 ) then
          ps_out = d_1000*(sfs%psa(jci1:jci2,ici1:ici2)+ptop)
        else if ( idynamic == 2 ) then
          do i = ici1 , ici2
            do j = jci1 , jci2
              ps_out(j,i) = atm0%ps(j,i) + ptop*d_1000 + &
                atm1%pp(j,i,kz)/sfs%psa(j,i)
            end do
          end do
        else
          ps_out = sfs%psa(jci1:jci2,ici1:ici2)
        end if
        if ( associated(mrd_pp_out) ) &
          mrd_pp_out = mrd_pp_out*mrdfac
        if ( associated(mrd_pai_out) ) &
          mrd_pai_out = mrd_pai_out*mrdfac

        if ( associated(mrd_frsa_out) ) &
          mrd_frsa_out = mrd_frsa_out*mrdfac
        if ( associated(mrd_frla_out) ) &
          mrd_frla_out = mrd_frla_out*mrdfac
        if ( associated(mrd_clrst_out) ) &
          mrd_clrst_out = mrd_clrst_out*mrdfac
        if ( associated(mrd_clrss_out) ) &
          mrd_clrss_out = mrd_clrss_out*mrdfac
        if ( associated(mrd_clrlt_out) ) &
          mrd_clrlt_out = mrd_clrlt_out*mrdfac
        if ( associated(mrd_clrls_out) ) &
          mrd_clrls_out = mrd_clrls_out*mrdfac
        if ( associated(mrd_solin_out) ) &
          mrd_solin_out = mrd_solin_out*mrdfac
        if ( associated(mrd_solout_out) ) &
          mrd_solout_out = mrd_solout_out*mrdfac
        if ( associated(mrd_lwout_out) ) &
          mrd_lwout_out = mrd_lwout_out*mrdfac
        if ( associated(mrd_totwv_out) ) &
          mrd_totwv_out = mrd_totwv_out*mrdfac
        if ( associated(mrd_totcl_out) ) &
          mrd_totcl_out = mrd_totcl_out*mrdfac
        if ( associated(mrd_clwpvi_out) ) &
          mrd_clwpvi_out = mrd_clwpvi_out*mrdfac
        if ( associated(mrd_cld_out) ) &
          mrd_cld_out = mrd_cld_out*mrdfac
        if ( associated(mrd_clwp_out) ) &
          mrd_clwp_out = mrd_clwp_out*mrdfac

        call write_record_output_stream(mrd_stream,alarm_out_mrd%idate)
        if ( myid == italk ) &
          write(stdout,*) 'MRD variables written at ' , rcmtimer%str( )

        if ( associated(mrd_pp_out) ) mrd_pp_out = d_zero
        if ( associated(mrd_pai_out) ) mrd_pai_out = d_zero
        if ( associated(mrd_frsa_out) ) mrd_frsa_out = d_zero
        if ( associated(mrd_frla_out) ) mrd_frla_out = d_zero
        if ( associated(mrd_clrst_out) ) mrd_clrst_out = d_zero
        if ( associated(mrd_clrss_out) ) mrd_clrss_out = d_zero
        if ( associated(mrd_clrlt_out) ) mrd_clrlt_out = d_zero
        if ( associated(mrd_clrls_out) ) mrd_clrls_out = d_zero
        if ( associated(mrd_solin_out) ) mrd_solin_out = d_zero
        if ( associated(mrd_solout_out) ) mrd_solout_out = d_zero
        if ( associated(mrd_lwout_out) ) mrd_lwout_out = d_zero
        if ( associated(mrd_totwv_out) ) mrd_totwv_out = d_zero
        if ( associated(mrd_totcl_out) ) mrd_totcl_out = d_zero
        if ( associated(mrd_clwpvi_out) ) mrd_clwpvi_out = d_zero
        if ( associated(mrd_cld_out) ) mrd_cld_out = d_zero
        if ( associated(mrd_clwp_out) ) mrd_clwp_out = d_zero
        rnmrd_for_mrdfrq = d_zero
      end if
    end if

    if ( slaboc_stream > 0 ) then
      if ( ldoslab ) then
        if ( idynamic == 1 ) then
          ps_out = d_1000*(sfs%psa(jci1:jci2,ici1:ici2)+ptop)
        else if ( idynamic == 2 ) then
          do i = ici1 , ici2
            do j = jci1 , jci2
              ps_out(j,i) = atm0%ps(j,i) + ptop*d_1000 + &
                atm1%pp(j,i,kz)/sfs%psa(j,i)
            end do
          end do
        else
          ps_out = sfs%psa(jci1:jci2,ici1:ici2)
        end if
        call fill_slaboc_outvars
        call writevar_output_stream(slaboc_stream,v3dvar_slaboc(slab_qflx))
        if ( myid == italk ) then
          write(stdout,*) 'SOM variables written at ' , rcmtimer%str( )
        end if
      end if
    end if

    if ( ifsave ) then
      if ( ldosav ) then
        if ( do_parallel_save ) then
          if ( idynamic == 3 ) then
            atm_u_io(jde1:jde2,ice1:ice2,:) = mo_atm%u(jde1:jde2,ice1:ice2,:)
            atm_v_io(jce1:jce2,ide1:ide2,:) = mo_atm%v(jce1:jce2,ide1:ide2,:)
            atm_w_io(jce1:jce2,ice1:ice2,:) = mo_atm%w(jce1:jce2,ice1:ice2,:)
            atm_t_io(jce1:jce2,ice1:ice2,:) = mo_atm%t(jce1:jce2,ice1:ice2,:)
            atm_pai_io(jce1:jce2,ice1:ice2,:) = &
                              mo_atm%pai(jce1:jce2,ice1:ice2,:)
            atm_qx_io(jce1:jce2,ice1:ice2,:,:) = &
                               mo_atm%qx(jce1:jce2,ice1:ice2,:,:)
            if ( ibltyp == 2 ) then
              atm_tke_io(jce1:jce2,ice1:ice2,:) = &
                       mo_atm%tke(jce1:jce2,ice1:ice2,:)
            end if
            if ( ichem == 1 ) then
              trac_io(jce1:jce2,ice1:ice2,:,:) = &
                                mo_atm%trac(jce1:jce2,ice1:ice2,:,:)
            end if
            ps_io(jce1:jce2,ice1:ice2) = sfs%psa(jce1:jce2,ice1:ice2)
          else
            atm1_u_io(jde1:jde2,ide1:ide2,:) = atm1%u(jde1:jde2,ide1:ide2,:)
            atm1_v_io(jde1:jde2,ide1:ide2,:) = atm1%v(jde1:jde2,ide1:ide2,:)
            atm1_t_io(jce1:jce2,ice1:ice2,:) = atm1%t(jce1:jce2,ice1:ice2,:)
            atm1_qx_io(jce1:jce2,ice1:ice2,:,:) = &
                               atm1%qx(jce1:jce2,ice1:ice2,:,:)
            atm2_u_io(jde1:jde2,ide1:ide2,:) = atm2%u(jde1:jde2,ide1:ide2,:)
            atm2_v_io(jde1:jde2,ide1:ide2,:) = atm2%v(jde1:jde2,ide1:ide2,:)
            atm2_t_io(jce1:jce2,ice1:ice2,:) = atm2%t(jce1:jce2,ice1:ice2,:)
            atm2_qx_io(jce1:jce2,ice1:ice2,:,:) = &
                               atm2%qx(jce1:jce2,ice1:ice2,:,:)
            if ( ibltyp == 2 ) then
              atm1_tke_io(jce1:jce2,ice1:ice2,:) = &
                       atm1%tke(jce1:jce2,ice1:ice2,:)
              atm2_tke_io(jce1:jce2,ice1:ice2,:) = &
                       atm2%tke(jce1:jce2,ice1:ice2,:)
            end if
            if ( ichem == 1 ) then
              chia_io(jce1:jce2,ice1:ice2,:,:) = &
                                atm1%chi(jce1:jce2,ice1:ice2,:,:)
              chib_io(jce1:jce2,ice1:ice2,:,:) = &
                                atm2%chi(jce1:jce2,ice1:ice2,:,:)
            end if
            psa_io(jce1:jce2,ice1:ice2) = sfs%psa(jce1:jce2,ice1:ice2)
            psb_io(jce1:jce2,ice1:ice2) = sfs%psb(jce1:jce2,ice1:ice2)
          end if
          if ( ibltyp == 2 ) then
            kpbl_io = kpbl
          end if
          if ( idynamic == 2 ) then
            atm1_pp_io(jce1:jce2,ice1:ice2,:) = atm1%pp(jce1:jce2,ice1:ice2,:)
            atm2_pp_io(jce1:jce2,ice1:ice2,:) = atm2%pp(jce1:jce2,ice1:ice2,:)
            atm1_w_io(jce1:jce2,ice1:ice2,:) = atm1%w(jce1:jce2,ice1:ice2,:)
            atm2_w_io(jce1:jce2,ice1:ice2,:) = atm2%w(jce1:jce2,ice1:ice2,:)
          end if
          hfx_io = sfs%hfx
          qfx_io = sfs%qfx
          tgbb_io = sfs%tgbb
          zo_io = sfs%zo
          if ( iocncpl == 1 .or. iwavcpl == 1 ) then
            dsrnof_io = sfs%dsrnof
            dtrnof_io = sfs%dtrnof
          end if
          uvdrag_io = sfs%uvdrag
          ram_io = sfs%ram1
          rah_io = sfs%rah1
          br_io = sfs%br
          q2m_io = sfs%q2m
          u10m_io = sfs%u10m
          v10m_io = sfs%v10m
          w10m_io = sfs%w10m
          ustar_io = sfs%ustar
          if ( ipptls > 0 ) then
            fcc_io = fcc
          end if
          heatrt_io = heatrt
          o3prof_io = o3prof
          if ( iocnflx == 2 ) then
            zpbl_io = zpbl
          end if
          if ( any(icup == 4) ) then
            cbmf2d_io = cbmf2d
          end if
          if ( any(icup == 6) .or. any(icup == 5) ) then
            cu_avg_ww_io = avg_ww
          end if
          if ( irrtm == 0 ) then
            gasabsnxt_io = gasabsnxt
            gasabstot_io = gasabstot
            gasemstot_io = gasemstot
          end if
          sw_io = lms%sw
#ifdef CLM45
          if ( ichem == 1 ) then
            tsoi_io = tsoi
            swvol_io = sw_vol
          end if
#else
          gwet_io = lms%gwet
          ldew_io = lms%ldew
          taf_io = lms%taf
#endif
          tgrd_io = lms%tgrd
          tgbrd_io = lms%tgbrd
          tlef_io = lms%tlef
          sncv_io = lms%sncv
          sfice_io = lms%sfice
          snag_io = lms%snag
          emisv_io = lms%emisv
          um10_io = lms%um10
          swalb_io = lms%swalb
          lwalb_io = lms%lwalb
          swdiralb_io = lms%swdiralb
          swdifalb_io = lms%swdifalb
          lwdiralb_io = lms%lwdiralb
          lwdifalb_io = lms%lwdifalb
          ldmsk1_io(:,jci1:jci2,ici1:ici2) = mdsub%ldmsk(:,jci1:jci2,ici1:ici2)
          solis_io = solis
          solvs_io = solvs
          solvsd_io = solvsd
          solvl_io = solvl
          solvld_io = solvld
          sabveg_io = sabveg
          totcf_io = totcf
          flw_io = flw
          flwd_io = flwd
          fsw_io = fsw
          sinc_io = sinc
          ldmsk_io = mddom%ldmsk
#ifndef CLM
          if ( lakemod == 1 ) then
            eta_io = lms%eta
            hi_io = lms%hi
            tlak_io = lms%tlake
          end if
#else
          if ( imask == 2 ) then
            lndcat_io(jce1:jce2,ice1:ice2) = mddom%lndcat(jce1:jce2,ice1:ice2)
          end if
#endif
          if ( idcsst == 1 ) then
            sst_io = lms%sst
            tskin_io = lms%tskin
            deltas_io = lms%deltas
            tdeltas_io = lms%tdeltas
          end if
          if ( idynamic == 1 ) then
            dstor_io(jde1:jde2,ide1:ide2,:) = dstor(jde1:jde2,ide1:ide2,:)
            hstor_io(jde1:jde2,ide1:ide2,:) = hstor(jde1:jde2,ide1:ide2,:)
          end if
          if ( ichem == 1 ) then
            convpr_io = convpr
            rainout_io = rainout
            washout_io = washout
            remdrd_io = remdrd
            if ( igaschem == 1 .and. ichsolver > 0 ) then
              chemall_io = chemall
              taucldsp_io = taucldsp
            end if
            ssw2da_io = ssw2da
#ifdef CLM45
            duflux_io = dustflx_clm
            voflux_io = voc_em_clm
#else
            sdelt_io = sdelt
            sdelq_io = sdelq
            svegfrac2d_io = svegfrac2d
#endif
            sfracv2d_io = sfracv2d
            sfracb2d_io = sfracb2d
            sfracs2d_io = sfracs2d
          end if
          if ( islab_ocean == 1 .and. do_restore_sst ) then
            qflux_restore_sst_io = qflux_restore_sst
          end if
        else
          if ( idynamic == 3 ) then
            call grid_collect(mo_atm%u,atm_u_io,jde1,jde2,ice1,ice2,1,kz)
            call grid_collect(mo_atm%v,atm_v_io,jce1,jce2,ide1,ide2,1,kz)
            call grid_collect(mo_atm%w,atm_w_io,jce1,jce2,ice1,ice2,1,kzp1)
            call grid_collect(mo_atm%t,atm_t_io,jce1,jce2,ice1,ice2,1,kz)
            call grid_collect(mo_atm%pai,atm_pai_io,jce1,jce2,ice1,ice2,1,kz)
            call grid_collect(mo_atm%qx,atm_qx_io, &
                              jce1,jce2,ice1,ice2,1,kz,1,nqx)
            if ( ibltyp == 2 ) then
              call grid_collect(mo_atm%tke,atm_tke_io, &
                                jce1,jce2,ice1,ice2,1,kzp1)
            end if
            if ( ichem == 1 ) then
              call grid_collect(mo_atm%trac,trac_io, &
                                jce1,jce2,ice1,ice2,1,kz,1,ntr)
            end if
            call grid_collect(sfs%psa,ps_io,jce1,jce2,ice1,ice2)
          else
            call grid_collect(atm1%u,atm1_u_io,jde1,jde2,ide1,ide2,1,kz)
            call grid_collect(atm1%v,atm1_v_io,jde1,jde2,ide1,ide2,1,kz)
            call grid_collect(atm1%t,atm1_t_io,jce1,jce2,ice1,ice2,1,kz)
            call grid_collect(atm1%qx,atm1_qx_io,jce1,jce2,ice1,ice2,1,kz,1,nqx)
            call grid_collect(atm2%u,atm2_u_io,jde1,jde2,ide1,ide2,1,kz)
            call grid_collect(atm2%v,atm2_v_io,jde1,jde2,ide1,ide2,1,kz)
            call grid_collect(atm2%t,atm2_t_io,jce1,jce2,ice1,ice2,1,kz)
            call grid_collect(atm2%qx,atm2_qx_io,jce1,jce2,ice1,ice2,1,kz,1,nqx)
            if ( ibltyp == 2 ) then
              call grid_collect(atm1%tke,atm1_tke_io,jce1,jce2,ice1,ice2,1,kzp1)
              call grid_collect(atm2%tke,atm2_tke_io,jce1,jce2,ice1,ice2,1,kzp1)
            end if
            if ( ichem == 1 ) then
              call grid_collect(atm1%chi,chia_io,jce1,jce2,ice1,ice2,1,kz,1,ntr)
              call grid_collect(atm2%chi,chib_io,jce1,jce2,ice1,ice2,1,kz,1,ntr)
            end if
            call grid_collect(sfs%psa,psa_io,jce1,jce2,ice1,ice2)
            call grid_collect(sfs%psb,psb_io,jce1,jce2,ice1,ice2)
          end if
          if ( ibltyp == 2 ) then
            call grid_collect(kpbl,kpbl_io,jci1,jci2,ici1,ici2)
          end if
          if ( idynamic == 2 ) then
            call grid_collect(atm1%pp,atm1_pp_io,jce1,jce2,ice1,ice2,1,kz)
            call grid_collect(atm2%pp,atm2_pp_io,jce1,jce2,ice1,ice2,1,kz)
            call grid_collect(atm1%w,atm1_w_io,jce1,jce2,ice1,ice2,1,kzp1)
            call grid_collect(atm2%w,atm2_w_io,jce1,jce2,ice1,ice2,1,kzp1)
          end if
          call grid_collect(sfs%hfx,hfx_io,jci1,jci2,ici1,ici2)
          call grid_collect(sfs%qfx,qfx_io,jci1,jci2,ici1,ici2)
          call grid_collect(sfs%tgbb,tgbb_io,jci1,jci2,ici1,ici2)
          call grid_collect(sfs%zo,zo_io,jci1,jci2,ici1,ici2)
          if ( iocncpl == 1 .or. iwavcpl == 1 ) then
            call grid_collect(sfs%dsrnof,dsrnof_io,jci1,jci2,ici1,ici2)
            call grid_collect(sfs%dtrnof,dtrnof_io,jci1,jci2,ici1,ici2)
          end if
          call grid_collect(sfs%uvdrag,uvdrag_io,jci1,jci2,ici1,ici2)
          call grid_collect(sfs%ram1,ram_io,jci1,jci2,ici1,ici2)
          call grid_collect(sfs%rah1,rah_io,jci1,jci2,ici1,ici2)
          call grid_collect(sfs%br,br_io,jci1,jci2,ici1,ici2)
          call grid_collect(sfs%q2m,q2m_io,jci1,jci2,ici1,ici2)
          call grid_collect(sfs%u10m,u10m_io,jci1,jci2,ici1,ici2)
          call grid_collect(sfs%v10m,v10m_io,jci1,jci2,ici1,ici2)
          call grid_collect(sfs%w10m,w10m_io,jci1,jci2,ici1,ici2)
          call grid_collect(sfs%ustar,ustar_io,jci1,jci2,ici1,ici2)
          if ( ipptls > 0 ) then
            call grid_collect(fcc,fcc_io,jci1,jci2,ici1,ici2,1,kz)
          end if
          call grid_collect(heatrt,heatrt_io,jci1,jci2,ici1,ici2,1,kz)
          call grid_collect(o3prof,o3prof_io,jci1,jci2,ici1,ici2,1,kzp1)
          if ( iocnflx == 2 ) then
            call grid_collect(zpbl,zpbl_io,jci1,jci2,ici1,ici2)
          end if
          if ( any(icup == 4) ) then
            call grid_collect(cbmf2d,cbmf2d_io,jci1,jci2,ici1,ici2)
          end if
          if ( any(icup == 6) .or. any(icup == 5) ) then
            call grid_collect(avg_ww,cu_avg_ww_io,jci1,jci2,ici1,ici2,1,kz)
          end if
          if ( irrtm == 0 ) then
            call grid_collect(gasabsnxt,gasabsnxt_io, &
                              jci1,jci2,ici1,ici2,1,kz,1,4)
            call grid_collect(gasabstot,gasabstot_io, &
                              jci1,jci2,ici1,ici2,1,kzp1,1,kzp1)
            call grid_collect(gasemstot,gasemstot_io,jci1,jci2,ici1,ici2,1,kzp1)
          end if
          call subgrid_collect(lms%sw,sw_io,jci1,jci2,ici1,ici2, &
                               1,num_soil_layers)
#ifdef CLM45
          if ( ichem == 1 ) then
            call grid_collect(tsoi,tsoi_io,jci1,jci2,ici1,ici2, &
                              1,num_soil_layers)
            call grid_collect(sw_vol,swvol_io,jci1,jci2,ici1,ici2, &
                              1,num_soil_layers)
          end if
#else
          call subgrid_collect(lms%gwet,gwet_io,jci1,jci2,ici1,ici2)
          call subgrid_collect(lms%ldew,ldew_io,jci1,jci2,ici1,ici2)
          call subgrid_collect(lms%taf,taf_io,jci1,jci2,ici1,ici2)
#endif
          call subgrid_collect(lms%tgrd,tgrd_io,jci1,jci2,ici1,ici2)
          call subgrid_collect(lms%tgbrd,tgbrd_io,jci1,jci2,ici1,ici2)
          call subgrid_collect(lms%tlef,tlef_io,jci1,jci2,ici1,ici2)
          call subgrid_collect(lms%sncv,sncv_io,jci1,jci2,ici1,ici2)
          call subgrid_collect(lms%sfice,sfice_io,jci1,jci2,ici1,ici2)
          call subgrid_collect(lms%snag,snag_io,jci1,jci2,ici1,ici2)
          call subgrid_collect(lms%emisv,emisv_io,jci1,jci2,ici1,ici2)
          call subgrid_collect(lms%um10,um10_io,jci1,jci2,ici1,ici2)
          call subgrid_collect(lms%swalb,swalb_io,jci1,jci2,ici1,ici2)
          call subgrid_collect(lms%lwalb,lwalb_io,jci1,jci2,ici1,ici2)
          call subgrid_collect(lms%swdiralb,swdiralb_io,jci1,jci2,ici1,ici2)
          call subgrid_collect(lms%swdifalb,swdifalb_io,jci1,jci2,ici1,ici2)
          call subgrid_collect(lms%lwdiralb,lwdiralb_io,jci1,jci2,ici1,ici2)
          call subgrid_collect(lms%lwdifalb,lwdifalb_io,jci1,jci2,ici1,ici2)
          call subgrid_collect(mdsub%ldmsk,ldmsk1_io,jci1,jci2,ici1,ici2)
          call grid_collect(solis,solis_io,jci1,jci2,ici1,ici2)
          call grid_collect(solvs,solvs_io,jci1,jci2,ici1,ici2)
          call grid_collect(solvsd,solvsd_io,jci1,jci2,ici1,ici2)
          call grid_collect(solvl,solvl_io,jci1,jci2,ici1,ici2)
          call grid_collect(solvld,solvld_io,jci1,jci2,ici1,ici2)
          call grid_collect(sabveg,sabveg_io,jci1,jci2,ici1,ici2)
          call grid_collect(totcf,totcf_io,jci1,jci2,ici1,ici2)
          call grid_collect(flw,flw_io,jci1,jci2,ici1,ici2)
          call grid_collect(flwd,flwd_io,jci1,jci2,ici1,ici2)
          call grid_collect(fsw,fsw_io,jci1,jci2,ici1,ici2)
          call grid_collect(sinc,sinc_io,jci1,jci2,ici1,ici2)
          call grid_collect(mddom%ldmsk,ldmsk_io,jci1,jci2,ici1,ici2)
#ifndef CLM
          if ( lakemod == 1 ) then
            call subgrid_collect(lms%eta,eta_io,jci1,jci2,ici1,ici2)
            call subgrid_collect(lms%hi,hi_io,jci1,jci2,ici1,ici2)
            call subgrid_collect(lms%tlake,tlak_io,jci1,jci2,ici1,ici2,1,ndpmax)
          end if
#else
          if ( imask == 2 ) then
            call grid_collect(mddom%lndcat,lndcat_io,jci1,jci2,ici1,ici2)
          end if
#endif
          if ( idcsst == 1 ) then
            call subgrid_collect(lms%sst,sst_io,jci1,jci2,ici1,ici2)
            call subgrid_collect(lms%tskin,tskin_io,jci1,jci2,ici1,ici2)
            call subgrid_collect(lms%deltas,deltas_io,jci1,jci2,ici1,ici2)
            call subgrid_collect(lms%tdeltas,tdeltas_io,jci1,jci2,ici1,ici2)
          end if
          if ( idynamic == 1 ) then
            call grid_collect(dstor,dstor_io,jde1,jde2,ide1,ide2,1,nsplit)
            call grid_collect(hstor,hstor_io,jde1,jde2,ide1,ide2,1,nsplit)
          end if
          if ( ichem == 1 ) then
            call grid_collect(convpr,convpr_io,jci1,jci2,ici1,ici2,1,kz)
            call grid_collect(rainout,rainout_io,jci1,jci2,ici1,ici2,1,kz,1,ntr)
            call grid_collect(washout,washout_io,jci1,jci2,ici1,ici2,1,kz,1,ntr)
            call grid_collect(remdrd,remdrd_io,jci1,jci2,ici1,ici2,1,ntr)
            if ( igaschem == 1 .and. ichsolver > 0 ) then
              call grid_collect(chemall,chemall_io,jci1,jci2,ici1,ici2, &
                                1,kz,1,totsp)
              call grid_collect(taucldsp,taucldsp_io,jci1,jci2,ici1,ici2, &
                                0,kz,1,nspi)
            end if
            call grid_collect(ssw2da,ssw2da_io,jci1,jci2,ici1,ici2)
#ifdef CLM45
            call grid_collect(dustflx_clm,duflux_io,jci1,jci2,ici1,ici2,1,4)
            call grid_collect(voc_em_clm,voflux_io,jci1,jci2,ici1,ici2,1,ntr)
#else
            call grid_collect(sdelt,sdelt_io,jci1,jci2,ici1,ici2)
            call grid_collect(sdelq,sdelq_io,jci1,jci2,ici1,ici2)
            call grid_collect(svegfrac2d,svegfrac2d_io,jci1,jci2,ici1,ici2)
#endif
            call grid_collect(sfracv2d,sfracv2d_io,jci1,jci2,ici1,ici2)
            call grid_collect(sfracb2d,sfracb2d_io,jci1,jci2,ici1,ici2)
            call grid_collect(sfracs2d,sfracs2d_io,jci1,jci2,ici1,ici2)
          end if
          if ( islab_ocean == 1 .and. do_restore_sst ) then
            call grid_collect(qflux_restore_sst,qflux_restore_sst_io, &
                              jci1,jci2,ici1,ici2,1,12)
          end if
        end if

        call write_savefile(rcmtimer%idate)

      end if
    end if

    if ( associated(alarm_out_nwf) ) then
      if ( lnewf ) then
        call newoutfiles(rcmtimer%idate)
        call checktime(myid,trim(dirout)//pthsep//trim(prestr)// &
                       trim(domname)//'.'//tochar10(lastout))
        lastout = rcmtimer%idate
      end if
    else
      if ( lfdomonth(rcmtimer%idate) .and. lmidnight(rcmtimer%idate) ) then
        if ( .not. lstartup .and. rcmtimer%idate /= idate2 ) then
          call newoutfiles(rcmtimer%idate)
          call checktime(myid,trim(dirout)//pthsep//trim(prestr)// &
                         trim(domname)//'.'//tochar10(lastout))
          lastout = rcmtimer%idate
        end if
      end if
    end if

#ifdef DEBUG
    call time_end(subroutine_name,idindx)
#endif

    contains

#include <pfesat.inc>
#include <pfwsat.inc>

  end subroutine output

  subroutine vertint(f3,p3,f2,plev)
    implicit none
    real(rkx) , pointer , dimension(:,:,:) , intent(in) :: f3
    real(rkx) , pointer , dimension(:,:,:) , intent(in) :: p3
    real(rkx) , pointer , dimension(:,:) , intent(inout) :: f2
    real(rkx) , intent(in) :: plev
    integer(ik4) :: i , j , ik
    real(rkx) , dimension(kz) :: f1 , p1
    real(rkx) :: blw , tlw , dp

    do i = ici1 , ici2
      do j = jci1 , jci2
        f1 = f3(j,i,:)
        p1 = p3(j,i,:)
        ik = findlev()
        if ( ik < 1 ) then
          ! higher than top
          f2(j,i) = f3(j,i,1)
        else if ( ik > kz-1 ) then
          ! lower than bottom
          f2(j,i) = f3(j,i,kz)
        else
          ! in between two levels
          dp = p3(j,i,ik+1) - p3(j,i,ik)
          blw = (plev - p3(j,i,ik)) / dp
          tlw = d_one - blw
          f2(j,i) = (f3(j,i,ik+1)*blw+f3(j,i,ik)*tlw)
        end if
      end do
    end do

    contains

    integer(ik4) function findlev() result(kk)
      implicit none
      integer(ik4) :: k
      kk = 0
      if ( plev >= p1(1) ) then
        do k = 1 , kz
          if ( plev > p1(k) ) then
            kk = k
          end if
        end do
      end if
    end function findlev

  end subroutine vertint
  !
  ! Change U and V from map values (X,Y) to true (N,E)
  !
  subroutine uvrot2d(u,v)
    implicit none
    real(rkx) , pointer , dimension(:,:) , intent(inout) :: u , v
    if ( .not. rotinit ) then
      call alpharot_compute
    end if
    call pj%wind2_antirotate(u,v)
  end subroutine uvrot2d

  !
  ! Change U and V from map values (X,Y) to true (N,E)
  !
  subroutine uvrot3d(u,v)
    implicit none
    real(rkx) , pointer , dimension(:,:,:) , intent(inout) :: u , v
    if ( .not. rotinit ) then
      call alpharot_compute
    end if
    call pj%wind_antirotate(u,v)
  end subroutine uvrot3d

  subroutine alpharot_compute
    implicit none
    type(anyprojparams) :: pjpara
    if ( debug_level > 3 ) then
      if ( myid == italk ) then
        write(stdout,*) 'Computing rotation coefficients'
      end if
    end if
    pjpara%pcode = iproj
    pjpara%ds = dx
    pjpara%clat = clat
    pjpara%clon = clon
    pjpara%plat = plat
    pjpara%plon = plon
    pjpara%trlat1 = truelatl
    pjpara%trlat2 = truelath
    pjpara%nlon = jx
    pjpara%nlat = iy
    pjpara%rotparam = .true.
    pjpara%staggerx = .false.
    pjpara%staggery = .false.
    call pj%initialize(pjpara)
    if ( debug_level > 3 ) then
      if ( myid == italk ) then
        write(stdout,*) 'Done'
      end if
    end if
    rotinit = .true.
  end subroutine alpharot_compute

end module mod_output

! vim: tabstop=8 expandtab shiftwidth=2 softtabstop=2<|MERGE_RESOLUTION|>--- conflicted
+++ resolved
@@ -73,12 +73,8 @@
     integer(ik4) :: i , j , k , kk , itr
     real(rkx) , dimension(kz) :: p1d , t1d , rh1d
     real(rkx) :: cell , zz , zz1 , ww , tv
-<<<<<<< HEAD
-    real(rkx) :: srffac , srafac , radfac , lakfac , subfac , optfac , stsfac
+    real(rkx) :: srffac , radfac , lakfac , subfac , optfac , stsfac
     real(rkx) :: mrdfac , msffac , matfac
-=======
-    real(rkx) :: srffac , radfac , lakfac , subfac , optfac , stsfac
->>>>>>> 071e7c98
 #ifdef DEBUG
     character(len=dbgslen) :: subroutine_name = 'output'
     integer(ik4) , save :: idindx = 0
