!::::::::::::::::::::::::::::::::::::::::::::::::::::::::::::::::::::::::::::::
!
!    This file is part of ICTP RegCM.
!
!    ICTP RegCM is free software: you can redistribute it and/or modify
!    it under the terms of the GNU General Public License as published by
!    the Free Software Foundation, either version 3 of the License, or
!    (at your option) any later version.
!
!    ICTP RegCM is distributed in the hope that it will be useful,
!    but WITHOUT ANY WARRANTY; without even the implied warranty of
!    MERCHANTABILITY or FITNESS FOR A PARTICULAR PURPOSE.  See the
!    GNU General Public License for more details.
!
!    You should have received a copy of the GNU General Public License
!    along with ICTP RegCM.  If not, see <http://www.gnu.org/licenses/>.
!
!::::::::::::::::::::::::::::::::::::::::::::::::::::::::::::::::::::::::::::::

module mod_bdycod
  !
  ! Subroutines for input of boundary values and tendencies
  ! Relaxation and Sponge Boundary Conditions routines
  !
  use mod_intkinds
  use mod_realkinds
  use mod_date
  use mod_stdio
  use mod_constants
  use mod_dynparam
  use mod_runparams
  use mod_regcm_types
  use mod_mppparam
  use mod_memutil
  use mod_atm_interface
  use mod_pbl_interface , only : tkemin
  use mod_che_interface
  use mod_lm_interface
  use mod_mpmessage
  use mod_ncio
  use mod_service
  use mod_zita
  use mod_stdatm
  use mod_slabocean
  use mod_vertint , only : intz1
  use mod_humid , only : rh2mxr

  implicit none

  private

  public :: initideal
  public :: allocate_mod_bdycon , init_bdy , bdyin , bdyval
  public :: sponge , nudge , setup_bdycon , raydamp
  public :: is_present_qc , is_present_qi

  !
  ! West U External  = WUE
  ! West U Internal  = WUI
  ! East U External  = EUE
  ! .....
  ! North V Internal = NVI
  !
  public :: wue , wui , eue , eui
  public :: wve , wvi , eve , evi
  public :: sue , sui , nue , nui
  public :: sve , svi , nve , nvi
  ! fnudge : are the coefficients for the newtonian term.
  ! gnydge : are the coefficients for the diffusion term.
  public :: fnudge , gnudge
  !
  real(rkx) , pointer , dimension(:,:) :: sue , sui , nue , nui , &
                                         sve , svi , nve , nvi
  real(rkx) , pointer , dimension(:,:) :: wue , wui , eue , eui , &
                                         wve , wvi , eve , evi
  real(rkx) , pointer , dimension(:,:) :: psdot
  real(rkx) , pointer , dimension(:) :: fcx , gcx
  real(rkx) , pointer , dimension(:) :: fcd , gcd
  real(rkx) , pointer , dimension(:,:) :: hefc , hegc , hefd , hegd
  real(rkx) , pointer , dimension(:) :: wgtd
  real(rkx) , pointer , dimension(:) :: wgtx
  real(rkx) , pointer , dimension(:,:,:) :: fg1 , fg2
  real(rkx) :: fnudge , gnudge , rdtbdy
  real(rk8) :: jday
  integer(ik4) :: som_month

  interface timeint
    module procedure timeint2 , timeint3
  end interface timeint

  interface nudge
    module procedure nudge4d
    module procedure nudge4d3d
    module procedure nudge3d
    module procedure nudge2d
    module procedure nudgeuv
    module procedure monudge4d
    module procedure monudge4d3d
    module procedure monudge3d
    module procedure monudge2d
    module procedure monudgeuv
  end interface nudge

  interface sponge
    module procedure sponge4d
    module procedure sponge3d
    module procedure sponge2d
    module procedure spongeuv
    module procedure mosponge4d
    module procedure mosponge3d
    module procedure mosponge2d
    module procedure mospongeuv
  end interface sponge

  interface raydamp
    module procedure raydamp3
    module procedure raydamp3f
    module procedure raydampuv
    module procedure raydampqv
    module procedure raydampuv_c
    module procedure moraydamp
  end interface raydamp

  logical , parameter :: bdyflow = .true.
  logical :: present_qc = .false.
  logical :: present_qi = .false.

  contains

  subroutine initideal
    implicit none
    integer(ik4) :: iunit , ierr
    integer(ik4) :: k
    real(rkx) :: ps , ts
    real(rkx) , allocatable , dimension(:) :: zi , ti , qi
#ifndef RCEMIP
    real(rkx) , allocatable , dimension(:) :: g , p , t , u , v , r
    real(rkx) , allocatable , dimension(:) :: pi , ui , vi
    integer(ik4) :: i , nlev
    integer(ik4) :: nseed
    integer(ik8) :: sclock
    integer(ik4) , allocatable , dimension(:) :: seed
    real(rkx) , dimension(1) :: ht
    real(rkx) , dimension(jce1ga:jce2ga,ice1ga:ice2ga) :: noise

    namelist /dimensions/ nlev
    namelist /surface/ ps , ts
    namelist /profile/ g , p , t , u , v , r

    call random_seed(size=nseed)
    call system_clock(sclock)
    seed = myid + int(sclock) + 37*[(i-1,i=1,nseed)]
    call random_seed(put = seed)
    call random_number(noise)

    open(newunit=iunit, file='profile.in', status='old', &
         action='read', iostat=ierr, err=100)
    if ( ierr /= 0 ) then
      call fatal(__FILE__,__LINE__, &
                 'Open error for profile.in')
    end if

    read(iunit, nml=dimensions, iostat=ierr, err=200)
    if ( ierr /= 0 ) then
      call fatal(__FILE__,__LINE__, &
                 'Read error for namelist dimensions in profile.in')
    end if
    rewind(iunit)

    allocate(g(nlev),p(nlev),t(nlev),u(nlev),v(nlev),r(nlev))
    allocate(zi(kz),pi(kz),ti(kz),ui(kz),vi(kz),qi(kz))

    read(iunit, nml=surface, iostat=ierr, err=300)
    if ( ierr /= 0 ) then
      call fatal(__FILE__,__LINE__, &
                 'Read error for namelist surface in profile.in')
    end if
    rewind(iunit)

    read(iunit, nml=profile, iostat=ierr, err=400)
    if ( ierr /= 0 ) then
      call fatal(__FILE__,__LINE__, &
                 'Read error for namelist profile in profile.in')
    end if

    close(iunit)

    if ( myid == italk ) then
      write(stdout,*) 'Successfully read in initial profile.'
    end if

    g = g * regrav
    r = r*d_r100
    p = p * d_100
    call rh2mxr(t,r,p,nlev)
    p = p * d_r100
    call invert_top_bottom(t)
    call invert_top_bottom(p)
    call invert_top_bottom(g)
    call invert_top_bottom(u)
    call invert_top_bottom(v)
    call invert_top_bottom(r)
    xtsb%b0 = ts
    if ( idynamic == 1 ) then
      xpsb%b0 = ps * 0.1_rkx
      ht = 0.0
      ! vertical interpolation for xub%b0,xvb%b0,xtb%b0,xqb%b0
      pi = sigma*(ps-ptop*10.0_rkx) + (ptop*10.0_rkx)
      call intz1(ui,u,pi,p,ht,1,1,kz,nlev,0.6_rkx,0.2_rkx,0.2_rkx)
      call intz1(vi,v,pi,p,ht,1,1,kz,nlev,0.6_rkx,0.2_rkx,0.2_rkx)
      call intz1(ti,t,pi,p,ht,1,1,kz,nlev,0.6_rkx,0.85_rkx,0.5_rkx)
      call intz1(qi,r,pi,p,ht,1,1,kz,nlev,0.7_rkx,0.7_rkx,0.4_rkx)
      do k = 1 , kz
        xub%b0(:,:,k) = ui(k)
        xvb%b0(:,:,k) = vi(k)
        xtb%b0(:,:,k) = ti(k)
        xqb%b0(:,:,k) = qi(k)
      end do
    else if ( idynamic == 2 ) then
      ! vertical interpolation for xub%b0,xvb%b0,xtb%b0,xqb%b0
      xpsb%b0 = ps * 0.1_rkx
      ht = 0.0
      zi = atm0%z(jci1,ici1,1:kz)
      call intz1(ui,u,zi,g,ht,1,1,kz,nlev,0.6_rkx,0.2_rkx,0.2_rkx)
      call intz1(vi,v,zi,g,ht,1,1,kz,nlev,0.6_rkx,0.2_rkx,0.2_rkx)
      call intz1(ti,t,zi,g,ht,1,1,kz,nlev,0.6_rkx,0.85_rkx,0.5_rkx)
      call intz1(qi,r,zi,g,ht,1,1,kz,nlev,0.7_rkx,0.7_rkx,0.4_rkx)
      do k = 1 , kz
        xub%b0(:,:,k) = ui(k)
        xvb%b0(:,:,k) = vi(k)
        xtb%b0(:,:,k) = ti(k)
        xqb%b0(:,:,k) = qi(k)
      end do
      xppb%b0 = 0.0_rkx
      xwwb%b0 = 0.0_rkx
    else if ( idynamic == 3 ) then
      ! vertical interpolation for xub%b0,xvb%b0,xtb%b0,xqb%b0
      xpsb%b0 = ps * 100.0_rkx
      ht = 0.0
      zi = mo_atm%zeta(jci1,ici1,1:kz)
      call intz1(ui,u,zi,g,ht,1,1,kz,nlev,0.6_rkx,0.2_rkx,0.2_rkx)
      call intz1(vi,v,zi,g,ht,1,1,kz,nlev,0.6_rkx,0.2_rkx,0.2_rkx)
      call intz1(ti,t,zi,g,ht,1,1,kz,nlev,0.6_rkx,0.85_rkx,0.5_rkx)
      call intz1(qi,r,zi,g,ht,1,1,kz,nlev,0.7_rkx,0.7_rkx,0.4_rkx)
      do k = 1 , kz
        xub%b0(:,:,k) = ui(k)
        xvb%b0(:,:,k) = vi(k)
        xtb%b0(:,:,k) = ti(k)
        xqb%b0(:,:,k) = qi(k)
      end do
      call paicompute(mddom%xlat,xpsb%b0,mo_atm%zeta,xtb%b0,xqb%b0,xpaib%b0)
      call exchange(xpaib%b0,1,jce1,jce2,ice1,ice2,1,kz)
    else
      call fatal(__FILE__,__LINE__, &
        'Should never get here....')
    end if

    deallocate(seed)
    deallocate(g,p,t,u,v,r)
    deallocate(zi,pi,ti,ui,vi,qi)
#else
    real(rkx) :: qs , tvs , tvt
    real(rkx) , parameter , dimension(3) :: t0s = &
                [ 295.0_rkx, 300.0_rkx, 305.0_rkx ]
    real(rkx) , parameter , dimension(3) :: q0s = &
                [ 0.012_rkx, 0.01865_rkx, 0.024_rkx ]
    real(rkx) , parameter :: p0s = 101480

    namelist /surface/ ps , ts
    namelist /perturbation/ lrcemip_perturb , lrcemip_noise_level

    open(newunit=iunit, file='profile.in', status='old', &
         action='read', iostat=ierr, err=100)
    if ( ierr /= 0 ) then
      call fatal(__FILE__,__LINE__, &
                 'Open error for profile.in')
    end if
    read(iunit, nml=surface, iostat=ierr, err=300)
    if ( ierr /= 0 ) then
      call fatal(__FILE__,__LINE__, &
                 'Read error for namelist surface in profile.in')
    end if
    rewind(iunit)
    lrcemip_perturb = .false.
    lrcemip_noise_level = 0.0001_rkx
    read(iunit, nml=perturbation, iostat=ierr)
    if ( ierr /= 0 ) then
      if ( myid == italk ) then
        write(stdout, *) 'No perturbation added.'
      end if
    end if
    close(iunit)

    if ( myid == italk ) then
      write(stdout,*) 'Successfully read in surface temperature.'
    end if

    ps = p0s
    if ( ts <= t0s(1) ) then
      ts = t0s(1)
      qs = q0s(1)
    else if ( ts <= t0s(2) ) then
      ts = t0s(2)
      qs = q0s(2)
    else
      ts = t0s(3)
      qs = q0s(3)
    end if
    tvs = ts * (1.0_rkx + ep1*qs)
    tvt = tvs - lrate * 15000.0_rkx

    allocate(zi(kz),ti(kz),qi(kz))

    if ( idynamic == 3 ) then
      zi = mo_atm%zeta(jci1,ici1,1:kz)
    else if ( idynamic == 2 ) then
      zi = atm0%z(jci1,ici1,1:kz)
    else
      call fatal(__FILE__,__LINE__, 'Not implemented...')
    end if

    do k = 1 , kz
      if ( zi(k) < 15000.0_rkx ) then
        qi(k) = qs * exp(-zi(k)/4000.0_rkx) * exp((-zi(k)/7500.0_rkx)**2)
        ti(k) = (tvs - lrate * zi(k))/(1.0_rkx + ep1*qi(k))
      else
        qi(k) = minqq
        ti(k) = tvt
      end if
    end do

    xtsb%b0 = ts
    qi = qi/(1.0_rkx-qi)
    do k = 1 , kz
      xub%b0(:,:,k) = 0.0_rkx
      xvb%b0(:,:,k) = 0.0_rkx
      xtb%b0(:,:,k) = ti(k)
      xqb%b0(:,:,k) = qi(k)
    end do

    if ( idynamic == 1 ) then
      xpsb%b0 = ps * 0.001_rkx
    else if ( idynamic == 2 ) then
      xpsb%b0 = ps * 0.001_rkx
      xppb%b0 = 0.0_rkx
      xwwb%b0 = 0.0_rkx
    else if ( idynamic == 3 ) then
      xpsb%b0 = ps
      call paicompute(mddom%xlat,xpsb%b0,mo_atm%zeta,xtb%b0,xqb%b0,xpaib%b0)
      call exchange(xpaib%b0,1,jce1,jce2,ice1,ice2,1,kz)
    else
      call fatal(__FILE__,__LINE__, &
        'Should never get here....')
    end if
    deallocate(zi,ti,qi)
#endif

    return

100 call fatal(__FILE__,__LINE__, 'Error opening namelist file  profile.in')
200 call fatal(__FILE__,__LINE__, 'Error reading namelist dimensions')
300 call fatal(__FILE__,__LINE__, 'Error reading namelist surface')
400 call fatal(__FILE__,__LINE__, 'Error reading namelist profile')

  end subroutine initideal

  logical function is_present_qc( )
    implicit none
    is_present_qc = present_qc
  end function is_present_qc

  logical function is_present_qi( )
    implicit none
    is_present_qi = present_qi
  end function is_present_qi

  subroutine allocate_mod_bdycon
    implicit none
    if ( iboudy == 1 .or. idynamic == 2 ) then
      call getmem1d(fcx,2,nspgx-1,'bdycon:fcx')
      call getmem1d(gcx,2,nspgx-1,'bdycon:gcx')
      call getmem1d(fcd,2,nspgd-1,'bdycon:fcd')
      call getmem1d(gcd,2,nspgd-1,'bdycon:gcd')
    end if
    if ( iboudy == 4 ) then
      call getmem1d(wgtd,2,nspgd-1,'bdycon:wgtd')
      call getmem1d(wgtx,2,nspgx-1,'bdycon:wgtx')
    end if
    if ( iboudy >= 5 ) then
      call getmem2d(hefc,2,nspgx-1,1,kz,'bdycon:hefc')
      call getmem2d(hegc,2,nspgx-1,1,kz,'bdycon:hegc')
      call getmem2d(hefd,2,nspgd-1,1,kz,'bdycon:hefd')
      call getmem2d(hegd,2,nspgd-1,1,kz,'bdycon:hegd')
    end if
    if ( idynamic /= 3 ) then
      if ( ma%has_bdytop ) then
        call getmem2d(nue,jde1ga,jde2ga,1,kz,'bdycon:nue')
        call getmem2d(nui,jde1ga,jde2ga,1,kz,'bdycon:nui')
        call getmem2d(nve,jde1ga,jde2ga,1,kz,'bdycon:nve')
        call getmem2d(nvi,jde1ga,jde2ga,1,kz,'bdycon:nvi')
      end if
      if ( ma%has_bdybottom ) then
        call getmem2d(sue,jde1ga,jde2ga,1,kz,'bdycon:sue')
        call getmem2d(sui,jde1ga,jde2ga,1,kz,'bdycon:sui')
        call getmem2d(sve,jde1ga,jde2ga,1,kz,'bdycon:sve')
        call getmem2d(svi,jde1ga,jde2ga,1,kz,'bdycon:svi')
      end if
      if ( ma%has_bdyright ) then
        call getmem2d(eue,ide1ga,ide2ga,1,kz,'bdycon:eue')
        call getmem2d(eui,ide1ga,ide2ga,1,kz,'bdycon:eui')
        call getmem2d(eve,ide1ga,ide2ga,1,kz,'bdycon:eve')
        call getmem2d(evi,ide1ga,ide2ga,1,kz,'bdycon:evi')
      end if
      if ( ma%has_bdyleft ) then
        call getmem2d(wue,ide1ga,ide2ga,1,kz,'bdycon:wue')
        call getmem2d(wui,ide1ga,ide2ga,1,kz,'bdycon:wui')
        call getmem2d(wve,ide1ga,ide2ga,1,kz,'bdycon:wve')
        call getmem2d(wvi,ide1ga,ide2ga,1,kz,'bdycon:wvi')
      end if
      call getmem2d(psdot,jde1,jde2,ide1,ide2,'bdycon:psdot')
    end if
    call getmem3d(fg1,jde1ga,jde2ga,ide1ga,ide2ga,1,kzp1,'bdycon:fg1')
    call getmem3d(fg2,jde1ga,jde2ga,ide1ga,ide2ga,1,kz,'bdycon:fg2')

  end subroutine allocate_mod_bdycon

  subroutine setup_bdycon
    implicit none
    real(rkx) , dimension(kz) :: anudge
    real(rkx) :: xfun , nb2
    integer(ik4) :: n , k
#ifdef DEBUG
    character(len=dbgslen) :: subroutine_name = 'setup_bdycon'
    integer(ik4) , save :: idindx = 0
#endif
#ifdef DEBUG
    call time_begin(subroutine_name,idindx)
#endif
    !
    ! Specify the coefficients for nudging boundary conditions:
    !
    ! Development of a Second-Generation Regional Climate Model (RegCM2).
    ! Part II: Convective Processes and Assimilation of Lateral Boundary
    ! Conditions
    !
    ! Article in Monthly Weather Review · October 1993
    ! DOI: 10.1175/1520-0493(1993)121<2814:DOASGR>2.0.CO;2
    !
    rdtbdy = d_one / dtbdys
    if ( iboudy == 1 .or. iboudy >= 5 ) then
      if ( bdy_nm > d_zero ) then
        fnudge = bdy_nm
      else
        fnudge = 0.1_rkx/dt2
      end if
      if ( bdy_dm > d_zero ) then
        gnudge = bdy_dm
      else
        ! The dxsq is simplified in below when dividing by dxsq
        gnudge = 0.02_rkx/dt2
      end if
      if ( idynamic == 3 ) then
        fnudge = fnudge * mo_nadv * mo_nsound
        gnudge = 0.0_rkx
      end if
      if ( myid == italk ) then
        write(stdout, '(a,f12.6,a,f12.6)') &
          ' Nudging coefficients F1=',fnudge,', F2=',gnudge
      end if
    end if
    if ( iboudy == 1 .or. idynamic == 2 ) then
      do n = 2 , nspgx-1
        xfun = real(nspgx-n,rkx)/real(nspgx-2,rkx)
        fcx(n) = fnudge*xfun
        gcx(n) = gnudge*xfun
      end do
      do n = 2 , nspgd-1
        xfun = real(nspgd-n,rkx)/real(nspgd-2,rkx)
        fcd(n) = fnudge*xfun
        gcd(n) = gnudge*xfun
      end do
    end if
    if ( iboudy == 4 ) then
      wgtd(2) = 0.20_rkx
      wgtd(3) = 0.55_rkx
      wgtd(4) = 0.80_rkx
      wgtd(5) = 0.95_rkx
      do k = 6 , nspgd-1
        wgtd(k) = d_one
      end do
      wgtx(2) = 0.4_rkx
      wgtx(3) = 0.7_rkx
      wgtx(4) = 0.9_rkx
      do k = 5 , nspgx-1
        wgtx(k) = 1.0_rkx
      end do
    end if
    if ( iboudy == 5 ) then
      call exponential_nudging(anudge)
      do k = 1 , kz
        do n = 2 , nspgx-1
          xfun = exp(-(real(n-2,rkx)/anudge(k)))
          hefc(n,k) = fnudge*xfun
          hegc(n,k) = gnudge*xfun
        end do
        do n = 2 , nspgd-1
          xfun = exp(-(real(n-2,rkx)/anudge(k)))
          hefd(n,k) = fnudge*xfun
          hegd(n,k) = gnudge*xfun
        end do
      end do
    end if
    if ( iboudy == 6 ) then
      do k = 1 , kz
        nb2 = d_two * nspgx
        do n = 2 , nspgx-1
          xfun = d_half * (d_one - cos(mathpi/((n-nb2)/nb2)))
          hefc(n,k) = fnudge*xfun
          hegc(n,k) = gnudge*xfun
        end do
        nb2 = d_two * nspgd
        do n = 2 , nspgd-1
          xfun = d_half * (d_one - cos(mathpi/((n-nb2)/nb2)))
          hefd(n,k) = fnudge*xfun
          hegd(n,k) = gnudge*xfun
        end do
      end do
    end if
#ifdef DEBUG
    call time_end(subroutine_name,idindx)
#endif
  end subroutine setup_bdycon

  subroutine init_bdy
    implicit none
    integer(ik4) :: datefound , i , j , k , n
    character(len=32) :: appdat
    type (rcm_time_and_date) :: icbc_date
    type (rcm_time_interval) :: tdif
#ifdef DEBUG
    character(len=dbgslen) :: subroutine_name = 'init_bdy'
    integer(ik4) , save :: idindx = 0
    call time_begin(subroutine_name,idindx)
#endif

    bdydate1 = idate1
    bdydate2 = idate1
    xbctime = d_zero

    if ( bdydate1 == globidate1 ) then
      icbc_date = bdydate1
    else
      icbc_date = monfirst(bdydate1)
    end if

    call open_icbc(icbc_date)
    if ( islab_ocean == 1 .and. do_qflux_adj ) then
      call open_som
    end if
    call fixqcqi( )

    if ( we_have_qc( ) ) then
     call allocate_v3dbound(xlb,kz,cross)
     present_qc = .true.
    end if
    if ( we_have_qi( ) ) then
     call allocate_v3dbound(xib,kz,cross)
     present_qi = .true.
    end if

    datefound = icbc_search(bdydate1)
    if (datefound < 0) then
      !
      ! Cannot run without initial conditions
      !
      appdat = tochar(bdydate1)
      call fatal(__FILE__,__LINE__,'ICBC for '//appdat//' not found')
    end if

    if ( idynamic == 2 ) then
      call read_icbc(nhbh0%ps,xtsb%b0,mddom%ldmsk,xub%b0,xvb%b0, &
                     xtb%b0,xqb%b0,xlb%b0,xib%b0,xppb%b0,xwwb%b0)

      if ( ichem == 1 .or. iclimaaer == 1 ) then
        do concurrent ( j = jce1:jce2 , i = ice1:ice2 )
          nhbh0%ps(j,i) = nhbh0%ps(j,i) * d_r10 - ptop
        end do
        do concurrent ( j = jce1:jce2 , i = ice1:ice2 , k = 1:kz )
          nhbh0%tvirt(j,i,k) = xtb%b0(j,i,k)*(d_one+ep1*xqb%b0(j,i,k))
        end do
      end if
    else if ( idynamic == 3 ) then
      call read_icbc(xpsb%b0,xtsb%b0,mddom%ldmsk,xub%b0,xvb%b0, &
                     xtb%b0,xqb%b0,xlb%b0,xib%b0,xppb%b0,xwwb%b0)
      if ( moloch_do_test_1 ) then
        call moloch_static_test1(xtb%b0,xqb%b0,xub%b0,xvb%b0,xpsb%b0,xtsb%b0)
      end if
      if ( moloch_do_test_2 ) then
        call moloch_static_test2(xtb%b0,xqb%b0,xub%b0,xvb%b0,xpsb%b0,xtsb%b0)
      end if

      if ( ichem == 1 .or. iclimaaer == 1 ) then
        do concurrent ( j = jce1:jce2 , i = ice1:ice2 )
          nhbh0%ps(j,i) = xpsb%b0(j,i)
        end do
        do concurrent ( j = jce1:jce2 , i = ice1:ice2 , k = 1:kz )
          nhbh0%tvirt(j,i,k) = xtb%b0(j,i,k)*(d_one+ep1*xqb%b0(j,i,k))
        end do
      end if
    else
      call read_icbc(xpsb%b0,xtsb%b0,mddom%ldmsk,xub%b0,xvb%b0, &
                     xtb%b0,xqb%b0,xlb%b0,xib%b0,xppb%b0,xwwb%b0)
    end if

    if ( islab_ocean == 1 .and. do_qflux_adj ) then
      som_month = rcmtimer%month
      datefound = som_search(som_month)
      if (datefound < 0) then
        appdat = tochar(bdydate1)
        call fatal(__FILE__,__LINE__,'SOM for '//appdat//' not found')
      end if
      call read_som(qflb0)
      where ( mddom%ldmsk == 1 ) qflb0 = d_zero
      tdif = bdydate1-monfirst(bdydate1)
      xslabtime = tohours(tdif)*secph
    end if

    if ( myid == italk ) then
      appdat = tochar(bdydate1)
      if ( rcmtimer%start( ) ) then
        write(stdout,*) 'READY IC DATA for ', appdat
      else
        write(stdout,*) 'READY BC DATA for ', appdat
      end if
    end if

    if ( idynamic == 1 ) then
      xpsb%b0(:,:) = (xpsb%b0(:,:)*d_r10)-ptop
      call exchange(xpsb%b0,1,jce1,jce2,ice1,ice2)
      call psc2psd(xpsb%b0,psdot)
    else if ( idynamic == 2 ) then
      xpsb%b0(:,:) = atm0%ps(:,:) * d_r1000 ! Cb
      psdot(:,:) = atm0%psdot(jde1:jde2,ide1:ide2) * d_r1000
      xpsb%b1(:,:) = xpsb%b0(:,:)
    else
      xpsb%b0(:,:) = xpsb%b0(:,:)*d_100
      call exchange(xpsb%b0,1,jce1,jce2,ice1,ice2)
    end if
    !
    ! Calculate P* on dot points
    ! Couple pressure u,v,t,q (pp,ww)
    !
    if ( idynamic /= 3 ) then
      call couple(xub%b0,psdot,jde1,jde2,ide1,ide2,1,kz)
      call couple(xvb%b0,psdot,jde1,jde2,ide1,ide2,1,kz)
      call couple(xtb%b0,xpsb%b0,jce1,jce2,ice1,ice2,1,kz)
      call couple(xqb%b0,xpsb%b0,jce1,jce2,ice1,ice2,1,kz)
      if ( present_qc ) then
        call couple(xlb%b0,xpsb%b0,jce1,jce2,ice1,ice2,1,kz)
      end if
      if ( present_qi ) then
        call couple(xib%b0,xpsb%b0,jce1,jce2,ice1,ice2,1,kz)
      end if
    end if
    call exchange(xub%b0,1,jde1,jde2,ide1,ide2,1,kz)
    call exchange(xvb%b0,1,jde1,jde2,ide1,ide2,1,kz)
    call exchange(xtb%b0,1,jce1,jce2,ice1,ice2,1,kz)
    call exchange(xqb%b0,1,jce1,jce2,ice1,ice2,1,kz)
    if ( present_qc ) then
      call exchange(xlb%b0,1,jce1,jce2,ice1,ice2,1,kz)
    end if
    if ( present_qi ) then
      call exchange(xib%b0,1,jce1,jce2,ice1,ice2,1,kz)
    end if
    if ( idynamic == 2 ) then
      call couple(xppb%b0,xpsb%b0,jce1,jce2,ice1,ice2,1,kz)
      call couple(xwwb%b0,xpsb%b0,jce1,jce2,ice1,ice2,1,kzp1)
      call exchange(xppb%b0,1,jce1,jce2,ice1,ice2,1,kz)
      call exchange(xwwb%b0,1,jce1,jce2,ice1,ice2,1,kzp1)
    end if

    bdydate2 = bdydate2 + intbdy
    if ( myid == italk ) then
      write(stdout,'(a,a,a,i8)') ' SEARCH BC data for ', tochar10(bdydate2), &
                      ', step = ', rcmtimer%lcount
    end if
    datefound = icbc_search(bdydate2)
    if ( datefound < 0 ) then
      call open_icbc(monfirst(bdydate2))
      datefound = icbc_search(bdydate2)
      if ( datefound < 0 ) then
        appdat = tochar(bdydate2)
        call fatal(__FILE__,__LINE__,'ICBC for '//appdat//' not found')
      end if
    end if

    if ( idynamic == 2 ) then
      call read_icbc(nhbh1%ps,xtsb%b1,mddom%ldmsk,xub%b1,xvb%b1, &
                     xtb%b1,xqb%b1,xlb%b1,xib%b1,xppb%b1,xwwb%b1)
      if ( ichem == 1 .or. iclimaaer == 1 ) then
        do concurrent ( j = jce1:jce2 , i = ice1:ice2 )
          nhbh1%ps(j,i) = nhbh1%ps(j,i) * d_r10 - ptop
        end do
        do concurrent ( j = jce1:jce2 , i = ice1:ice2 , k = 1:kz )
          nhbh1%tvirt(j,i,k) = xtb%b1(j,i,k)*(d_one+ep1*xqb%b1(j,i,k))
        end do
      end if
    else if ( idynamic == 3 ) then
      call read_icbc(xpsb%b1,xtsb%b1,mddom%ldmsk,xub%b1,xvb%b1, &
                     xtb%b1,xqb%b1,xlb%b1,xib%b1,xppb%b1,xwwb%b1)
      if ( moloch_do_test_1 ) then
        call moloch_static_test1(xtb%b1,xqb%b1,xub%b1,xvb%b1,xpsb%b1,xtsb%b1)
      end if
      if ( moloch_do_test_2 ) then
        call moloch_static_test2(xtb%b1,xqb%b1,xub%b1,xvb%b1,xpsb%b1,xtsb%b1)
      end if

      if ( ichem == 1 .or. iclimaaer == 1 ) then
        do concurrent ( j = jce1:jce2 , i = ice1:ice2 )
          nhbh1%ps(j,i) = xpsb%b1(j,i)
        end do
        do concurrent ( j = jce1:jce2 , i = ice1:ice2 , k = 1:kz )
          nhbh1%tvirt(j,i,k) = xtb%b1(j,i,k)*(d_one+ep1*xqb%b1(j,i,k))
        end do
      end if
    else
      call read_icbc(xpsb%b1,xtsb%b1,mddom%ldmsk,xub%b1,xvb%b1, &
                     xtb%b1,xqb%b1,xlb%b1,xib%b1,xppb%b1,xwwb%b1)
    end if

    if ( islab_ocean == 1 .and. do_qflux_adj ) then
      datefound = som_search(som_month+1)
      if (datefound < 0) then
        !
        ! Cannot run without initial conditions
        !
        appdat = tochar(bdydate2)
        call fatal(__FILE__,__LINE__,'SOM for '//appdat//' not found')
      end if
      call read_som(qflb1)
      where ( mddom%ldmsk == 1 ) qflb1 = d_zero
      tdif = bdydate2-prevmon(bdydate2)
      qflbt = (qflb1-qflb0)/(real(tohours(tdif),rkx)*secph)
    end if

    if ( myid == italk ) then
      write (stdout,*) 'READY  BC from     ' , &
            tochar10(bdydate1) , ' to ' , tochar10(bdydate2)
    end if

    bdydate1 = bdydate2
    !
    ! Repeat for T2
    !
    if ( idynamic == 1 ) then
      xpsb%b1(:,:) = (xpsb%b1(:,:)*d_r10)-ptop
      call exchange(xpsb%b1,1,jce1,jce2,ice1,ice2)
      call psc2psd(xpsb%b1,psdot)
    else if ( idynamic == 3 ) then
      xpsb%b1(:,:) = xpsb%b1(:,:)*d_100
      call exchange(xpsb%b1,1,jce1,jce2,ice1,ice2)
    end if
    !
    ! Couple pressure u,v,t,q
    !
    if ( idynamic /= 3 ) then
      call couple(xub%b1,psdot,jde1,jde2,ide1,ide2,1,kz)
      call couple(xvb%b1,psdot,jde1,jde2,ide1,ide2,1,kz)
      call couple(xtb%b1,xpsb%b1,jce1,jce2,ice1,ice2,1,kz)
      call couple(xqb%b1,xpsb%b1,jce1,jce2,ice1,ice2,1,kz)
      if ( present_qc ) then
        call couple(xlb%b1,xpsb%b1,jce1,jce2,ice1,ice2,1,kz)
      end if
      if ( present_qi ) then
        call couple(xib%b1,xpsb%b1,jce1,jce2,ice1,ice2,1,kz)
      end if
    end if
    call exchange(xub%b1,1,jde1,jde2,ide1,ide2,1,kz)
    call exchange(xvb%b1,1,jde1,jde2,ide1,ide2,1,kz)
    call exchange(xtb%b1,1,jce1,jce2,ice1,ice2,1,kz)
    call exchange(xqb%b1,1,jce1,jce2,ice1,ice2,1,kz)
    if ( present_qc ) then
      call exchange(xlb%b1,1,jce1,jce2,ice1,ice2,1,kz)
    end if
    if ( present_qi ) then
      call exchange(xib%b1,1,jce1,jce2,ice1,ice2,1,kz)
    end if
    if ( idynamic == 2 ) then
      call couple(xppb%b1,xpsb%b1,jce1,jce2,ice1,ice2,1,kz)
      call couple(xwwb%b1,xpsb%b1,jce1,jce2,ice1,ice2,1,kzp1)
      call exchange(xppb%b1,1,jce1,jce2,ice1,ice2,1,kz)
      call exchange(xwwb%b1,1,jce1,jce2,ice1,ice2,1,kzp1)
    end if

    if ( rcmtimer%start( ) ) then
      if ( iseaice == 1 ) then
        if ( islab_ocean == 0 ) then
          do i = ici1 , ici2
            do j = jci1 , jci2
              if ( mddom%ldmsk(j,i) == 1 ) cycle
              if ( lakemod == 1 .and. islake(mddom%lndcat(j,i)) ) cycle
              if ( iocncpl == 1 .or. iwavcpl == 1 ) then
                if ( cplmsk(j,i) /= 0 ) cycle
              end if
              if ( xtsb%b0(j,i) <= icetriggert ) then
                xtsb%b0(j,i) = icetriggert
                mddom%ldmsk(j,i) = 2
                do n = 1 , nnsg
                  if ( mdsub%ldmsk(n,j,i) == 0 ) then
                    mdsub%ldmsk(n,j,i) = 2
                    lms%sfice(n,j,i) = 1.00_rkx
                    lms%sncv(n,j,i) = 1.0_rkx   ! 1 mm of snow over the ice
                    lms%snag(n,j,i) = 0.1_rkx
                  end if
                end do
              end if
            end do
          end do
        end if
      end if
    end if

    if ( iseaice == 1 ) then
      if ( islab_ocean == 0 ) then
        do i = ici1 , ici2
          do j = jci1 , jci2
            ! Update temperatures over ocean water and lakes
            if ( mddom%ldmsk(j,i) == 1 ) cycle
            if ( lakemod == 1 .and. islake(mddom%lndcat(j,i)) ) cycle
            if ( iocncpl == 1 .or. iwavcpl == 1 ) then
              if ( cplmsk(j,i) /= 0 ) cycle
            end if
            if ( xtsb%b1(j,i) <= icetriggert ) then
              xtsb%b1(j,i) = icetriggert
              mddom%ldmsk(j,i) = 2
              do n = 1 , nnsg
                if ( mdsub%ldmsk(n,j,i) == 0 ) then
                  mdsub%ldmsk(n,j,i) = 2
                  lms%sfice(n,j,i) = 1.00_rkx
                end if
              end do
            else
              if ( mddom%ldmsk(j,i) == 2 ) then
                ! Decrease the surface ice to melt it
                do n = 1 , nnsg
                  if ( mdsub%ldmsk(n,j,i) == 2 ) then
                    lms%sfice(n,j,i) = lms%sfice(n,j,i)*d_r10
                  end if
                end do
              end if
            end if
          end do
        end do
      end if
    end if
    !
    ! Calculate time varying component
    !
    call timeint(xub%b1,xub%b0,xub%bt,jde1ga,jde2ga,ide1ga,ide2ga,1,kz,rdtbdy)
    call timeint(xvb%b1,xvb%b0,xvb%bt,jde1ga,jde2ga,ide1ga,ide2ga,1,kz,rdtbdy)
    call timeint(xtb%b1,xtb%b0,xtb%bt,jce1ga,jce2ga,ice1ga,ice2ga,1,kz,rdtbdy)
    call timeint(xqb%b1,xqb%b0,xqb%bt,jce1ga,jce2ga,ice1ga,ice2ga,1,kz,rdtbdy)
    if ( present_qc ) then
      call timeint(xlb%b1,xlb%b0,xlb%bt,jce1ga,jce2ga,ice1ga,ice2ga,1,kz,rdtbdy)
    end if
    if ( present_qi ) then
      call timeint(xib%b1,xib%b0,xib%bt,jce1ga,jce2ga,ice1ga,ice2ga,1,kz,rdtbdy)
    end if
    call timeint(xtsb%b1,xtsb%b0,xtsb%bt,jce1,jce2,ice1,ice2,rdtbdy)
    if ( idynamic == 1 ) then
      call timeint(xpsb%b1,xpsb%b0,xpsb%bt,jce1ga,jce2ga,ice1ga,ice2ga,rdtbdy)
    else if ( idynamic == 2 ) then
      call timeint(xppb%b1,xppb%b0,xppb%bt, &
                   jce1ga,jce2ga,ice1ga,ice2ga,1,kz,rdtbdy)
      call timeint(xwwb%b1,xwwb%b0,xwwb%bt, &
                   jce1ga,jce2ga,ice1ga,ice2ga,1,kzp1,rdtbdy)
    else if ( idynamic == 3 ) then
      jday = yeardayfrac(rcmtimer%idate)
      call timeint(xpsb%b1,xpsb%b0,xpsb%bt,jce1ga,jce2ga,ice1ga,ice2ga,rdtbdy)
      call paicompute(mddom%xlat,xpsb%b0,mo_atm%zeta,xtb%b0,xqb%b0,xpaib%b0)
      call paicompute(mddom%xlat,xpsb%b1,mo_atm%zeta,xtb%b1,xqb%b1,xpaib%b1)
      call timeint(xpaib%b1,xpaib%b0,xpaib%bt, &
                   jce1ga,jce2ga,ice1ga,ice2ga,1,kz,rdtbdy)
    end if

#ifdef DEBUG
    call time_end(subroutine_name,idindx)
#endif
  end subroutine init_bdy
  !
  ! this subroutine reads in the boundary conditions.
  !
  subroutine bdyin
    implicit none
    integer(ik4) :: i , j , k , n , datefound
    character(len=32) :: appdat
    logical :: update_slabocn
    type (rcm_time_interval) :: tdif
#ifdef DEBUG
    character(len=dbgslen) :: subroutine_name = 'bdyin'
    integer(ik4) , save :: idindx = 0
    call time_begin(subroutine_name,idindx)
#endif

    update_slabocn = ( islab_ocean == 1 .and. &
      do_qflux_adj .and. som_month /= rcmtimer%month )

    xbctime = d_zero

    xub%b0(:,:,:) = xub%b1(:,:,:)
    xvb%b0(:,:,:) = xvb%b1(:,:,:)
    xtb%b0(:,:,:) = xtb%b1(:,:,:)
    xqb%b0(:,:,:) = xqb%b1(:,:,:)
    if ( present_qc ) then
      xlb%b0(:,:,:) = xlb%b1(:,:,:)
    end if
    if ( present_qi ) then
      xib%b0(:,:,:) = xib%b1(:,:,:)
    end if
    xtsb%b0(:,:) = xtsb%b1(:,:)
    if ( idynamic == 2 ) then
      xppb%b0(:,:,:) = xppb%b1(:,:,:)
      xwwb%b0(:,:,:) = xwwb%b1(:,:,:)
    else
      xpsb%b0(:,:) = xpsb%b1(:,:)
      if ( idynamic == 3 ) then
        xpaib%b0(:,:,:) = xpaib%b1(:,:,:)
      end if
    end if

    if ( update_slabocn ) then
      ! Data are monthly
      som_month = rcmtimer%month
      qflb0 = qflb1
      tdif = bdydate1-monfirst(bdydate1)
      xslabtime = tohours(tdif)*secph
    end if

    bdydate2 = bdydate2 + intbdy
    if ( myid == italk ) then
      write(stdout,'(a,a,a,i8)') ' SEARCH BC data for ', tochar10(bdydate2), &
                      ', step = ', rcmtimer%lcount
    end if
    datefound = icbc_search(bdydate2)
    if ( datefound < 0 ) then
      call open_icbc(monfirst(bdydate2))
      datefound = icbc_search(bdydate2)
      if ( datefound < 0 ) then
        appdat = tochar(bdydate2)
        call fatal(__FILE__,__LINE__,'ICBC for '//appdat//' not found')
      end if
    end if
    if ( idynamic == 2 ) then
      call read_icbc(nhbh1%ps,xtsb%b1,mddom%ldmsk,xub%b1,xvb%b1, &
                     xtb%b1,xqb%b1,xlb%b1,xib%b1,xppb%b1,xwwb%b1)
      if ( ichem == 1 .or. iclimaaer == 1 ) then
        do concurrent ( j = jce1:jce2 , i = ice1:ice2 )
          nhbh1%ps(j,i) = nhbh1%ps(j,i) * d_r10 - ptop
        end do
        do concurrent ( j = jce1:jce2 , i = ice1:ice2 , k = 1:kz )
          nhbh1%tvirt(j,i,k) = xtb%b1(j,i,k)*(d_one+ep1*xqb%b1(j,i,k))
        end do
      end if
    else if ( idynamic == 3 ) then
      call read_icbc(xpsb%b1,xtsb%b1,mddom%ldmsk,xub%b1,xvb%b1, &
                     xtb%b1,xqb%b1,xlb%b1,xib%b1,xppb%b1,xwwb%b1)
      if ( moloch_do_test_1 ) then
        call moloch_static_test1(xtb%b1,xqb%b1,xub%b1,xvb%b1,xpsb%b1,xtsb%b1)
      end if
      if ( moloch_do_test_2 ) then
        call moloch_static_test2(xtb%b1,xqb%b1,xub%b1,xvb%b1,xpsb%b1,xtsb%b1)
      end if

      if ( ichem == 1 .or. iclimaaer == 1 ) then
        do concurrent ( j = jce1:jce2 , i = ice1:ice2 )
          nhbh1%ps(j,i) = xpsb%b1(j,i)
        end do
        do concurrent ( j = jce1:jce2 , i = ice1:ice2 , k = 1:kz )
          nhbh1%tvirt(j,i,k) = xtb%b1(j,i,k)*(d_one+ep1*xqb%b1(j,i,k))
        end do
      end if
    else
      call read_icbc(xpsb%b1,xtsb%b1,mddom%ldmsk,xub%b1,xvb%b1, &
                     xtb%b1,xqb%b1,xlb%b1,xib%b1,xppb%b1,xwwb%b1)
    end if

    if ( update_slabocn ) then
      datefound = som_search(som_month)
      if ( datefound < 0 ) then
        appdat = tochar(bdydate2)
        call fatal(__FILE__,__LINE__,'SOM for '//appdat//' not found')
      end if
      call read_som(qflb1)
      where ( mddom%ldmsk == 1 ) qflb1 = d_zero
      tdif = bdydate2-prevmon(bdydate2)
      qflbt = (qflb1-qflb0)/(real(tohours(tdif),rkx)*secph)
    end if
    !
    ! Convert surface pressure to pstar
    !
    if ( idynamic == 1 ) then
      xpsb%b1(:,:) = (xpsb%b1(:,:)*d_r10)-ptop
      call exchange(xpsb%b1,1,jce1,jce2,ice1,ice2)
      call psc2psd(xpsb%b1,psdot)
    else if ( idynamic == 3 ) then
      xpsb%b1(:,:) = xpsb%b1(:,:)*d_100
      call exchange(xpsb%b1,1,jce1,jce2,ice1,ice2)
    end if
    !
    ! Couple pressure u,v,t,q
    !
    if ( idynamic /= 3 ) then
      call couple(xub%b1,psdot,jde1,jde2,ide1,ide2,1,kz)
      call couple(xvb%b1,psdot,jde1,jde2,ide1,ide2,1,kz)
      call couple(xtb%b1,xpsb%b1,jce1,jce2,ice1,ice2,1,kz)
      call couple(xqb%b1,xpsb%b1,jce1,jce2,ice1,ice2,1,kz)
      if ( present_qc ) then
        call couple(xlb%b1,xpsb%b1,jce1,jce2,ice1,ice2,1,kz)
      end if
      if ( present_qi ) then
        call couple(xib%b1,xpsb%b1,jce1,jce2,ice1,ice2,1,kz)
      end if
    end if
    call exchange(xub%b1,1,jde1,jde2,ide1,ide2,1,kz)
    call exchange(xvb%b1,1,jde1,jde2,ide1,ide2,1,kz)
    call exchange(xtb%b1,1,jce1,jce2,ice1,ice2,1,kz)
    call exchange(xqb%b1,1,jce1,jce2,ice1,ice2,1,kz)
    if ( present_qc ) then
      call exchange(xlb%b1,1,jce1,jce2,ice1,ice2,1,kz)
    end if
    if ( present_qi ) then
      call exchange(xib%b1,1,jce1,jce2,ice1,ice2,1,kz)
    end if
    if ( idynamic == 2 ) then
      call couple(xppb%b1,xpsb%b1,jce1,jce2,ice1,ice2,1,kz)
      call couple(xwwb%b1,xpsb%b1,jce1,jce2,ice1,ice2,1,kzp1)
      call exchange(xppb%b1,1,jce1,jce2,ice1,ice2,1,kz)
      call exchange(xwwb%b1,1,jce1,jce2,ice1,ice2,1,kzp1)
    end if

    ! Linear time interpolation
    call timeint(xub%b1,xub%b0,xub%bt,jde1ga,jde2ga,ide1ga,ide2ga,1,kz,rdtbdy)
    call timeint(xvb%b1,xvb%b0,xvb%bt,jde1ga,jde2ga,ide1ga,ide2ga,1,kz,rdtbdy)
    call timeint(xtb%b1,xtb%b0,xtb%bt,jce1ga,jce2ga,ice1ga,ice2ga,1,kz,rdtbdy)
    call timeint(xqb%b1,xqb%b0,xqb%bt,jce1ga,jce2ga,ice1ga,ice2ga,1,kz,rdtbdy)
    if ( present_qc ) then
      call timeint(xlb%b1,xlb%b0,xlb%bt,jce1ga,jce2ga,ice1ga,ice2ga,1,kz,rdtbdy)
    end if
    if ( present_qi ) then
      call timeint(xib%b1,xib%b0,xib%bt,jce1ga,jce2ga,ice1ga,ice2ga,1,kz,rdtbdy)
    end if
    if ( idynamic == 1 ) then
      call timeint(xpsb%b1,xpsb%b0,xpsb%bt,jce1ga,jce2ga,ice1ga,ice2ga,rdtbdy)
    else if ( idynamic == 2 ) then
      call timeint(xppb%b1,xppb%b0,xppb%bt, &
                   jce1ga,jce2ga,ice1ga,ice2ga,1,kz,rdtbdy)
      call timeint(xwwb%b1,xwwb%b0,xwwb%bt, &
                   jce1ga,jce2ga,ice1ga,ice2ga,1,kzp1,rdtbdy)
    else if ( idynamic == 3 ) then
      call timeint(xpsb%b1,xpsb%b0,xpsb%bt,jce1ga,jce2ga,ice1ga,ice2ga,rdtbdy)
      jday = yeardayfrac(rcmtimer%idate)
      call paicompute(mddom%xlat,xpsb%b1,mo_atm%zeta,xtb%b1,xqb%b1,xpaib%b1)
      call timeint(xpaib%b1,xpaib%b0,xpaib%bt, &
                   jce1ga,jce2ga,ice1ga,ice2ga,1,kz,rdtbdy)
    end if
    !
    ! Update ground temperature on Ocean/Lakes
    !
    if ( iseaice == 1 ) then
      if ( islab_ocean == 0 ) then
        do i = ici1 , ici2
          do j = jci1 , jci2
            ! Update temperatures over ocean water only
            if ( mddom%ldmsk(j,i) == 1 ) cycle
            ! Skip lake points if lake model active
            if ( lakemod == 1 .and. islake(mddom%lndcat(j,i)) ) cycle
            ! Do not update if coupling and ocean active here
            if ( iocncpl == 1 .or. iwavcpl == 1 ) then
              if ( cplmsk(j,i) /= 0 ) cycle
            end if
            ! Sea ice correction
            if ( xtsb%b1(j,i) <= icetriggert ) then
              xtsb%b1(j,i) = icetriggert
              mddom%ldmsk(j,i) = 2
              do n = 1 , nnsg
                if ( mdsub%ldmsk(n,j,i) == 0 ) then
                  mdsub%ldmsk(n,j,i) = 2
                  lms%sfice(n,j,i) = 1.00_rkx
                end if
              end do
            else
              if ( mddom%ldmsk(j,i) == 2 ) then
                ! Decrease the surface ice to melt it
                do n = 1 , nnsg
                  if ( mdsub%ldmsk(n,j,i) == 2 ) then
                    lms%sfice(n,j,i) = lms%sfice(n,j,i)*d_r10
                  end if
                end do
              end if
            end if
          end do
        end do
      end if
    end if

    call timeint(xtsb%b1,xtsb%b0,xtsb%bt,jce1,jce2,ice1,ice2,rdtbdy)

    if ( myid == italk ) then
      write (stdout,*) 'READY  BC from     ' , &
            tochar10(bdydate1) , ' to ' , tochar10(bdydate2)
    end if

    bdydate1 = bdydate2

    if ( ichem == 1 ) then
      call chem_bdyin
    end if

#ifdef DEBUG
    call time_end(subroutine_name,idindx)
#endif
  end subroutine bdyin
  !
  ! This subroutine sets the boundary values of u and v according
  ! to the boundary conditions specified.
  !
  !     xt : elapsed time from the initial boundary values.
  !
  subroutine bdyuv(xt)
    implicit none
    real(rkx) , intent(in) :: xt
    integer(ik4) :: i , j , k
#ifdef DEBUG
    character(len=dbgslen) :: subroutine_name = 'bdyuv'
    integer(ik4) , save :: idindx = 0
    call time_begin(subroutine_name,idindx)
#endif
    !
    ! Now compute last two points values in U and V
    ! Internal points
    !
    if ( ma%has_bdyleft ) then
      do concurrent ( i = idi1:idi2 , k = 1:kz )
        wui(i,k) = atm1%u(jdi1,i,k)
        wvi(i,k) = atm1%v(jdi1,i,k)
      end do
    end if
    if ( ma%has_bdyright ) then
      do concurrent ( i = idi1:idi2 , k = 1:kz )
        eui(i,k) = atm1%u(jdi2,i,k)
        evi(i,k) = atm1%v(jdi2,i,k)
      end do
    end if
    if ( ma%has_bdybottom ) then
      do concurrent ( j = jdi1:jdi2 , k = 1:kz )
        sui(j,k) = atm1%u(j,idi1,k)
        svi(j,k) = atm1%v(j,idi1,k)
      end do
    end if
    if ( ma%has_bdytop ) then
      do concurrent ( j = jdi1:jdi2 , k = 1:kz )
        nui(j,k) = atm1%u(j,idi2,k)
        nvi(j,k) = atm1%v(j,idi2,k)
      end do
    end if
    !
    ! boundary slices:
    !
    if ( iboudy == 0 ) then
      !
      ! fixed boundary conditions:
      !
      ! west and east boundaries:
      !
      if ( ma%has_bdyleft ) then
        do concurrent ( i = ide1:ide2 , k = 1:kz )
          wue(i,k) = xub%b0(jde1,i,k)
          wve(i,k) = xvb%b0(jde1,i,k)
        end do
      end if
      if ( ma%has_bdyright ) then
        do concurrent ( i = ide1:ide2 , k = 1:kz )
          eue(i,k) = xub%b0(jde2,i,k)
          eve(i,k) = xvb%b0(jde2,i,k)
        end do
      end if
      !
      ! south and north boundaries:
      !
      if ( ma%has_bdybottom ) then
        do concurrent ( j = jde1:jde2 , k = 1:kz )
          sue(j,k) = xub%b0(j,ide1,k)
          sve(j,k) = xvb%b0(j,ide1,k)
        end do
      end if
      if ( ma%has_bdytop ) then
        do concurrent ( j = jde1:jde2 , k = 1:kz )
          nue(j,k) = xub%b0(j,ide2,k)
          nve(j,k) = xvb%b0(j,ide2,k)
        end do
      end if
    else ! NOT Fixed
      !
      !     time-dependent boundary conditions:
      !
      ! west (j = 1) and east (j = jx) boundaries:
      !
      if ( ma%has_bdyleft ) then
        do concurrent ( i = idi1:idi2 , k = 1:kz )
          wue(i,k) = (xub%b0(jde1,i,k) + xt*xub%bt(jde1,i,k))
          wve(i,k) = (xvb%b0(jde1,i,k) + xt*xvb%bt(jde1,i,k))
        end do
      end if
      if ( ma%has_bdyright ) then
        do concurrent ( i = idi1:idi2 , k = 1:kz )
          eue(i,k) = (xub%b0(jde2,i,k) + xt*xub%bt(jde2,i,k))
          eve(i,k) = (xvb%b0(jde2,i,k) + xt*xvb%bt(jde2,i,k))
        end do
      end if
      !
      ! south and north boundaries:
      !
      if ( ma%has_bdybottom ) then
        do concurrent ( j = jde1:jde2 , k = 1:kz )
          sue(j,k) = (xub%b0(j,ide1,k) + xt*xub%bt(j,ide1,k))
          sve(j,k) = (xvb%b0(j,ide1,k) + xt*xvb%bt(j,ide1,k))
        end do
      end if
      if ( ma%has_bdytop ) then
        do concurrent ( j = jde1:jde2 , k = 1:kz )
          nue(j,k) = (xub%b0(j,ide2,k) + xt*xub%bt(j,ide2,k))
          nve(j,k) = (xvb%b0(j,ide2,k) + xt*xvb%bt(j,ide2,k))
        end do
      end if
    end if
    !
    ! fill up the interior silces:
    !
    if ( ma%has_bdytopleft ) then
      do concurrent ( k = 1:kz )
        wui(ide2,k) = nue(jdi1,k)
        wvi(ide2,k) = nve(jdi1,k)
        nui(jde1,k) = wue(idi2,k)
        nvi(jde1,k) = wve(idi2,k)
      end do
    end if
    if ( ma%has_bdybottomleft ) then
      do concurrent ( k = 1:kz )
        wui(ide1,k) = sue(jdi1,k)
        wvi(ide1,k) = sve(jdi1,k)
        sui(jde1,k) = wue(idi1,k)
        svi(jde1,k) = wve(idi1,k)
      end do
    end if
    if ( ma%has_bdytopright ) then
      do concurrent ( k = 1:kz )
        eui(ide2,k) = nue(jdi2,k)
        evi(ide2,k) = nve(jdi2,k)
        nui(jde2,k) = eue(idi2,k)
        nvi(jde2,k) = eve(idi2,k)
      end do
    end if
    if ( ma%has_bdybottomright ) then
      do concurrent ( k = 1:kz )
        eui(ide1,k) = sue(jdi2,k)
        evi(ide1,k) = sve(jdi2,k)
        sui(jde2,k) = eue(idi1,k)
        svi(jde2,k) = eve(idi1,k)
      end do
    end if

    if ( ma%has_bdytop ) then
      call exchange_bdy_lr(nue,1,kz)
      call exchange_bdy_lr(nui,1,kz)
      call exchange_bdy_lr(nve,1,kz)
      call exchange_bdy_lr(nvi,1,kz)
    end if

    if ( ma%has_bdybottom ) then
      call exchange_bdy_lr(sue,1,kz)
      call exchange_bdy_lr(sui,1,kz)
      call exchange_bdy_lr(sve,1,kz)
      call exchange_bdy_lr(svi,1,kz)
    end if

    if ( ma%has_bdyleft ) then
      call exchange_bdy_bt(wue,1,kz)
      call exchange_bdy_bt(wui,1,kz)
      call exchange_bdy_bt(wve,1,kz)
      call exchange_bdy_bt(wvi,1,kz)
    end if
    if ( ma%has_bdyright ) then
      call exchange_bdy_bt(eue,1,kz)
      call exchange_bdy_bt(eui,1,kz)
      call exchange_bdy_bt(eve,1,kz)
      call exchange_bdy_bt(evi,1,kz)
    end if

#ifdef DEBUG
    call time_end(subroutine_name,idindx)
#endif
  end subroutine bdyuv
  !
  ! This subroutine sets the boundary values for p*, p*u, p*v,
  ! p*t, p*qv, p*qc, and p*qr.
  !
  !     ---the boundary values of p*u and p*v are extrapolated from
  !        the interior points.
  !
  !     ---the boundary values of p* and p*t are specified.
  !
  !     ---the boundary values of p*qv, p*qc, and p*qr depend on
  !        inflow/outflow conditions, if iboudy = 3 or 4.
  !
  !     xt     : is the time in seconds the variables xxa represent.
  !
  subroutine bdyval
    implicit none
    integer(ik4) :: i , j , k , n
    real(rkx) :: qext , qint , qxint , qrat , windavg , tkeint
    real(rkx) :: xt
#ifdef DEBUG
    character(len=dbgslen) :: subroutine_name = 'bdyval'
    integer(ik4) , save :: idindx = 0
    call time_begin(subroutine_name,idindx)
#endif
    !
    ! Fill up the boundary value for xxb variables from xxa variables:
    ! if this subroutine is called for the first time, this part
    ! shall be skipped.
    !
    xt = xbctime + dt
    if ( rcmtimer%integrating( ) ) then
      if ( idynamic /= 3 ) then
        !
        ! West boundary
        !
        if ( ma%has_bdyleft ) then
          do concurrent ( i = idi1:idi2 , k = 1:kz )
            atm2%u(jde1,i,k) = atm1%u(jde1,i,k)
            atm2%v(jde1,i,k) = atm1%v(jde1,i,k)
          end do
          do concurrent ( i = ici1:ici2 , k = 1:kz )
            atm2%t(jce1,i,k) = atm1%t(jce1,i,k)
          end do
          do concurrent ( i = ici1:ici2 , k = 1:kz , n = 1:nqx )
            atm2%qx(jce1,i,k,n) = atm1%qx(jce1,i,k,n)
          end do
          if ( idynamic == 2 ) then
            do concurrent ( i = ici1:ici2 , k = 1:kz )
              atm2%pp(jce1,i,k) = atm1%pp(jce1,i,k)
            end do
            do concurrent ( i = ici1:ici2 , k = 1:kzp1 )
              atm2%w(jce1,i,k) = atm1%w(jce1,i,k)
            end do
          else
            do concurrent ( i = ici1:ici2 )
              sfs%psb(jce1,i) = sfs%psa(jce1,i)
            end do
          end if
          if ( ibltyp == 2 ) then
            do concurrent ( i = ici1:ici2 , k = 1:kzp1 )
              atm2%tke(jce1,i,k) = atm1%tke(jce1,i,k)
            end do
          end if
        end if
        !
        ! East boundary
        !
        if ( ma%has_bdyright ) then
          do concurrent ( i = idi1:idi2 , k = 1:kz )
            atm2%u(jde2,i,k) = atm1%u(jde2,i,k)
            atm2%v(jde2,i,k) = atm1%v(jde2,i,k)
          end do
          do concurrent ( i = ici1:ici2 , k = 1:kz )
            atm2%t(jce2,i,k) = atm1%t(jce2,i,k)
          end do
          do concurrent ( i = ici1:ici2 , k = 1:kz , n = 1:nqx )
            atm2%qx(jce2,i,k,n) = atm1%qx(jce2,i,k,n)
          end do
          if ( idynamic == 2 ) then
            do concurrent ( i = ici1:ici2 , k = 1:kz )
              atm2%pp(jce2,i,k) = atm1%pp(jce2,i,k)
            end do
            do concurrent ( i = ici1:ici2 , k = 1:kzp1 )
              atm2%w(jce2,i,k) = atm1%w(jce2,i,k)
            end do
          else
            do concurrent ( i = ici1:ici2 )
              sfs%psb(jce2,i) = sfs%psa(jce2,i)
            end do
          end if
          if ( ibltyp == 2 ) then
            do concurrent ( i = ici1:ici2 , k = 1:kzp1 )
              atm2%tke(jce2,i,k) = atm1%tke(jce2,i,k)
            end do
          end if
        end if
        !
        ! North and South boundaries
        !
        if ( ma%has_bdybottom ) then
          do concurrent ( j = jde1:jde2 , k = 1:kz )
            atm2%u(j,ide1,k) = atm1%u(j,ide1,k)
            atm2%v(j,ide1,k) = atm1%v(j,ide1,k)
          end do
          do concurrent ( j = jce1:jce2 , k = 1:kz )
            atm2%t(j,ice1,k) = atm1%t(j,ice1,k)
          end do
          do concurrent ( j = jce1:jce2 , k = 1:kz , n = 1:nqx )
            atm2%qx(j,ice1,k,n) = atm1%qx(j,ice1,k,n)
          end do
          if ( idynamic == 2 ) then
            do concurrent ( j = jce1:jce2 , k = 1:kz )
              atm2%pp(j,ice1,k) = atm1%pp(j,ice1,k)
            end do
            do concurrent ( j = jce1:jce2 , k = 1:kzp1 )
              atm2%w(j,ice1,k) = atm1%w(j,ice1,k)
            end do
          else
            do concurrent ( j = jce1:jce2 )
              sfs%psb(j,ice1) = sfs%psa(j,ice1)
            end do
          end if
          if ( ibltyp == 2 ) then
            do concurrent ( j = jce1:jce2 , k = 1:kzp1 )
              atm2%tke(j,ice1,k) = atm1%tke(j,ice1,k)
            end do
          end if
        end if
        if ( ma%has_bdytop ) then
          do concurrent ( j = jde1:jde2 , k = 1:kz )
            atm2%u(j,ide2,k) = atm1%u(j,ide2,k)
            atm2%v(j,ide2,k) = atm1%v(j,ide2,k)
          end do
          do concurrent ( j = jce1:jce2 , k = 1:kz )
            atm2%t(j,ice2,k) = atm1%t(j,ice2,k)
          end do
          do concurrent ( j = jce1:jce2 , k = 1:kz , n = 1:nqx )
            atm2%qx(j,ice2,k,n) = atm1%qx(j,ice2,k,n)
          end do
          if ( idynamic == 2 ) then
            do concurrent ( j = jce1:jce2 , k = 1:kz )
              atm2%pp(j,ice2,k) = atm1%pp(j,ice2,k)
            end do
            do concurrent ( j = jce1:jce2 , k = 1:kzp1 )
              atm2%w(j,ice2,k) = atm1%w(j,ice2,k)
            end do
          else
            do concurrent ( j = jce1:jce2 )
              sfs%psb(j,ice2) = sfs%psa(j,ice2)
            end do
          end if
          if ( ibltyp == 2 ) then
            do concurrent ( j = jce1:jce2 , k = 1:kzp1 )
              atm2%tke(j,ice2,k) = atm1%tke(j,ice2,k)
            end do
          end if
        end if
      end if
    end if
    !
    ! Compute the boundary values for xxa variables:
    !
    ! Set boundary values for p*:
    ! Set boundary conditions for p*u and p*v:
    !
    if ( iboudy == 0 ) then
      !
      ! fixed boundary conditions:
      !
      if ( idynamic == 1 .or. idynamic == 3 ) then
        if ( ma%has_bdyleft ) then
          do concurrent ( i = ici1:ici2 )
            sfs%psa(jce1,i) = xpsb%b0(jce1,i)
          end do
        end if
        if ( ma%has_bdyright ) then
          do concurrent ( i = ici1:ici2 )
            sfs%psa(jce2,i) = xpsb%b0(jce2,i)
          end do
        end if
        if ( ma%has_bdybottom ) then
          do concurrent ( j = jce1:jce2 )
            sfs%psa(j,ice1) = xpsb%b0(j,ice1)
          end do
        end if
        if ( ma%has_bdytop ) then
          do concurrent ( j = jce1:jce2 )
            sfs%psa(j,ice2) = xpsb%b0(j,ice2)
          end do
        end if
      end if
      if ( idynamic == 3 ) then
        if ( ma%has_bdyleft ) then
          do concurrent ( i = ice1:ice2, k = 1:kz )
            mo_atm%u(jde1,i,k) = xub%b0(jde1,i,k)
          end do
          do concurrent ( i = ide1:ide2, k = 1:kz )
            mo_atm%v(jce1,i,k) = xvb%b0(jce1,i,k)
          end do
        end if
        if ( ma%has_bdyright ) then
          do concurrent ( i = ice1:ice2, k = 1:kz )
            mo_atm%u(jde2,i,k) = xub%b0(jde2,i,k)
          end do
          do concurrent ( i = ide1:ide2, k = 1:kz )
            mo_atm%v(jce2,i,k) = xvb%b0(jce2,i,k)
          end do
        end if
        if ( ma%has_bdybottom ) then
          do concurrent ( j = jde1:jde2, k = 1:kz )
            mo_atm%u(j,ice1,k) = xub%b0(j,ice1,k)
          end do
          do concurrent ( j = jce1:jce2, k = 1:kz )
            mo_atm%v(j,ide1,k) = xvb%b0(j,ide1,k)
          end do
        end if
        if ( ma%has_bdytop ) then
          do concurrent ( j = jde1:jde2, k = 1:kz )
            mo_atm%u(j,ice2,k) = xub%b0(j,ice2,k)
          end do
          do concurrent ( j = jce1:jce2, k = 1:kz )
            mo_atm%v(j,ide2,k) = xvb%b0(j,ide2,k)
          end do
        end if
      else
        if ( ma%has_bdyleft ) then
          do concurrent ( i = idi1:idi2, k = 1:kz )
            atm1%u(jde1,i,k) = xub%b0(jde1,i,k)
            atm1%v(jde1,i,k) = xvb%b0(jde1,i,k)
          end do
        end if
        if ( ma%has_bdyright ) then
          do concurrent ( i = idi1:idi2, k = 1:kz )
            atm1%u(jde2,i,k) = xub%b0(jde2,i,k)
            atm1%v(jde2,i,k) = xvb%b0(jde2,i,k)
          end do
        end if
        if ( ma%has_bdybottom ) then
          do concurrent ( j = jde1:jde2, k = 1:kz )
            atm1%u(j,ide1,k) = xub%b0(j,ide1,k)
            atm1%v(j,ide1,k) = xvb%b0(j,ide1,k)
          end do
        end if
        if ( ma%has_bdytop ) then
          do concurrent ( j = jde1:jde2, k = 1:kz )
            atm1%u(j,ide2,k) = xub%b0(j,ide2,k)
            atm1%v(j,ide2,k) = xvb%b0(j,ide2,k)
          end do
        end if
      end if
    else
      !
      ! time-dependent boundary conditions:
      !
      if ( idynamic == 1 .or. idynamic == 3 ) then
        if ( ma%has_bdyleft ) then
          do concurrent ( i = ici1:ici2 )
            sfs%psa(jce1,i) = xpsb%b0(jce1,i) + xt*xpsb%bt(jce1,i)
          end do
        end if
        if ( ma%has_bdyright ) then
          do concurrent ( i = ici1:ici2 )
            sfs%psa(jce2,i) = xpsb%b0(jce2,i) + xt*xpsb%bt(jce2,i)
          end do
        end if
        if ( ma%has_bdybottom ) then
          do concurrent ( j = jce1:jce2 )
            sfs%psa(j,ice1) = xpsb%b0(j,ice1) + xt*xpsb%bt(j,ice1)
          end do
        end if
        if ( ma%has_bdytop ) then
          do concurrent ( j = jce1:jce2 )
            sfs%psa(j,ice2) = xpsb%b0(j,ice2) + xt*xpsb%bt(j,ice2)
          end do
        end if
      end if
      if ( idynamic == 3 ) then
        if ( ma%has_bdyleft ) then
          do concurrent ( i = ice1:ice2, k = 1:kz )
            mo_atm%u(jde1,i,k) = xub%b0(jde1,i,k) + xt*xub%bt(jde1,i,k)
          end do
          do concurrent ( i = ide1:ide2, k = 1:kz )
            mo_atm%v(jce1,i,k) = xvb%b0(jce1,i,k) + xt*xvb%bt(jce1,i,k)
          end do
        end if
        if ( ma%has_bdyright ) then
          do concurrent ( i = ice1:ice2, k = 1:kz )
            mo_atm%u(jde2,i,k) = xub%b0(jde2,i,k) + xt*xub%bt(jde2,i,k)
          end do
          do concurrent ( i = ide1:ide2, k = 1:kz )
            mo_atm%v(jce2,i,k) = xvb%b0(jce2,i,k) + xt*xvb%bt(jce2,i,k)
          end do
        end if
        if ( ma%has_bdybottom ) then
          do concurrent ( j = jde1:jde2, k = 1:kz )
            mo_atm%u(j,ice1,k) = xub%b0(j,ice1,k) + xt*xub%bt(j,ice1,k)
          end do
          do concurrent ( j = jce1:jce2, k = 1:kz )
            mo_atm%v(j,ide1,k) = xvb%b0(j,ide1,k) + xt*xvb%bt(j,ide1,k)
          end do
        end if
        if ( ma%has_bdytop ) then
          do concurrent ( j = jde1:jde2, k = 1:kz )
            mo_atm%u(j,ice2,k) = xub%b0(j,ice2,k) + xt*xub%bt(j,ice2,k)
          end do
          do concurrent ( j = jce1:jce2, k = 1:kz )
            mo_atm%v(j,ide2,k) = xvb%b0(j,ide2,k) + xt*xvb%bt(j,ide2,k)
          end do
        end if
      else
        if ( ma%has_bdyleft ) then
          do concurrent ( i = idi1:idi2, k = 1:kz )
            atm1%u(jde1,i,k) = xub%b0(jde1,i,k) + xt*xub%bt(jde1,i,k)
            atm1%v(jde1,i,k) = xvb%b0(jde1,i,k) + xt*xvb%bt(jde1,i,k)
          end do
        end if
        if ( ma%has_bdyright ) then
          do concurrent ( i = idi1:idi2, k = 1:kz )
            atm1%u(jde2,i,k) = xub%b0(jde2,i,k) + xt*xub%bt(jde2,i,k)
            atm1%v(jde2,i,k) = xvb%b0(jde2,i,k) + xt*xvb%bt(jde2,i,k)
          end do
        end if
        if ( ma%has_bdybottom ) then
          do concurrent ( j = jde1:jde2, k = 1:kz )
            atm1%u(j,ide1,k) = xub%b0(j,ide1,k) + xt*xub%bt(j,ide1,k)
            atm1%v(j,ide1,k) = xvb%b0(j,ide1,k) + xt*xvb%bt(j,ide1,k)
          end do
        end if
        if ( ma%has_bdytop ) then
          do concurrent ( j = jde1:jde2, k = 1:kz )
            atm1%u(j,ide2,k) = xub%b0(j,ide2,k) + xt*xub%bt(j,ide2,k)
            atm1%v(j,ide2,k) = xvb%b0(j,ide2,k) + xt*xvb%bt(j,ide2,k)
          end do
        end if
      end if
    end if

    if ( idynamic /= 3 ) call bdyuv(xt)

    !
    ! Set boundary values for p*t:
    ! Set boundary values for p*qv:
    !
    if ( iboudy == 0 ) then
      !
      ! fixed boundary conditions:
      !
      if ( idynamic == 3 ) then
        if ( ma%has_bdyleft ) then
          do concurrent ( i = ici1:ici2, k = 1:kz )
            mo_atm%t(jce1,i,k) = xtb%b0(jce1,i,k)
            mo_atm%qx(jce1,i,k,iqv) = xqb%b0(jce1,i,k)
            mo_atm%pai(jce1,i,k) = xpaib%b0(jce1,i,k)
          end do
          if ( present_qc ) then
            do concurrent ( i = ici1:ici2, k = 1:kz )
              mo_atm%qx(jce1,i,k,iqc) = xlb%b0(jce1,i,k)
            end do
          end if
          if ( present_qi .and. ipptls > 1 ) then
            do concurrent ( i = ici1:ici2, k = 1:kz )
              mo_atm%qx(jce1,i,k,iqi) = xib%b0(jce1,i,k)
            end do
          end if
        end if
        if ( ma%has_bdyright ) then
          do concurrent ( i = ici1:ici2, k = 1:kz )
            mo_atm%t(jce2,i,k) = xtb%b0(jce2,i,k)
            mo_atm%qx(jce2,i,k,iqv) = xqb%b0(jce2,i,k)
            mo_atm%pai(jce2,i,k) = xpaib%b0(jce2,i,k)
          end do
          if ( present_qc ) then
            do concurrent ( i = ici1:ici2, k = 1:kz )
              mo_atm%qx(jce2,i,k,iqc) = xlb%b0(jce2,i,k)
            end do
          end if
          if ( present_qi .and. ipptls > 1 ) then
            do concurrent ( i = ici1:ici2, k = 1:kz )
              mo_atm%qx(jce2,i,k,iqi) = xib%b0(jce2,i,k)
            end do
          end if
        end if
        if ( ma%has_bdybottom ) then
          do concurrent ( j = jce1:jce2, k = 1:kz )
            mo_atm%t(j,ice1,k) = xtb%b0(j,ice1,k)
            mo_atm%qx(j,ice1,k,iqv) = xqb%b0(j,ice1,k)
            mo_atm%pai(j,ice1,k) = xpaib%b0(j,ice1,k)
          end do
          if ( present_qc ) then
            do concurrent ( j = jce1:jce2, k = 1:kz )
              mo_atm%qx(j,ice1,k,iqc) = xlb%b0(j,ice1,k)
            end do
          end if
          if ( present_qi .and. ipptls > 1 ) then
            do concurrent ( j = jce1:jce2, k = 1:kz )
              mo_atm%qx(j,ice1,k,iqi) = xib%b0(j,ice1,k)
            end do
          end if
        end if
        if ( ma%has_bdytop ) then
          do concurrent ( j = jce1:jce2, k = 1:kz )
            mo_atm%t(j,ice2,k) = xtb%b0(j,ice2,k)
            mo_atm%qx(j,ice2,k,iqv) = xqb%b0(j,ice2,k)
            mo_atm%pai(j,ice2,k) = xpaib%b0(j,ice2,k)
          end do
          if ( present_qc ) then
            do concurrent ( j = jce1:jce2, k = 1:kz )
              mo_atm%qx(j,ice2,k,iqc) = xlb%b0(j,ice2,k)
            end do
          end if
          if ( present_qi .and. ipptls > 1 ) then
            do concurrent ( j = jce1:jce2, k = 1:kz )
              mo_atm%qx(j,ice2,k,iqi) = xib%b0(j,ice2,k)
            end do
          end if
        end if
      else
        if ( ma%has_bdyleft ) then
          do concurrent ( i = ici1:ici2, k = 1:kz )
            atm1%t(jce1,i,k) = xtb%b0(jce1,i,k)
            atm1%qx(jce1,i,k,iqv) = xqb%b0(jce1,i,k)
          end do
          if ( present_qc ) then
            do concurrent ( i = ici1:ici2, k = 1:kz )
              atm1%qx(jce1,i,k,iqv) = xlb%b0(jce1,i,k)
            end do
          end if
          if ( present_qi .and. ipptls > 1 ) then
            do concurrent ( i = ici1:ici2, k = 1:kz )
              atm1%qx(jce1,i,k,iqv) = xlb%b0(jce1,i,k)
            end do
          end if
          if ( idynamic == 2 ) then
            do concurrent ( i = ici1:ici2, k = 1:kz )
              atm1%pp(jce1,i,k) = xppb%b0(jce1,i,k)
            end do
            do concurrent ( i = ici1:ici2, k = 1:kzp1 )
              atm1%w(jce1,i,k) = xwwb%b0(jce1,i,k)
            end do
          end if
        end if
        if ( ma%has_bdyright ) then
          do concurrent ( i = ici1:ici2, k = 1:kz )
            atm1%t(jce2,i,k) = xtb%b0(jce2,i,k)
            atm1%qx(jce2,i,k,iqv) = xqb%b0(jce2,i,k)
          end do
          if ( present_qc ) then
            do concurrent ( i = ici1:ici2, k = 1:kz )
              atm1%qx(jce2,i,k,iqc) = xlb%b0(jce2,i,k)
            end do
          end if
          if ( present_qi .and. ipptls > 1 ) then
            do concurrent ( i = ici1:ici2, k = 1:kz )
              atm1%qx(jce2,i,k,iqi) = xib%b0(jce2,i,k)
            end do
          end if
          if ( idynamic == 2 ) then
            do concurrent ( i = ici1:ici2, k = 1:kz )
              atm1%pp(jce2,i,k) = xppb%b0(jce2,i,k)
            end do
            do concurrent ( i = ici1:ici2, k = 1:kzp1 )
              atm1%w(jce2,i,k) = xwwb%b0(jce2,i,k)
            end do
          end if
        end if
        if ( ma%has_bdybottom ) then
          do concurrent ( j = jce1:jce2, k = 1:kz )
            atm1%t(j,ice1,k) = xtb%b0(j,ice1,k)
            atm1%qx(j,ice1,k,iqv) = xqb%b0(j,ice1,k)
          end do
          if ( present_qc ) then
            do concurrent ( j = jce1:jce2, k = 1:kz )
              atm1%qx(j,ice1,k,iqc) = xlb%b0(j,ice1,k)
            end do
          end if
          if ( present_qi .and. ipptls > 1 ) then
            do concurrent ( j = jce1:jce2, k = 1:kz )
              atm1%qx(j,ice1,k,iqi) = xib%b0(j,ice1,k)
            end do
          end if
          if ( idynamic == 2 ) then
            do concurrent ( j = jce1:jce2, k = 1:kz )
              atm1%pp(j,ice1,k) = xppb%b0(j,ice1,k)
            end do
            do concurrent ( j = jce1:jce2, k = 1:kzp1 )
              atm1%w(j,ice1,k) = xwwb%b0(j,ice1,k)
            end do
          end if
        end if
        if ( ma%has_bdytop ) then
          do concurrent ( j = jce1:jce2, k = 1:kz )
            atm1%t(j,ice2,k) = xtb%b0(j,ice2,k)
            atm1%qx(j,ice2,k,iqv) = xqb%b0(j,ice2,k)
          end do
          if ( present_qc ) then
            do concurrent ( j = jce1:jce2, k = 1:kz )
              atm1%qx(j,ice2,k,iqc) = xlb%b0(j,ice2,k)
            end do
          end if
          if ( present_qi .and. ipptls > 1 ) then
            do concurrent ( j = jce1:jce2, k = 1:kz )
              atm1%qx(j,ice2,k,iqi) = xib%b0(j,ice2,k)
            end do
          end if
          if ( idynamic == 2 ) then
            do concurrent ( j = jce1:jce2, k = 1:kz )
              atm1%pp(j,ice2,k) = xppb%b0(j,ice2,k)
            end do
            do concurrent ( j = jce1:jce2, k = 1:kzp1 )
              atm1%w(j,ice2,k) = xwwb%b0(j,ice2,k)
            end do
          end if
        end if
      end if
    else
      !
      ! time-dependent boundary conditions:
      !
      if ( idynamic == 3 ) then
        if ( ma%has_bdyleft ) then
          do concurrent ( i = ici1:ici2, k = 1:kz )
            mo_atm%t(jce1,i,k) = xtb%b0(jce1,i,k) + xt*xtb%bt(jce1,i,k)
            mo_atm%qx(jce1,i,k,iqv) = xqb%b0(jce1,i,k) + xt*xqb%bt(jce1,i,k)
            mo_atm%pai(jce1,i,k) = xpaib%b0(jce1,i,k) + xt*xpaib%bt(jce1,i,k)
          end do
          if ( present_qc ) then
            do concurrent ( i = ici1:ici2, k = 1:kz )
              mo_atm%qx(jce1,i,k,iqc) = xlb%b0(jce1,i,k) + xt*xlb%bt(jce1,i,k)
            end do
          end if
          if ( present_qi .and. ipptls > 1 ) then
            do concurrent ( i = ici1:ici2, k = 1:kz )
              mo_atm%qx(jce1,i,k,iqi) = xib%b0(jce1,i,k) + xt*xib%bt(jce1,i,k)
            end do
          end if
        end if
        if ( ma%has_bdyright ) then
          do concurrent ( i = ici1:ici2, k = 1:kz )
            mo_atm%t(jce2,i,k) = xtb%b0(jce2,i,k) + xt*xtb%bt(jce2,i,k)
            mo_atm%qx(jce2,i,k,iqv) = xqb%b0(jce2,i,k) + xt*xqb%bt(jce2,i,k)
            mo_atm%pai(jce2,i,k) = xpaib%b0(jce2,i,k) + xt*xpaib%bt(jce2,i,k)
          end do
          if ( present_qc ) then
            do concurrent ( i = ici1:ici2, k = 1:kz )
              mo_atm%qx(jce2,i,k,iqc) = xlb%b0(jce2,i,k) + xt*xlb%bt(jce2,i,k)
            end do
          end if
          if ( present_qi .and. ipptls > 1 ) then
            do concurrent ( i = ici1:ici2, k = 1:kz )
              mo_atm%qx(jce2,i,k,iqi) = xib%b0(jce2,i,k) + xt*xib%bt(jce2,i,k)
            end do
          end if
        end if
        if ( ma%has_bdybottom ) then
          do concurrent ( j = jce1:jce2, k = 1:kz )
            mo_atm%t(j,ice1,k) = xtb%b0(j,ice1,k) + xt*xtb%bt(j,ice1,k)
            mo_atm%qx(j,ice1,k,iqv) = xqb%b0(j,ice1,k) + xt*xqb%bt(j,ice1,k)
            mo_atm%pai(j,ice1,k) = xpaib%b0(j,ice1,k) + xt*xpaib%bt(j,ice1,k)
          end do
          if ( present_qc ) then
            do concurrent ( j = jce1:jce2, k = 1:kz )
              mo_atm%qx(j,ice1,k,iqc) = xlb%b0(j,ice1,k) + xt*xlb%bt(j,ice1,k)
            end do
          end if
          if ( present_qi .and. ipptls > 1 ) then
            do concurrent ( j = jce1:jce2, k = 1:kz )
              mo_atm%qx(j,ice1,k,iqi) = xib%b0(j,ice1,k) + xt*xib%bt(j,ice1,k)
            end do
          end if
        end if
        if ( ma%has_bdytop ) then
          do concurrent ( j = jce1:jce2, k = 1:kz )
            mo_atm%t(j,ice2,k) = xtb%b0(j,ice2,k) + xt*xtb%bt(j,ice2,k)
            mo_atm%qx(j,ice2,k,iqv) = xqb%b0(j,ice2,k) + xt*xqb%bt(j,ice2,k)
            mo_atm%pai(j,ice2,k) = xpaib%b0(j,ice2,k) + xt*xpaib%bt(j,ice2,k)
          end do
          if ( present_qc ) then
            do concurrent ( j = jce1:jce2, k = 1:kz )
              mo_atm%qx(j,ice2,k,iqc) = xlb%b0(j,ice2,k) + xt*xlb%bt(j,ice2,k)
            end do
          end if
          if ( present_qi .and. ipptls > 1 ) then
            do concurrent ( j = jce1:jce2, k = 1:kz )
              mo_atm%qx(j,ice2,k,iqi) = xib%b0(j,ice2,k) + xt*xib%bt(j,ice2,k)
            end do
          end if
        end if
      else
        if ( ma%has_bdyleft ) then
          do concurrent ( i = ici1:ici2, k = 1:kz )
            atm1%t(jce1,i,k)      = xtb%b0(jce1,i,k) + xt*xtb%bt(jce1,i,k)
            atm1%qx(jce1,i,k,iqv) = xqb%b0(jce1,i,k) + xt*xqb%bt(jce1,i,k)
          end do
          if ( present_qc ) then
            do concurrent ( i = ici1:ici2, k = 1:kz )
              atm1%qx(jce1,i,k,iqc) = xlb%b0(jce1,i,k) + xt*xlb%bt(jce1,i,k)
            end do
          end if
          if ( present_qi .and. ipptls > 1 ) then
            do concurrent ( i = ici1:ici2, k = 1:kz )
              atm1%qx(jce1,i,k,iqi) = xib%b0(jce1,i,k) + xt*xib%bt(jce1,i,k)
            end do
          end if
          if ( idynamic == 2 ) then
            do concurrent ( i = ici1:ici2, k = 1:kz )
              atm1%pp(jce1,i,k) = xppb%b0(jce1,i,k) + xt*xppb%bt(jce1,i,k)
            end do
            do concurrent ( i = ici1:ici2, k = 2:kzp1 )
              atm1%w(jce1,i,k) = xwwb%b0(jce1,i,k) + xt*xwwb%bt(jce1,i,k)
            end do
            do concurrent ( i = ici1:ici2 )
              atm1%w(jce1,i,1) = atm1%w(jci1,i,1)
            end do
          end if
        end if
        if ( ma%has_bdyright ) then
          do concurrent ( i = ici1:ici2, k = 1:kz )
            atm1%t(jce2,i,k)      = xtb%b0(jce2,i,k) + xt*xtb%bt(jce2,i,k)
            atm1%qx(jce2,i,k,iqv) = xqb%b0(jce2,i,k) + xt*xqb%bt(jce2,i,k)
          end do
          if ( present_qc ) then
            do concurrent ( i = ici1:ici2, k = 1:kz )
              atm1%qx(jce2,i,k,iqc) = xlb%b0(jce2,i,k) + xt*xlb%bt(jce2,i,k)
            end do
          end if
          if ( present_qi .and. ipptls > 1 ) then
            do concurrent ( i = ici1:ici2, k = 1:kz )
              atm1%qx(jce2,i,k,iqi) = xib%b0(jce2,i,k) + xt*xib%bt(jce2,i,k)
            end do
          end if
          if ( idynamic == 2 ) then
            do concurrent ( i = ici1:ici2, k = 1:kz )
              atm1%pp(jce2,i,k) = xppb%b0(jce2,i,k) + xt*xppb%bt(jce2,i,k)
            end do
            do concurrent ( i = ici1:ici2, k = 2:kzp1 )
              atm1%w(jce2,i,k) = xwwb%b0(jce2,i,k) + xt*xwwb%bt(jce2,i,k)
            end do
            do concurrent ( i = ici1:ici2 )
              atm1%w(jce2,i,1) = atm1%w(jci2,i,1)
            end do
          end if
        end if
        if ( ma%has_bdybottom ) then
          do concurrent ( j = jce1:jce2, k = 1:kz )
            atm1%t(j,ice1,k)      = xtb%b0(j,ice1,k) + xt*xtb%bt(j,ice1,k)
            atm1%qx(j,ice1,k,iqv) = xqb%b0(j,ice1,k) + xt*xqb%bt(j,ice1,k)
          end do
          if ( present_qc ) then
            do concurrent ( j = jce1:jce2, k = 1:kz )
              atm1%qx(j,ice1,k,iqc) = xlb%b0(j,ice1,k) + xt*xlb%bt(j,ice1,k)
            end do
          end if
          if ( present_qi .and. ipptls > 1 ) then
            do concurrent ( j = jce1:jce2, k = 1:kz )
              atm1%qx(j,ice1,k,iqi) = xib%b0(j,ice1,k) + xt*xib%bt(j,ice1,k)
            end do
          end if
          if ( idynamic == 2 ) then
            do concurrent ( j = jce1:jce2, k = 1:kz )
              atm1%pp(j,ice1,k) = xppb%b0(j,ice1,k) + xt*xppb%bt(j,ice1,k)
            end do
            do concurrent ( j = jce1:jce2, k = 2:kzp1 )
              atm1%w(j,ice1,k) = xwwb%b0(j,ice1,k) + xt*xwwb%bt(j,ice1,k)
            end do
            do concurrent ( j = jce1:jce2 )
              atm1%w(j,ice1,1) = atm1%w(j,ici1,1)
            end do
          end if
        end if
        if ( ma%has_bdytop ) then
          do concurrent ( j = jce1:jce2, k = 1:kz )
            atm1%t(j,ice2,k)      = xtb%b0(j,ice2,k) + xt*xtb%bt(j,ice2,k)
            atm1%qx(j,ice2,k,iqv) = xqb%b0(j,ice2,k) + xt*xqb%bt(j,ice2,k)
          end do
          if ( present_qc ) then
            do concurrent ( j = jce1:jce2, k = 1:kz )
              atm1%qx(j,ice2,k,iqc) = xlb%b0(j,ice2,k) + xt*xlb%bt(j,ice2,k)
            end do
          end if
          if ( present_qi .and. ipptls > 1 ) then
            do concurrent ( j = jce1:jce2, k = 1:kz )
              atm1%qx(j,ice2,k,iqi) = xib%b0(j,ice2,k) + xt*xib%bt(j,ice2,k)
            end do
          end if
          if ( idynamic == 2 ) then
            do concurrent ( j = jce1:jce2, k = 1:kz )
              atm1%pp(j,ice2,k) = xppb%b0(j,ice2,k) + xt*xppb%bt(j,ice2,k)
            end do
            do concurrent ( j = jce1:jce2, k = 2:kzp1 )
               atm1%w(j,ice2,k) = xwwb%b0(j,ice2,k) + xt*xwwb%bt(j,ice2,k)
            end do
            do concurrent ( j = jce1:jce2 )
              atm1%w(j,ice2,1) = atm1%w(j,ici2,1)
            end do
          end if
        end if
      end if
    end if

    do i = ici1 , ici2
      do j = jci1 , jci2
        ! Update temperatures over ocean water only
        if ( mddom%ldmsk(j,i) /= 0 ) cycle
        ! Skip lake points if lake model active
        if ( lakemod == 1 .and. islake(mddom%lndcat(j,i)) ) cycle
        ! Do not update if coupling and ocean active here
        if ( iocncpl == 1 .or. iwavcpl == 1 ) then
          if ( cplmsk(j,i) /= 0 ) cycle
        end if
        ! FAB do not update if slaboc / adjust or restore run
        if ( islab_ocean == 1 ) cycle
        sfs%tg(j,i) = xtsb%b0(j,i) + xt*xtsb%bt(j,i)
      end do
    end do

    if ( iboudy == 3 .or. iboudy == 4 ) then
      !
      ! determine QV boundary values depends on inflow/outflow:
      !
      if ( idynamic == 3 ) then
        if ( ma%has_bdyleft ) then
#ifdef STDPAR
          do concurrent ( i = ici1:ici2, k = 1:kz ) local(qext,qint,windavg)
#else
          do k = 1 , kz
            do i = ici2 , ici2
#endif
              qext = mo_atm%qx(jce1,i,k,iqv)
              qint = mo_atm%qx(jci1,i,k,iqv)
              windavg = mo_atm%u(jde1,i,k) + mo_atm%u(jdi1,i,k)
              if ( windavg > d_zero ) then
                mo_atm%qx(jce1,i,k,iqv) = qext
              else
                mo_atm%qx(jce1,i,k,iqv) = qint
              end if
#ifndef STDPAR
            end do
#endif
          end do
        end if
        !
        ! east boundary:
        !
        if ( ma%has_bdyright ) then
#ifdef STDPAR
          do concurrent ( i = ici1:ici2, k = 1:kz ) local(qext,qint,windavg)
#else
          do k = 1 , kz
            do i = ici1 , ici2
#endif
              qext = mo_atm%qx(jce2,i,k,iqv)
              qint = mo_atm%qx(jci2,i,k,iqv)
              windavg = mo_atm%u(jde2,i,k) + mo_atm%u(jdi2,i,k)
              if ( windavg < d_zero ) then
                mo_atm%qx(jce2,i,k,iqv) = qext
              else
                mo_atm%qx(jce2,i,k,iqv) = qint
              end if
#ifndef STDPAR
            end do
#endif
          end do
        end if
        !
        ! south boundary:
        !
        if ( ma%has_bdybottom ) then
#ifdef STDPAR
          do concurrent ( j = jce1:jce2, k = 1:kz ) local(qext,qint,windavg)
#else
          do k = 1 , kz
            do j = jce1 , jce2
#endif
              qext = mo_atm%qx(j,ice1,k,iqv)
              qint = mo_atm%qx(j,ici1,k,iqv)
              windavg = mo_atm%v(j,ide1,k) + mo_atm%v(j,idi1,k)
              if ( windavg > d_zero ) then
                mo_atm%qx(j,ice1,k,iqv) = qext
              else
                mo_atm%qx(j,ice1,k,iqv) = qint
              end if
#ifndef STDPAR
            end do
#endif
          end do
        end if
        !
        ! north boundary:
        !
        if ( ma%has_bdytop ) then
#ifdef STDPAR
          do concurrent ( j = jce1:jce2, k = 1:kz ) local(qext,qint,windavg)
#else
          do k = 1 , kz
            do j = jce1 , jce2
#endif
              qext = mo_atm%qx(j,ice2,k,iqv)
              qint = mo_atm%qx(j,ici2,k,iqv)
              windavg = mo_atm%v(j,ide2,k) + mo_atm%v(j,idi2,k)
              if ( windavg < d_zero ) then
                mo_atm%qx(j,ice2,k,iqv) = qext
              else
                mo_atm%qx(j,ice2,k,iqv) = qint
              end if
#ifndef STDPAR
            end do
#endif
          end do
        end if
      else
        !
        ! west boundary:
        !
        if ( ma%has_bdyleft ) then
#ifdef STDPAR
          do concurrent ( i = ici1:ici2, k = 1:kz ) local(qext,qint,windavg)
#else
          do k = 1 , kz
            do i = ici1 , ici2
#endif
              qext = atm1%qx(jce1,i,k,iqv)/sfs%psa(jce1,i)
              qint = atm1%qx(jci1,i,k,iqv)/sfs%psa(jci1,i)
              windavg = wue(i,k) + wue(i+1,k) + wui(i,k) + wui(i+1,k)
              if ( windavg > d_zero ) then
                atm1%qx(jce1,i,k,iqv) = qext*sfs%psa(jce1,i)
              else
                atm1%qx(jce1,i,k,iqv) = qint*sfs%psa(jce1,i)
              end if
#ifndef STDPAR
            end do
#endif
          end do
        end if
        !
        ! east boundary:
        !
        if ( ma%has_bdyright ) then
#ifdef STDPAR
          do concurrent ( i = ici1:ici2, k = 1:kz ) local(qext,qint,windavg)
#else
          do k = 1 , kz
            do i = ici1 , ici2
#endif
              qext = atm1%qx(jce2,i,k,iqv)/sfs%psa(jce2,i)
              qint = atm1%qx(jci2,i,k,iqv)/sfs%psa(jci2,i)
              windavg = eue(i,k) + eue(i+1,k) + eui(i,k) + eui(i+1,k)
              if ( windavg < d_zero ) then
                atm1%qx(jce2,i,k,iqv) = qext*sfs%psa(jce2,i)
              else
                atm1%qx(jce2,i,k,iqv) = qint*sfs%psa(jce2,i)
              end if
#ifndef STDPAR
            end do
#endif
          end do
        end if
        !
        ! south boundary:
        !
        if ( ma%has_bdybottom ) then
#ifdef STDPAR
          do concurrent ( j = jce1:jce2, k = 1:kz ) local(qext,qint,windavg)
#else
          do k = 1 , kz
            do j = jce1 , jce2
#endif
              qext = atm1%qx(j,ice1,k,iqv)/sfs%psa(j,ice1)
              qint = atm1%qx(j,ici1,k,iqv)/sfs%psa(j,ici1)
              windavg = sve(j,k) + sve(j+1,k) + svi(j,k) + svi(j+1,k)
              if ( windavg > d_zero ) then
                atm1%qx(j,ice1,k,iqv) = qext*sfs%psa(j,ice1)
              else
                atm1%qx(j,ice1,k,iqv) = qint*sfs%psa(j,ice1)
              end if
#ifndef STDPAR
            end do
#endif
          end do
        end if
        !
        ! north boundary:
        !
        if ( ma%has_bdytop ) then
#ifdef STDPAR
          do concurrent ( j = jce1:jce2, k = 1:kz ) local(qext,qint,windavg)
#else
          do k = 1 , kz
            do j = jce1 , jce2
#endif
              qext = atm1%qx(j,ice1,k,iqv)/sfs%psa(j,ice1)
              qext = atm1%qx(j,ice2,k,iqv)/sfs%psa(j,ice2)
              qint = atm1%qx(j,ici2,k,iqv)/sfs%psa(j,ici2)
              windavg = nve(j,k) + nve(j+1,k) + nvi(j,k) + nvi(j+1,k)
              if ( windavg < d_zero ) then
                atm1%qx(j,ice2,k,iqv) = qext*sfs%psa(j,ice2)
              else
                atm1%qx(j,ice2,k,iqv) = qint*sfs%psa(j,ice2)
              end if
#ifndef STDPAR
            end do
#endif
          end do
        end if
      end if
    end if

    ! set boundary values for p*qx
    ! *** note ***
    ! for large domain, we assume the boundary tendencies are not available.
    !
    ! if the boundary values and tendencies are not available,
    ! determine boundary values depends on inflow/outflow:
    ! inflow  : set it equal to zero.
    ! outflow : get from interior point.
    ! west boundary:
    if ( idynamic == 3 ) then
      if ( bdyflow ) then
        if ( ma%has_bdyleft ) then
          do n = iqfrst , iqlst
            if ( present_qc .and. n == iqc ) cycle
            if ( present_qi .and. n == iqi ) cycle
#ifdef STDPAR
            do concurrent ( i = ici1:ici2, k = 1:kz ) local(qxint,windavg)
#else
            do k = 1 , kz
              do i = ici1 , ici2
#endif
                qxint = max(mo_atm%qx(jci1,i,k,n),d_zero)
                windavg = (mo_atm%u(jde1,i,k) + mo_atm%u(jdi1,i,k))
                if ( windavg > d_zero ) then
                  mo_atm%qx(jce1,i,k,n) = d_zero
                else
                  mo_atm%qx(jce1,i,k,n) = qxint
                end if
#ifndef STDPAR
              end do
#endif
            end do
          end do
        end if
        !
        ! east boundary:
        !
        if ( ma%has_bdyright ) then
          do n = iqfrst , iqlst
            if ( present_qc .and. n == iqc ) cycle
            if ( present_qi .and. n == iqi ) cycle
#ifdef STDPAR
            do concurrent ( i = ici1:ici2, k = 1:kz ) local(qxint,windavg)
#else
            do k = 1 , kz
              do i = ici1 , ici2
#endif
                qxint = max(mo_atm%qx(jci2,i,k,n),d_zero)
                windavg = (mo_atm%u(jde2,i,k) + mo_atm%u(jdi2,i,k))
                if ( windavg < d_zero ) then
                  mo_atm%qx(jce2,i,k,n) = d_zero
                else
                  mo_atm%qx(jce2,i,k,n) = qxint
                end if
#ifndef STDPAR
              end do
#endif
            end do
          end do
        end if
        !
        ! south boundary:
        !
        if ( ma%has_bdybottom ) then
          do n = iqfrst , iqlst
            if ( present_qc .and. n == iqc ) cycle
            if ( present_qi .and. n == iqi ) cycle
#ifdef STDPAR
            do concurrent ( j = jce1:jce2, k = 1:kz ) local(qxint,windavg)
#else
            do k = 1 , kz
              do j = jce1 , jce2
#endif
                qxint = max(mo_atm%qx(j,ici1,k,n),d_zero)
                windavg = (mo_atm%v(j,ide1,k) + mo_atm%v(j,idi1,k))
                if ( windavg > d_zero ) then
                  mo_atm%qx(j,ice1,k,n) = d_zero
                else
                  mo_atm%qx(j,ice1,k,n) = qxint
                end if
#ifndef STDPAR
              end do
#endif
            end do
          end do
        end if
        !
        ! north boundary:
        !
        if ( ma%has_bdytop ) then
          do n = iqfrst , iqlst
#ifdef STDPAR
            do concurrent ( j = jce1:jce2, k = 1:kz ) local(qxint,windavg)
#else
            do k = 1 , kz
              do j = jce1 , jce2
#endif
                qxint = max(mo_atm%qx(j,ici2,k,n),d_zero)
                windavg = (mo_atm%v(j,ide2,k) + mo_atm%v(j,idi2,k))
                if ( windavg < d_zero ) then
                  mo_atm%qx(j,ice2,k,n) = d_zero
                else
                  mo_atm%qx(j,ice2,k,n) = qxint
                end if
#ifndef STDPAR
              end do
#endif
            end do
          end do
        end if
      else
        if ( ma%has_bdyleft ) then
          do n = iqfrst , iqlst
            if ( present_qc .and. n == iqc ) cycle
            if ( present_qi .and. n == iqi ) cycle
#ifdef STDPAR
            do concurrent ( i = ici1:ici2, k = 1:kz ) local(qxint,qrat)
#else
            do k = 1 , kz
              do i = ici1 , ici2
#endif
                qxint = mo_atm%qx(jci1,i,k,n)
                qrat  = mo_atm%qx(jce1,i,k,iqv)/mo_atm%qx(jci1,i,k,iqv)
                mo_atm%qx(jce1,i,k,n) = qxint*qrat
#ifndef STDPAR
              end do
#endif
            end do
          end do
        end if
        !
        ! east boundary:
        !
        if ( ma%has_bdyright ) then
          do n = iqfrst , iqlst
            if ( present_qc .and. n == iqc ) cycle
            if ( present_qi .and. n == iqi ) cycle
#ifdef STDPAR
            do concurrent ( i = ici1:ici2, k = 1:kz ) local(qxint,qrat)
#else
            do k = 1 , kz
              do i = ici1 , ici2
#endif
                qxint = mo_atm%qx(jci2,i,k,n)
                qrat  = mo_atm%qx(jce2,i,k,iqv)/mo_atm%qx(jci2,i,k,iqv)
                mo_atm%qx(jce2,i,k,n) = qxint*qrat
#ifndef STDPAR
              end do
#endif
            end do
          end do
        end if
        !
        ! south boundary:
        !
        if ( ma%has_bdybottom ) then
          do n = iqfrst , iqlst
            if ( present_qc .and. n == iqc ) cycle
            if ( present_qi .and. n == iqi ) cycle
#ifdef STDPAR
            do concurrent ( j = jce1:jce2, k = 1:kz ) local(qxint,qrat)
#else
            do k = 1 , kz
              do j = jce1 , jce2
#endif
                qxint = mo_atm%qx(j,ici1,k,n)
                qrat  = mo_atm%qx(j,ice1,k,iqv)/mo_atm%qx(j,ici1,k,iqv)
                mo_atm%qx(j,ice1,k,n) = qxint*qrat
#ifndef STDPAR
              end do
#endif
            end do
          end do
        end if
        !
        ! north boundary:
        !
        if ( ma%has_bdytop ) then
          do n = iqfrst , iqlst
            if ( present_qc .and. n == iqc ) cycle
            if ( present_qi .and. n == iqi ) cycle
#ifdef STDPAR
            do concurrent ( j = jce1:jce2, k = 1:kz ) local(qxint,qrat)
#else
            do k = 1 , kz
              do j = jce1 , jce2
#endif
                qxint = mo_atm%qx(j,ici2,k,n)
                qrat  = mo_atm%qx(j,ice2,k,iqv)/mo_atm%qx(j,ici2,k,iqv)
                mo_atm%qx(j,ice2,k,n) = qxint*qrat
#ifndef STDPAR
              end do
#endif
            end do
          end do
        end if
      end if
    else
      if ( bdyflow ) then
        if ( ma%has_bdyleft ) then
          do n = iqfrst , iqlst
            if ( present_qc .and. n == iqc ) cycle
            if ( present_qi .and. n == iqi ) cycle
#ifdef STDPAR
            do concurrent ( i = ici1:ici2, k = 1:kz ) local(qxint,windavg)
#else
            do k = 1 , kz
              do i = ici1 , ici2
#endif
                qxint = atm1%qx(jci1,i,k,n)
                windavg = wue(i,k) + wue(i+1,k) + wui(i,k) + wui(i+1,k)
                if ( windavg > d_zero ) then
                  atm1%qx(jce1,i,k,n) = d_zero
                else
                  atm1%qx(jce1,i,k,n) = qxint
                end if
#ifndef STDPAR
              end do
#endif
            end do
          end do
        end if
        !
        ! east boundary:
        !
        if ( ma%has_bdyright ) then
          do n = iqfrst , iqlst
            if ( present_qc .and. n == iqc ) cycle
            if ( present_qi .and. n == iqi ) cycle
#ifdef STDPAR
            do concurrent ( i = ici1:ici2, k = 1:kz ) local(qxint,windavg)
#else
            do k = 1 , kz
              do i = ici1 , ici2
#endif
                qxint = atm1%qx(jci2,i,k,n)
                windavg = eue(i,k) + eue(i+1,k) + eui(i,k) + eui(i+1,k)
                if ( windavg < d_zero ) then
                  atm1%qx(jce2,i,k,n) = d_zero
                else
                  atm1%qx(jce2,i,k,n) = qxint
                end if
#ifndef STDPAR
              end do
#endif
            end do
          end do
        end if
        !
        ! south boundary:
        !
        if ( ma%has_bdybottom ) then
          do n = iqfrst , iqlst
            if ( present_qc .and. n == iqc ) cycle
            if ( present_qi .and. n == iqi ) cycle
#ifdef STDPAR
            do concurrent ( j = jce1:jce2, k = 1:kz ) local(qxint,windavg)
#else
            do k = 1 , kz
              do j = jce1 , jce2
#endif
                qxint = atm1%qx(j,ici1,k,n)
                windavg = sve(j,k) + sve(j+1,k) + svi(j,k) + svi(j+1,k)
                if ( windavg > d_zero ) then
                  atm1%qx(j,ice1,k,n) = d_zero
                else
                  atm1%qx(j,ice1,k,n) = qxint
                end if
#ifndef STDPAR
              end do
#endif
            end do
          end do
        end if
        !
        ! north boundary:
        !
        if ( ma%has_bdytop ) then
          do n = iqfrst , iqlst
            if ( present_qc .and. n == iqc ) cycle
            if ( present_qi .and. n == iqi ) cycle
#ifdef STDPAR
            do concurrent ( j = jce1:jce2, k = 1:kz ) local(qxint,windavg)
#else
            do k = 1 , kz
              do j = jce1 , jce2
#endif
                qxint = atm1%qx(j,ici2,k,n)
                windavg = nve(j,k) + nve(j+1,k) + nvi(j,k) + nvi(j+1,k)
                if ( windavg < d_zero ) then
                  atm1%qx(j,ice2,k,n) = d_zero
                else
                  atm1%qx(j,ice2,k,n) = qxint
                end if
#ifndef STDPAR
              end do
#endif
            end do
          end do
        end if
      else
        if ( ma%has_bdyleft ) then
          do n = iqfrst , iqlst
            if ( present_qc .and. n == iqc ) cycle
            if ( present_qi .and. n == iqi ) cycle
#ifdef STDPAR
            do concurrent ( i = ici1:ici2, k = 1:kz ) local(qxint,qrat)
#else
            do k = 1 , kz
              do i = ici1 , ici2
#endif
                qxint = atm1%qx(jci1,i,k,n)/sfs%psa(jci1,i)
                qrat  = atm1%qx(jce1,i,k,iqv)/atm1%qx(jci1,i,k,iqv)
                atm1%qx(jce1,i,k,n) = qxint*sfs%psa(jce1,i)*qrat
#ifndef STDPAR
              end do
#endif
            end do
          end do
        end if
        !
        ! east boundary:
        !
        if ( ma%has_bdyright ) then
          do n = iqfrst , iqlst
            if ( present_qc .and. n == iqc ) cycle
            if ( present_qi .and. n == iqi ) cycle
#ifdef STDPAR
            do concurrent ( i = ici1:ici2, k = 1:kz ) local(qxint,qrat)
#else
            do k = 1 , kz
              do i = ici1 , ici2
#endif
                qxint = atm1%qx(jci2,i,k,n)/sfs%psa(jci2,i)
                qrat  = atm1%qx(jce2,i,k,iqv)/atm1%qx(jci2,i,k,iqv)
                atm1%qx(jce2,i,k,n) = qxint*sfs%psa(jce2,i)*qrat
#ifndef STDPAR
              end do
#endif
            end do
          end do
        end if
        !
        ! south boundary:
        !
        if ( ma%has_bdybottom ) then
          do n = iqfrst , iqlst
            if ( present_qc .and. n == iqc ) cycle
            if ( present_qi .and. n == iqi ) cycle
#ifdef STDPAR
            do concurrent ( j = jce1:jce2, k = 1:kz ) local(qxint,qrat)
#else
            do k = 1 , kz
              do j = jce1 , jce2
#endif
                qxint = atm1%qx(j,ici1,k,n)/sfs%psa(j,ici1)
                qrat  = atm1%qx(j,ice1,k,iqv)/atm1%qx(j,ici1,k,iqv)
                atm1%qx(j,ice1,k,n) = qxint*sfs%psa(j,ice1)*qrat
#ifndef STDPAR
              end do
#endif
            end do
          end do
        end if
        !
        ! north boundary:
        !
        if ( ma%has_bdytop ) then
          do n = iqfrst , iqlst
            if ( present_qc .and. n == iqc ) cycle
            if ( present_qi .and. n == iqi ) cycle
#ifdef STDPAR
            do concurrent ( j = jce1:jce2, k = 1:kz ) local(qxint,qrat)
#else
            do k = 1 , kz
              do j = jce1 , jce2
#endif
                qxint = atm1%qx(j,ici2,k,n)/sfs%psa(j,ici2)
                qrat  = atm1%qx(j,ice2,k,iqv)/atm1%qx(j,ici2,k,iqv)
                atm1%qx(j,ice2,k,n) = qxint*sfs%psa(j,ice2)*qrat
#ifndef STDPAR
              end do
#endif
            end do
          end do
        end if
      end if
    end if

    if ( ibltyp == 2 ) then
      if ( idynamic == 3 ) then
        if ( rcmtimer%start( ) ) then
          if ( ma%has_bdyleft ) then
            mo_atm%tke(jce1,:,:) = tkemin ! East boundary
          end if
          if ( ma%has_bdyright ) then
            mo_atm%tke(jce2,:,:) = tkemin ! West boundary
          end if
          if ( ma%has_bdytop ) then
            mo_atm%tke(:,ice2,:) = tkemin  ! North boundary
          end if
          if ( ma%has_bdybottom ) then
            mo_atm%tke(:,ice1,:) = tkemin  ! South boundary
          end if
        else
          ! if the boundary values and tendencies are not available,
          ! determine boundary values depends on inflow/outflow:
          ! inflow  : set it equal to zero.
          ! outflow : get from interior point.
          !
          ! west boundary:
          !
          if ( bdyflow ) then
            if ( ma%has_bdyleft ) then
              mo_atm%tke(jce1,:,1) = tkemin ! West boundary
#ifdef STDPAR
              do concurrent ( i = ice1:ice2, k = 2:kz ) local(tkeint,windavg)
#else
              do k = 2 , kz
                do i = ice1 , ice2
#endif
                  tkeint = mo_atm%tke(jci1,i,k+1)
                  windavg = mo_atm%u(jde1,i,k) + mo_atm%u(jdi1,i,k) + &
                            mo_atm%u(jde1,i,k-1) + mo_atm%u(jdi1,i,k-1)
                  if ( windavg > d_zero ) then
                    mo_atm%tke(jce1,i,k+1) = tkemin
                  else
                    mo_atm%tke(jce1,i,k+1) = tkeint
                  end if
#ifndef STDPAR
                end do
#endif
              end do
            end if
            !
            ! east boundary:
            !
            if ( ma%has_bdyright ) then
              mo_atm%tke(jce2,:,1) = tkemin ! East boundary
#ifdef STDPAR
              do concurrent ( i = ice1:ice2, k = 2:kz ) local(tkeint,windavg)
#else
              do k = 2 , kz
                do i = ice1 , ice2
#endif
                  tkeint = mo_atm%tke(jci2,i,k+1)
                  windavg = mo_atm%u(jde2,i,k) + mo_atm%u(jdi2,i,k) + &
                            mo_atm%u(jde2,i,k-1) + mo_atm%u(jdi2,i,k-1)
                  if ( windavg < d_zero ) then
                    mo_atm%tke(jce2,i,k+1) = tkemin
                  else
                    mo_atm%tke(jce2,i,k+1) = tkeint
                  end if
#ifndef STDPAR
                end do
#endif
              end do
            end if
            !
            ! south boundary:
            !
            if ( ma%has_bdybottom ) then
              mo_atm%tke(:,ice1,1) = tkemin  ! South boundary
#ifdef STDPAR
              do concurrent ( j = jci1:jci2, k = 2:kz ) local(tkeint,windavg)
#else
              do k = 2 , kz
                do j = jci1 , jci2
#endif
                  tkeint = mo_atm%tke(j,ici1,k+1)
                  windavg = mo_atm%v(j,ide1,k) + mo_atm%v(j,idi1,k) + &
                            mo_atm%v(j,ide1,k-1) + mo_atm%v(j,idi1,k-1)
                  if ( windavg > d_zero ) then
                    mo_atm%tke(j,ice1,k+1) = tkemin
                  else
                    mo_atm%tke(j,ice1,k+1) = tkeint
                  end if
#ifndef STDPAR
                end do
#endif
              end do
            end if
            !
            ! north boundary:
            !
            if ( ma%has_bdytop ) then
              mo_atm%tke(:,ice2,1) = tkemin  ! North boundary
#ifdef STDPAR
              do concurrent ( j = jci1:jci2, k = 2:kz ) local(tkeint,windavg)
#else
              do k = 2 , kz
                do j = jci1 , jci2
#endif
                  tkeint = mo_atm%tke(j,ici2,k+1)
                  windavg = mo_atm%v(j,ide2,k) + mo_atm%v(j,idi2,k) + &
                            mo_atm%v(j,ide2,k-1) + mo_atm%v(j,idi2,k-1)
                  if ( windavg < d_zero ) then
                    mo_atm%tke(j,ice2,k+1) = tkemin
                  else
                    mo_atm%tke(j,ice2,k+1) = tkeint
                  end if
#ifndef STDPAR
                end do
#endif
              end do
            end if
          else
            if ( ma%has_bdyleft ) then
              do concurrent ( i = ice1:ice2, k = 1:kzp1 )
                mo_atm%tke(jce1,i,k) = mo_atm%tke(jci1,i,k)
              end do
            end if
            !
            ! east boundary:
            !
            if ( ma%has_bdyright ) then
              do concurrent ( i = ice1:ice2, k = 1:kzp1 )
                mo_atm%tke(jce2,i,k) = mo_atm%tke(jci2,i,k)
              end do
            end if
            !
            ! south boundary:
            !
            if ( ma%has_bdybottom ) then
              do concurrent ( j = jci1:jci2, k = 1:kzp1 )
                mo_atm%tke(j,ice1,k) = mo_atm%tke(j,ici1,k)
              end do
            end if
            !
            ! north boundary:
            !
            if ( ma%has_bdytop ) then
              do concurrent ( j = jci1:jci2, k = 1:kzp1 )
                mo_atm%tke(j,ice2,k) = mo_atm%tke(j,ici2,k)
              end do
            end if
          end if
        end if
      else
        if ( rcmtimer%start( ) ) then
          if ( ma%has_bdyleft ) then
            atm1%tke(jce1,:,:) = tkemin ! East boundary
            atm2%tke(jce1,:,:) = tkemin ! East boundary
          end if
          if ( ma%has_bdyright ) then
            atm1%tke(jce2,:,:) = tkemin ! West boundary
            atm2%tke(jce2,:,:) = tkemin ! West boundary
          end if
          if ( ma%has_bdytop ) then
            atm1%tke(:,ice2,:) = tkemin  ! North boundary
            atm2%tke(:,ice2,:) = tkemin  ! North boundary
          end if
          if ( ma%has_bdybottom ) then
            atm1%tke(:,ice1,:) = tkemin  ! South boundary
            atm2%tke(:,ice1,:) = tkemin  ! South boundary
          end if
        else
          ! if the boundary values and tendencies are not available,
          ! determine boundary values depends on inflow/outflow:
          ! inflow  : set it equal to zero.
          ! outflow : get from interior point.
          !
          ! west boundary:
          !
          if ( bdyflow ) then
            if ( ma%has_bdyleft ) then
              atm1%tke(jce1,:,1) = tkemin ! West boundary
              atm2%tke(jce1,:,1) = tkemin ! West boundary
#ifdef STDPAR
              do concurrent ( i = ice1:ice2, k = 2:kz ) local(tkeint,windavg)
#else
              do k = 2 , kz
                do i = ice1 , ice2
#endif
                  tkeint = atm1%tke(jci1,i,k+1)
                  windavg = wue(i,k) + wue(i+1,k) + wui(i,k) + wui(i+1,k) + &
                    wue(i,k-1) + wue(i+1,k-1) + wui(i,k-1) + wui(i+1,k-1)
                  if ( windavg > d_zero ) then
                    atm1%tke(jce1,i,k+1) = tkemin
                  else
                    atm1%tke(jce1,i,k+1) = tkeint
                  end if
#ifndef STDPAR
                end do
#endif
              end do
            end if
            !
            ! east boundary:
            !
            if ( ma%has_bdyright ) then
              atm1%tke(jce2,:,1) = tkemin ! East boundary
              atm2%tke(jce2,:,1) = tkemin ! East boundary
#ifdef STDPAR
              do concurrent ( i = ice1:ice2, k = 2:kz ) local(tkeint,windavg)
#else
              do k = 2 , kz
                do i = ice1 , ice2
#endif
                  tkeint = atm1%tke(jci2,i,k+1)
                  windavg = eue(i,k) + eue(i+1,k) + eui(i,k) + eui(i+1,k) + &
                    eue(i,k-1) + eue(i+1,k-1) + eui(i,k-1) + eui(i+1,k-1)
                  if ( windavg < d_zero ) then
                    atm1%tke(jce2,i,k+1) = tkemin
                  else
                    atm1%tke(jce2,i,k+1) = tkeint
                  end if
#ifndef STDPAR
                end do
#endif
              end do
            end if
            !
            ! south boundary:
            !
            if ( ma%has_bdybottom ) then
              atm1%tke(:,ice1,1) = tkemin  ! South boundary
              atm2%tke(:,ice1,1) = tkemin  ! South boundary
#ifdef STDPAR
              do concurrent ( j = jci1:jci2, k = 2:kz ) local(tkeint,windavg)
#else
              do k = 2 , kz
                do j = jci1 , jci2
#endif
                  tkeint = atm1%tke(j,ici1,k+1)
                  windavg = sve(j,k) + sve(j+1,k) + svi(j,k) + svi(j+1,k) + &
                    sve(j,k-1) + sve(j+1,k-1) + svi(j,k-1) + svi(j+1,k-1)
                  if ( windavg > d_zero ) then
                    atm1%tke(j,ice1,k+1) = tkemin
                  else
                    atm1%tke(j,ice1,k+1) = tkeint
                  end if
#ifndef STDPAR
                end do
#endif
              end do
            end if
            !
            ! north boundary:
            !
            if ( ma%has_bdytop ) then
              atm1%tke(:,ice2,1) = tkemin  ! North boundary
              atm2%tke(:,ice2,1) = tkemin  ! North boundary
#ifdef STDPAR
              do concurrent ( j = jci1:jci2, k = 2:kz ) local(tkeint,windavg)
#else
              do k = 2 , kz
                do j = jci1 , jci2
#endif
                  tkeint = atm1%tke(j,ici2,k+1)
                  windavg = nve(j,k) + nve(j+1,k) + nvi(j,k) + nvi(j+1,k) + &
                    nve(j,k-1) + nve(j+1,k-1) + nvi(j,k-1) + nvi(j+1,k-1)
                  if ( windavg < d_zero ) then
                    atm1%tke(j,ice2,k+1) = tkemin
                  else
                    atm1%tke(j,ice2,k+1) = tkeint
                  end if
#ifndef STDPAR
                end do
#endif
              end do
            end if
          else
            if ( ma%has_bdyleft ) then
              do concurrent ( i = ice1:ice2, k = 1:kzp1 )
                atm1%tke(jce1,i,k) = atm1%tke(jci1,i,k)
              end do
            end if
            !
            ! east boundary:
            !
            if ( ma%has_bdyright ) then
              do concurrent ( i = ice1:ice2, k = 1:kzp1 )
                atm1%tke(jce2,i,k) = atm1%tke(jci2,i,k)
              end do
            end if
            !
            ! south boundary:
            !
            if ( ma%has_bdybottom ) then
              do concurrent ( j = jci1:jci2, k = 1:kzp1 )
                atm1%tke(j,ice1,k) = atm1%tke(j,ici1,k)
              end do
            end if
            !
            ! north boundary:
            !
            if ( ma%has_bdytop ) then
              do concurrent ( j = jci1:jci2, k = 1:kzp1 )
                atm1%tke(j,ice2,k) = atm1%tke(j,ici2,k)
              end do
            end if
          end if
        end if
      end if
    end if

    if ( ichem == 1 ) then
      if ( idynamic == 3 ) then
        call chem_bdyval(mo_atm%u,mo_atm%v)
      else
        call chem_bdyval(sfs%psa,wue,wui,eue,eui,nve,nvi,sve,svi)
      end if
    end if

    xbctime = xbctime + dtsec

#ifdef DEBUG
    call time_end(subroutine_name,idindx)
#endif
  end subroutine bdyval
  !
  !cccccccccccccccccccccccccccccccccccccccccccccccccccccccccccccccccc
  !                                                                 c
  ! this subroutine applies sponge boundary condition to the        c
  ! tendency term - ften.                                           c
  !                                                                 c
  ! nk    : is the number of vertical level to be adjusted.         c
  !                                                                 c
  ! ba    : is the boundary index structure                         c
  !                                                                 c
  ! wg    : are the weightings.                                     c
  !                                                                 c
  ! bnd   : Boundary condition data structure                       c
  !         2D or 3D (managed by interface declaration)             c
  !                                                                 c
  ! ften  : is the tendency calculated from the model.              c
  !                                                                 c
  !cccccccccccccccccccccccccccccccccccccccccccccccccccccccccccccccccc
  !
  subroutine sponge4d(bnd,ften,m)
    implicit none
    integer(ik4) , intent(in) :: m
    type(v3dbound) , intent(in) :: bnd
    real(rkx) , pointer , intent(inout) , dimension(:,:,:,:) :: ften

    integer(ik4) :: i , j , k , ib
#ifdef DEBUG
    character(len=dbgslen) :: subroutine_name = 'sponge4d'
    integer(ik4) , save :: idindx = 0
    call time_begin(subroutine_name,idindx)
#endif

    if ( .not. ba_cr%havebound ) then
#ifdef DEBUG
      call time_end(subroutine_name,idindx)
#endif
      return
    end if

    if ( ba_cr%ns /= 0 ) then
#ifdef STDPAR
      do concurrent ( j = jci1:jci2, i = ici1:ici2, k = 1:kz ) local(ib)
#else
      do k = 1 , kz
        do i = ici1 , ici2
          do j = jci1 , jci2
#endif
            if ( .not. ba_cr%bsouth(j,i) ) cycle
            ib = ba_cr%ibnd(j,i)
            ften(j,i,k,m) = wgtx(ib)*ften(j,i,k,m) + &
                          (d_one-wgtx(ib))*bnd%bt(j,i,k)
#ifndef STDPAR
          end do
        end do
#endif
      end do
    end if
    if ( ba_cr%nn /= 0 ) then
#ifdef STDPAR
      do concurrent ( j = jci1:jci2, i = ici1:ici2, k = 1:kz ) local(ib)
#else
      do k = 1 , kz
        do i = ici1 , ici2
          do j = jci1 , jci2
#endif
            if ( .not. ba_cr%bnorth(j,i) ) cycle
            ib = ba_cr%ibnd(j,i)
            ften(j,i,k,m) = wgtx(ib)*ften(j,i,k,m) + &
                            (d_one-wgtx(ib))*bnd%bt(j,i,k)
#ifndef STDPAR
          end do
        end do
#endif
      end do
    end if
    if ( ba_cr%nw /= 0 ) then
#ifdef STDPAR
      do concurrent ( j = jci1:jci2, i = ici1:ici2, k = 1:kz ) local(ib)
#else
      do k = 1 , kz
        do i = ici1 , ici2
          do j = jci1 , jci2
#endif
            if ( .not. ba_cr%bwest(j,i) ) cycle
            ib = ba_cr%ibnd(j,i)
            ften(j,i,k,m) = wgtx(ib)*ften(j,i,k,m) + &
                            (d_one-wgtx(ib))*bnd%bt(j,i,k)
#ifndef STDPAR
          end do
        end do
#endif
      end do
    end if
    if ( ba_cr%ne /= 0 ) then
#ifdef STDPAR
      do concurrent ( j = jci1:jci2, i = ici1:ici2, k = 1:kz ) local(ib)
#else
      do k = 1 , kz
        do i = ici1 , ici2
          do j = jci1 , jci2
#endif
          if ( .not. ba_cr%beast(j,i) ) cycle
          ib = ba_cr%ibnd(j,i)
          ften(j,i,k,m) = wgtx(ib)*ften(j,i,k,m) + &
                          (d_one-wgtx(ib))*bnd%bt(j,i,k)
#ifndef STDPAR
          end do
        end do
#endif
      end do
    end if
#ifdef DEBUG
    call time_end(subroutine_name,idindx)
#endif
  end subroutine sponge4d

  subroutine mosponge4d(f,bnd,m)
    implicit none
    integer(ik4) , intent(in) :: m
    real(rkx) , pointer , intent(inout) , dimension(:,:,:,:) :: f
    type(v3dbound) , intent(in) :: bnd

    integer(ik4) :: i , j , k , ib
#ifdef DEBUG
    character(len=dbgslen) :: subroutine_name = 'mosponge4d'
    integer(ik4) , save :: idindx = 0
    call time_begin(subroutine_name,idindx)
#endif

    if ( .not. ba_cr%havebound ) then
#ifdef DEBUG
      call time_end(subroutine_name,idindx)
#endif
      return
    end if

    if ( ba_cr%ns /= 0 ) then
#ifdef STDPAR
      do concurrent ( j = jci1:jci2, i = ici1:ici2, k = 1:kz ) local(ib)
#else
      do k = 1 , kz
        do i = ici1 , ici2
          do j = jci1 , jci2
#endif
            if ( .not. ba_cr%bsouth(j,i) ) cycle
            ib = ba_cr%ibnd(j,i)
            f(j,i,k,m) = f(j,i,k,m) + (d_one-wgtx(ib))*bnd%bt(j,i,k)
#ifndef STDPAR
          end do
        end do
#endif
      end do
    end if
    if ( ba_cr%nn /= 0 ) then
#ifdef STDPAR
      do concurrent ( j = jci1:jci2, i = ici1:ici2, k = 1:kz ) local(ib)
#else
      do k = 1 , kz
        do i = ici1 , ici2
          do j = jci1 , jci2
#endif
            if ( .not. ba_cr%bnorth(j,i) ) cycle
            ib = ba_cr%ibnd(j,i)
            f(j,i,k,m) = f(j,i,k,m) + (d_one-wgtx(ib))*bnd%bt(j,i,k)
#ifndef STDPAR
          end do
        end do
#endif
      end do
    end if
    if ( ba_cr%nw /= 0 ) then
#ifdef STDPAR
      do concurrent ( j = jci1:jci2, i = ici1:ici2, k = 1:kz ) local(ib)
#else
      do k = 1 , kz
        do i = ici1 , ici2
          do j = jci1 , jci2
#endif
            if ( .not. ba_cr%bwest(j,i) ) cycle
            ib = ba_cr%ibnd(j,i)
            f(j,i,k,m) = f(j,i,k,m) + (d_one-wgtx(ib))*bnd%bt(j,i,k)
#ifndef STDPAR
          end do
        end do
#endif
      end do
    end if
    if ( ba_cr%ne /= 0 ) then
#ifdef STDPAR
      do concurrent ( j = jci1:jci2, i = ici1:ici2, k = 1:kz ) local(ib)
#else
      do k = 1 , kz
        do i = ici1 , ici2
          do j = jci1 , jci2
#endif
            if ( .not. ba_cr%beast(j,i) ) cycle
            ib = ba_cr%ibnd(j,i)
            f(j,i,k,m) = f(j,i,k,m) + (d_one-wgtx(ib))*bnd%bt(j,i,k)
#ifndef STDPAR
          end do
        end do
#endif
      end do
    end if
#ifdef DEBUG
    call time_end(subroutine_name,idindx)
#endif
  end subroutine mosponge4d

  subroutine spongeuv(bndu,bndv,ftenu,ftenv)
    implicit none
    type(v3dbound) , intent(in) :: bndu , bndv
    real(rkx) , pointer , intent(inout) , dimension(:,:,:) :: ftenu , ftenv
    integer(ik4) :: i , j , k , ib
#ifdef DEBUG
    character(len=dbgslen) :: subroutine_name = 'spongeuv'
    integer(ik4) , save :: idindx = 0
    call time_begin(subroutine_name,idindx)
#endif

    if ( .not. ba_dt%havebound ) then
#ifdef DEBUG
      call time_end(subroutine_name,idindx)
#endif
      return
    end if

    if ( ba_dt%ns /= 0 ) then
#ifdef STDPAR
      do concurrent ( j = jdi1:jdi2, i = idi1:idi2, k = 1:kz ) local(ib)
#else
      do k = 1 , kz
        do i = idi1 , idi2
          do j = jdi1 , jdi2
#endif
            if ( .not. ba_dt%bsouth(j,i) ) cycle
            ib = ba_dt%ibnd(j,i)
            ftenu(j,i,k) = wgtd(ib)*ftenu(j,i,k) + &
                          (d_one-wgtd(ib))*bndu%bt(j,i,k)
            ftenv(j,i,k) = wgtd(ib)*ftenv(j,i,k) + &
                          (d_one-wgtd(ib))*bndv%bt(j,i,k)
#ifndef STDPAR
          end do
        end do
#endif
      end do
    end if
    if ( ba_dt%nn /= 0 ) then
#ifdef STDPAR
      do concurrent ( j = jdi1:jdi2, i = idi1:idi2, k = 1:kz ) local(ib)
#else
      do k = 1 , kz
        do i = idi1 , idi2
          do j = jdi1 , jdi2
#endif
            if ( .not. ba_dt%bnorth(j,i) ) cycle
            ib = ba_dt%ibnd(j,i)
            ftenu(j,i,k) = wgtd(ib)*ftenu(j,i,k) + &
                           (d_one-wgtd(ib))*bndu%bt(j,i,k)
            ftenv(j,i,k) = wgtd(ib)*ftenv(j,i,k) + &
                           (d_one-wgtd(ib))*bndv%bt(j,i,k)
#ifndef STDPAR
          end do
        end do
#endif
      end do
    end if
    if ( ba_dt%nw /= 0 ) then
#ifdef STDPAR
      do concurrent ( j = jdi1:jdi2, i = idi1:idi2, k = 1:kz ) local(ib)
#else
      do k = 1 , kz
        do i = idi1 , idi2
          do j = jdi1 , jdi2
#endif
            if ( .not. ba_dt%bwest(j,i) ) cycle
            ib = ba_dt%ibnd(j,i)
            ftenu(j,i,k) = wgtd(ib)*ftenu(j,i,k) + &
                           (d_one-wgtd(ib))*bndu%bt(j,i,k)
            ftenv(j,i,k) = wgtd(ib)*ftenv(j,i,k) + &
                           (d_one-wgtd(ib))*bndv%bt(j,i,k)
#ifndef STDPAR
          end do
        end do
#endif
      end do
    end if
    if ( ba_dt%ne /= 0 ) then
#ifdef STDPAR
      do concurrent ( j = jdi1:jdi2, i = idi1:idi2, k = 1:kz ) local(ib)
#else
      do k = 1 , kz
        do i = idi1 , idi2
          do j = jdi1 , jdi2
#endif
            if ( .not. ba_dt%beast(j,i) ) cycle
            ib = ba_dt%ibnd(j,i)
            ftenu(j,i,k) = wgtd(ib)*ftenu(j,i,k) + &
                           (d_one-wgtd(ib))*bndu%bt(j,i,k)
            ftenv(j,i,k) = wgtd(ib)*ftenv(j,i,k) + &
                           (d_one-wgtd(ib))*bndv%bt(j,i,k)
#ifndef STDPAR
          end do
        end do
#endif
      end do
    end if
#ifdef DEBUG
    call time_end(subroutine_name,idindx)
#endif
  end subroutine spongeuv

  subroutine mospongeuv(fu,fv,bndu,bndv)
    implicit none
    type(v3dbound) , intent(in) :: bndu , bndv
    real(rkx) , pointer , intent(inout) , dimension(:,:,:) :: fu , fv
    integer(ik4) :: i , j , k , ib
#ifdef DEBUG
    character(len=dbgslen) :: subroutine_name = 'mospongeuv'
    integer(ik4) , save :: idindx = 0
    call time_begin(subroutine_name,idindx)
#endif

    if ( .not. ba_ut%havebound .and. .not. ba_vt%havebound ) then
#ifdef DEBUG
      call time_end(subroutine_name,idindx)
#endif
      return
    end if

    if ( ba_ut%ns /= 0 ) then
#ifdef STDPAR
      do concurrent ( j = jdi1:jdi2, i = ici1:ici2, k = 1:kz ) local(ib)
#else
      do k = 1 , kz
        do i = ici1 , ici2
          do j = jci1 , jci2
#endif
            if ( .not. ba_ut%bsouth(j,i) ) cycle
            ib = ba_ut%ibnd(j,i)
            fu(j,i,k) = fu(j,i,k) + (d_one-wgtx(ib))*bndu%bt(j,i,k)
#ifndef STDPAR
          end do
        end do
#endif
      end do
    end if
    if ( ba_vt%ns /= 0 ) then
#ifdef STDPAR
      do concurrent ( j = jci1:jci2, i = idi1:idi2, k = 1:kz ) local(ib)
#else
      do k = 1 , kz
        do i = idi1 , idi2
          do j = jci1 , jci2
#endif
            if ( .not. ba_vt%bsouth(j,i) ) cycle
            ib = ba_vt%ibnd(j,i)
            fv(j,i,k) = fv(j,i,k) + (d_one-wgtd(ib))*bndv%bt(j,i,k)
#ifndef STDPAR
          end do
        end do
#endif
      end do
    end if
    if ( ba_ut%nn /= 0 ) then
#ifdef STDPAR
      do concurrent ( j = jdi1:jdi2, i = ici1:ici2, k = 1:kz ) local(ib)
#else
      do k = 1 , kz
        do i = ici1 , ici2
          do j = jci1 , jci2
#endif
            if ( .not. ba_ut%bnorth(j,i) ) cycle
            ib = ba_ut%ibnd(j,i)
            fu(j,i,k) = fu(j,i,k) + (d_one-wgtx(ib))*bndu%bt(j,i,k)
#ifndef STDPAR
          end do
        end do
#endif
      end do
    end if
    if ( ba_vt%nn /= 0 ) then
#ifdef STDPAR
      do concurrent ( j = jci1:jci2, i = idi1:idi2, k = 1:kz ) local(ib)
#else
      do k = 1 , kz
        do i = idi1 , idi2
          do j = jci1 , jci2
#endif
            if ( .not. ba_vt%bnorth(j,i) ) cycle
            ib = ba_vt%ibnd(j,i)
            fv(j,i,k) = fv(j,i,k) + (d_one-wgtd(ib))*bndv%bt(j,i,k)
#ifndef STDPAR
          end do
        end do
#endif
      end do
    end if
    if ( ba_ut%nw /= 0 ) then
#ifdef STDPAR
      do concurrent ( j = jdi1:jdi2, i = ici1:ici2, k = 1:kz ) local(ib)
#else
      do k = 1 , kz
        do i = ici1 , ici2
          do j = jci1 , jci2
#endif
            if ( .not. ba_ut%bwest(j,i) ) cycle
            ib = ba_ut%ibnd(j,i)
            fu(j,i,k) = fu(j,i,k) + (d_one-wgtd(ib))*bndu%bt(j,i,k)
#ifndef STDPAR
          end do
        end do
#endif
      end do
    end if
    if ( ba_vt%nw /= 0 ) then
#ifdef STDPAR
      do concurrent ( j = jci1:jci2, i = idi1:idi2, k = 1:kz ) local(ib)
#else
      do k = 1 , kz
        do i = idi1 , idi2
          do j = jci1 , jci2
#endif
            if ( .not. ba_vt%bwest(j,i) ) cycle
            ib = ba_vt%ibnd(j,i)
            fv(j,i,k) = fv(j,i,k) + (d_one-wgtx(ib))*bndv%bt(j,i,k)
#ifndef STDPAR
          end do
        end do
#endif
      end do
    end if
    if ( ba_ut%ne /= 0 ) then
#ifdef STDPAR
      do concurrent ( j = jdi1:jdi2, i = ici1:ici2, k = 1:kz ) local(ib)
#else
      do k = 1 , kz
        do i = ici1 , ici2
          do j = jci1 , jci2
#endif
            if ( .not. ba_ut%beast(j,i) ) cycle
            ib = ba_ut%ibnd(j,i)
            fu(j,i,k) = fu(j,i,k) + (d_one-wgtd(ib))*bndu%bt(j,i,k)
#ifndef STDPAR
          end do
        end do
#endif
      end do
    end if
    if ( ba_vt%ne /= 0 ) then
#ifdef STDPAR
      do concurrent ( j = jci1:jci2, i = idi1:idi2, k = 1:kz ) local(ib)
#else
      do k = 1 , kz
        do i = idi1 , idi2
          do j = jci1 , jci2
#endif
            if ( .not. ba_vt%beast(j,i) ) cycle
            ib = ba_vt%ibnd(j,i)
            fv(j,i,k) = fv(j,i,k) + (d_one-wgtx(ib))*bndv%bt(j,i,k)
#ifndef STDPAR
          end do
        end do
#endif
      end do
    end if
#ifdef DEBUG
    call time_end(subroutine_name,idindx)
#endif
  end subroutine mospongeuv

  subroutine sponge3d(bnd,ften)
    implicit none
    type(v3dbound) , intent(in) :: bnd
    real(rkx) , pointer , intent(inout) , dimension(:,:,:) :: ften
    integer(ik4) :: i , j , k , ib
    integer(ik4) :: nk
#ifdef DEBUG
    character(len=dbgslen) :: subroutine_name = 'sponge3d'
    integer(ik4) , save :: idindx = 0
    call time_begin(subroutine_name,idindx)
#endif

    if ( .not. ba_cr%havebound ) then
#ifdef DEBUG
      call time_end(subroutine_name,idindx)
#endif
      return
    end if

    nk = size(ften,3)
    if ( ba_cr%ns /= 0 ) then
#ifdef STDPAR
      do concurrent ( j = jci1:jci2, i = ici1:ici2, k = 1:nk ) local(ib)
#else
      do k = 1 , nk
        do i = ici1 , ici2
          do j = jci1 , jci2
#endif
            if ( .not. ba_cr%bsouth(j,i) ) cycle
            ib = ba_cr%ibnd(j,i)
            ften(j,i,k) = wgtx(ib)*ften(j,i,k) + (d_one-wgtx(ib))*bnd%bt(j,i,k)
#ifndef STDPAR
          end do
        end do
#endif
      end do
    end if
    if ( ba_cr%nn /= 0 ) then
#ifdef STDPAR
      do concurrent ( j = jci1:jci2, i = ici1:ici2, k = 1:nk ) local(ib)
#else
      do k = 1 , nk
        do i = ici1 , ici2
          do j = jci1 , jci2
#endif
            if ( .not. ba_cr%bnorth(j,i) ) cycle
            ib = ba_cr%ibnd(j,i)
            ften(j,i,k) = wgtx(ib)*ften(j,i,k) + (d_one-wgtx(ib))*bnd%bt(j,i,k)
#ifndef STDPAR
          end do
        end do
#endif
      end do
    end if
    if ( ba_cr%nw /= 0 ) then
#ifdef STDPAR
      do concurrent ( j = jci1:jci2, i = ici1:ici2, k = 1:nk ) local(ib)
#else
      do k = 1 , nk
        do i = ici1 , ici2
          do j = jci1 , jci2
#endif
            if ( .not. ba_cr%bwest(j,i) ) cycle
            ib = ba_cr%ibnd(j,i)
            ften(j,i,k) = wgtx(ib)*ften(j,i,k) + (d_one-wgtx(ib))*bnd%bt(j,i,k)
#ifndef STDPAR
          end do
        end do
#endif
      end do
    end if
    if ( ba_cr%ne /= 0 ) then
#ifdef STDPAR
      do concurrent ( j = jci1:jci2, i = ici1:ici2, k = 1:nk ) local(ib)
#else
      do k = 1 , nk
        do i = ici1 , ici2
          do j = jci1 , jci2
#endif
            if ( .not. ba_cr%beast(j,i) ) cycle
            ib = ba_cr%ibnd(j,i)
            ften(j,i,k) = wgtx(ib)*ften(j,i,k) + (d_one-wgtx(ib))*bnd%bt(j,i,k)
#ifndef STDPAR
          end do
        end do
#endif
      end do
    end if
#ifdef DEBUG
    call time_end(subroutine_name,idindx)
#endif
  end subroutine sponge3d

  subroutine mosponge3d(f,bnd)
    implicit none
    type(v3dbound) , intent(in) :: bnd
    real(rkx) , pointer , intent(inout) , dimension(:,:,:) :: f
    integer(ik4) :: i , j , k , ib
    integer(ik4) :: nk
#ifdef DEBUG
    character(len=dbgslen) :: subroutine_name = 'mosponge3d'
    integer(ik4) , save :: idindx = 0
    call time_begin(subroutine_name,idindx)
#endif

    if ( .not. ba_cr%havebound ) then
#ifdef DEBUG
      call time_end(subroutine_name,idindx)
#endif
      return
    end if

    nk = size(f,3)
    if ( ba_cr%ns /= 0 ) then
#ifdef STDPAR
      do concurrent ( j = jci1:jci2, i = ici1:ici2, k = 1:nk ) local(ib)
#else
      do k = 1 , nk
        do i = ici1 , ici2
          do j = jci1 , jci2
#endif
            if ( .not. ba_cr%bsouth(j,i) ) cycle
            ib = ba_cr%ibnd(j,i)
            f(j,i,k) = f(j,i,k) + (d_one-wgtx(ib))*bnd%bt(j,i,k)
#ifndef STDPAR
          end do
        end do
#endif
      end do
    end if
    if ( ba_cr%nn /= 0 ) then
#ifdef STDPAR
      do concurrent ( j = jci1:jci2, i = ici1:ici2, k = 1:nk ) local(ib)
#else
      do k = 1 , nk
        do i = ici1 , ici2
          do j = jci1 , jci2
#endif
            if ( .not. ba_cr%bnorth(j,i) ) cycle
            ib = ba_cr%ibnd(j,i)
            f(j,i,k) = f(j,i,k) + (d_one-wgtx(ib))*bnd%bt(j,i,k)
#ifndef STDPAR
          end do
        end do
#endif
      end do
    end if
    if ( ba_cr%nw /= 0 ) then
#ifdef STDPAR
      do concurrent ( j = jci1:jci2, i = ici1:ici2, k = 1:nk ) local(ib)
#else
      do k = 1 , nk
        do i = ici1 , ici2
          do j = jci1 , jci2
#endif
            if ( .not. ba_cr%bwest(j,i) ) cycle
            ib = ba_cr%ibnd(j,i)
            f(j,i,k) = f(j,i,k) + (d_one-wgtx(ib))*bnd%bt(j,i,k)
#ifndef STDPAR
          end do
        end do
#endif
      end do
    end if
    if ( ba_cr%ne /= 0 ) then
#ifdef STDPAR
      do concurrent ( j = jci1:jci2, i = ici1:ici2, k = 1:nk ) local(ib)
#else
      do k = 1 , nk
        do i = ici1 , ici2
          do j = jci1 , jci2
#endif
            if ( .not. ba_cr%beast(j,i) ) cycle
            ib = ba_cr%ibnd(j,i)
            f(j,i,k) = f(j,i,k) + (d_one-wgtx(ib))*bnd%bt(j,i,k)
#ifndef STDPAR
          end do
        end do
#endif
      end do
    end if
#ifdef DEBUG
    call time_end(subroutine_name,idindx)
#endif
  end subroutine mosponge3d

  subroutine sponge2d(bnd,ften)
    implicit none
    type(v2dbound) , intent(in) :: bnd
    real(rkx) , pointer , intent(inout) , dimension(:,:) :: ften
    integer(ik4) :: i , j , ib
#ifdef DEBUG
    character(len=dbgslen) :: subroutine_name = 'sponge2d'
    integer(ik4) , save :: idindx = 0
    call time_begin(subroutine_name,idindx)
#endif
    if ( .not. ba_cr%havebound ) then
#ifdef DEBUG
      call time_end(subroutine_name,idindx)
#endif
      return
    end if

    if ( ba_cr%ns /= 0 ) then
#ifdef STDPAR
      do concurrent ( j = jci1:jci2, i = ici1:ici2 ) local(ib)
#else
      do i = ici1 , ici2
        do j = jci1 , jci2
#endif
          if ( .not. ba_cr%bsouth(j,i) ) cycle
          ib = ba_cr%ibnd(j,i)
          ften(j,i) = wgtx(ib)*ften(j,i) + (d_one-wgtx(ib))*bnd%bt(j,i)
#ifndef STDPAR
        end do
#endif
      end do
    end if
    if ( ba_cr%nn /= 0 ) then
#ifdef STDPAR
      do concurrent ( j = jci1:jci2, i = ici1:ici2 ) local(ib)
#else
      do i = ici1 , ici2
        do j = jci1 , jci2
#endif
          if ( .not. ba_cr%bnorth(j,i) ) cycle
          ib = ba_cr%ibnd(j,i)
          ften(j,i) = wgtx(ib)*ften(j,i) + (d_one-wgtx(ib))*bnd%bt(j,i)
#ifndef STDPAR
        end do
#endif
      end do
    end if
    if ( ba_cr%nw /= 0 ) then
#ifdef STDPAR
      do concurrent ( j = jci1:jci2, i = ici1:ici2 ) local(ib)
#else
      do i = ici1 , ici2
        do j = jci1 , jci2
#endif
          if ( .not. ba_cr%bwest(j,i) ) cycle
          ib = ba_cr%ibnd(j,i)
          ften(j,i) = wgtx(ib)*ften(j,i) + (d_one-wgtx(ib))*bnd%bt(j,i)
#ifndef STDPAR
        end do
#endif
      end do
    end if
    if ( ba_cr%ne /= 0 ) then
#ifdef STDPAR
      do concurrent ( j = jci1:jci2, i = ici1:ici2 ) local(ib)
#else
      do i = ici1 , ici2
        do j = jci1 , jci2
#endif
          if ( .not. ba_cr%beast(j,i) ) cycle
          ib = ba_cr%ibnd(j,i)
          ften(j,i) = wgtx(ib)*ften(j,i) + (d_one-wgtx(ib))*bnd%bt(j,i)
#ifndef STDPAR
        end do
#endif
      end do
    end if
#ifdef DEBUG
    call time_end(subroutine_name,idindx)
#endif
  end subroutine sponge2d

  subroutine mosponge2d(f,bnd)
    implicit none
    type(v2dbound) , intent(in) :: bnd
    real(rkx) , pointer , intent(inout) , dimension(:,:) :: f
    integer(ik4) :: i , j , ib
#ifdef DEBUG
    character(len=dbgslen) :: subroutine_name = 'mosponge2d'
    integer(ik4) , save :: idindx = 0
    call time_begin(subroutine_name,idindx)
#endif
    if ( .not. ba_cr%havebound ) then
#ifdef DEBUG
      call time_end(subroutine_name,idindx)
#endif
      return
    end if

    if ( ba_cr%ns /= 0 ) then
#ifdef STDPAR
      do concurrent ( j = jci1:jci2, i = ici1:ici2 ) local(ib)
#else
      do i = ici1 , ici2
        do j = jci1 , jci2
#endif
          if ( .not. ba_cr%bsouth(j,i) ) cycle
          ib = ba_cr%ibnd(j,i)
          f(j,i) = f(j,i) + (d_one-wgtx(ib))*bnd%bt(j,i)
#ifndef STDPAR
        end do
#endif
      end do
    end if
    if ( ba_cr%nn /= 0 ) then
#ifdef STDPAR
      do concurrent ( j = jci1:jci2, i = ici1:ici2 ) local(ib)
#else
      do i = ici1 , ici2
        do j = jci1 , jci2
#endif
          if ( .not. ba_cr%bnorth(j,i) ) cycle
          ib = ba_cr%ibnd(j,i)
          f(j,i) = f(j,i) + (d_one-wgtx(ib))*bnd%bt(j,i)
#ifndef STDPAR
        end do
#endif
      end do
    end if
    if ( ba_cr%nw /= 0 ) then
#ifdef STDPAR
      do concurrent ( j = jci1:jci2, i = ici1:ici2 ) local(ib)
#else
      do i = ici1 , ici2
        do j = jci1 , jci2
#endif
          if ( .not. ba_cr%bwest(j,i) ) cycle
          ib = ba_cr%ibnd(j,i)
          f(j,i) = f(j,i) + (d_one-wgtx(ib))*bnd%bt(j,i)
#ifndef STDPAR
        end do
#endif
      end do
    end if
    if ( ba_cr%ne /= 0 ) then
#ifdef STDPAR
      do concurrent ( j = jci1:jci2, i = ici1:ici2 ) local(ib)
#else
      do i = ici1 , ici2
        do j = jci1 , jci2
#endif
          if ( .not. ba_cr%beast(j,i) ) cycle
          ib = ba_cr%ibnd(j,i)
          f(j,i) = f(j,i) + (d_one-wgtx(ib))*bnd%bt(j,i)
#ifndef STDPAR
        end do
#endif
      end do
    end if
#ifdef DEBUG
    call time_end(subroutine_name,idindx)
#endif
  end subroutine mosponge2d
  !
  !cccccccccccccccccccccccccccccccccccccccccccccccccccccccccccccccccc
  !                                                                 c
  ! These subroutines apply relaxation boundary conditions to the   c
  ! tendency term - ften - of variable f                            c
  !                                                                 c
  ! ldot  : logical dot (u,v) / cross (t,q,p) flag                  c
  !                                                                 c
  ! ip    : is the number of slices affected by nudging.            c
  !                                                                 c
  ! xt    : is the time in seconds for variable f                   c
  !                                                                 c
  ! ften  : is the tendency calculated from the model.              c
  !                                                                 c
  ! nk    : is the number of vertical level to be adjusted.         c
  !                                                                 c
  ! ibdy  : type of boundary condition relaxation, 1=linear         c
  !         5 = exponential                                         c
  !                                                                 c
  ! bnd   : Boundary condition data structure                       c
  !         2D or 3D (managed by interface declaration)             c
  !                                                                 c
  !cccccccccccccccccccccccccccccccccccccccccccccccccccccccccccccccccc
  !
  subroutine nudge4d3d(ibdy,f,bnd,ften,n)
    implicit none
    integer(ik4) , intent(in) :: ibdy , n
    real(rkx) , pointer , intent(in) , dimension(:,:,:,:) :: f
    type(v3dbound) , intent(in) :: bnd
    real(rkx) , pointer , intent(inout) , dimension(:,:,:,:) :: ften
    real(rkx) :: xt
    integer(ik4) :: i , j , k , ib
    real(rkx) :: xf , xg , fls0 , fls1 , fls2 , fls3 , fls4
#ifdef DEBUG
    character(len=dbgslen) :: subroutine_name = 'nudge4d3d'
    integer(ik4) , save :: idindx = 0
    call time_begin(subroutine_name,idindx)
#endif
    if ( .not. ba_cr%havebound ) then
#ifdef DEBUG
      call time_end(subroutine_name,idindx)
#endif
      return
    end if

    xt = xbctime + dt

    do concurrent ( j = jce1ga:jce2ga , i = ice1ga:ice2ga , k = 1:kz )
      fg1(j,i,k) = bnd%b0(j,i,k) + xt*bnd%bt(j,i,k) - f(j,i,k,n)
    end do

    if ( ibdy == 1 ) then
      if ( ba_cr%ns /= 0 ) then
#ifdef STDPAR
        do concurrent ( j = jci1:jci2, i = ici1:ici2, k = 1:kz ) &
          local(xf,xg,fls0,fls1,fls2,fls3,fls4,ib)
#else
        do k = 1 , kz
          do i = ici1 , ici2
            do j = jci1 , jci2
#endif
              if ( .not. ba_cr%bsouth(j,i) ) cycle
              ib = ba_cr%ibnd(j,i)
              xf = fcx(ib)
              xg = gcx(ib)
              fls0 = fg1(j,i,k)
              fls1 = fg1(j-1,i,k)
              fls2 = fg1(j+1,i,k)
              fls3 = fg1(j,i-1,k)
              fls4 = fg1(j,i+1,k)
              ften(j,i,k,n) = ften(j,i,k,n) + xf*fls0 - &
                            xg*(fls1+fls2+fls3+fls4-d_four*fls0)
#ifndef STDPAR
            end do
          end do
#endif
        end do
      end if
      if ( ba_cr%nn /= 0 ) then
#ifdef STDPAR
        do concurrent ( j = jci1:jci2, i = ici1:ici2, k = 1:kz ) &
          local(xf,xg,fls0,fls1,fls2,fls3,fls4,ib)
#else
        do k = 1 , kz
          do i = ici1 , ici2
            do j = jci1 , jci2
#endif
              if ( .not. ba_cr%bnorth(j,i) ) cycle
              ib = ba_cr%ibnd(j,i)
              xf = fcx(ib)
              xg = gcx(ib)
              fls0 = fg1(j,i,k)
              fls1 = fg1(j-1,i,k)
              fls2 = fg1(j+1,i,k)
              fls3 = fg1(j,i-1,k)
              fls4 = fg1(j,i+1,k)
              ften(j,i,k,n) = ften(j,i,k,n) + xf*fls0 - &
                            xg*(fls1+fls2+fls3+fls4-d_four*fls0)
#ifndef STDPAR
            end do
          end do
#endif
        end do
      end if
      if ( ba_cr%nw /= 0 ) then
#ifdef STDPAR
        do concurrent ( j = jci1:jci2, i = ici1:ici2, k = 1:kz ) &
          local(xf,xg,fls0,fls1,fls2,fls3,fls4,ib)
#else
        do k = 1 , kz
          do i = ici1 , ici2
            do j = jci1 , jci2
#endif
              if ( .not. ba_cr%bwest(j,i) ) cycle
              ib = ba_cr%ibnd(j,i)
              xf = fcx(ib)
              xg = gcx(ib)
              fls0 = fg1(j,i,k)
              fls1 = fg1(j-1,i,k)
              fls2 = fg1(j+1,i,k)
              fls3 = fg1(j,i-1,k)
              fls4 = fg1(j,i+1,k)
              ften(j,i,k,n) = ften(j,i,k,n) + xf*fls0 - &
                              xg*(fls1+fls2+fls3+fls4-d_four*fls0)
#ifndef STDPAR
            end do
          end do
#endif
        end do
      end if
      if ( ba_cr%ne /= 0 ) then
#ifdef STDPAR
        do concurrent ( j = jci1:jci2, i = ici1:ici2, k = 1:kz ) &
          local(xf,xg,fls0,fls1,fls2,fls3,fls4,ib)
#else
        do k = 1 , kz
          do i = ici1 , ici2
            do j = jci1 , jci2
#endif
              if ( .not. ba_cr%beast(j,i) ) cycle
              ib = ba_cr%ibnd(j,i)
              xf = fcx(ib)
              xg = gcx(ib)
              fls0 = fg1(j,i,k)
              fls1 = fg1(j-1,i,k)
              fls2 = fg1(j+1,i,k)
              fls3 = fg1(j,i-1,k)
              fls4 = fg1(j,i+1,k)
              ften(j,i,k,n) = ften(j,i,k,n) + xf*fls0 - &
                              xg*(fls1+fls2+fls3+fls4-d_four*fls0)
#ifndef STDPAR
            end do
          end do
#endif
        end do
      end if
    else
      if ( ba_cr%ns /= 0 ) then
#ifdef STDPAR
        do concurrent ( j = jci1:jci2, i = ici1:ici2, k = 1:kz ) &
          local(xf,xg,fls0,fls1,fls2,fls3,fls4,ib)
#else
        do k = 1 , kz
          do i = ici1 , ici2
            do j = jci1 , jci2
#endif
              if ( .not. ba_cr%bsouth(j,i) ) cycle
              ib = ba_cr%ibnd(j,i)
              xf = hefc(ib,k)
              xg = hegc(ib,k)
              fls0 = fg1(j,i,k)
              fls1 = fg1(j-1,i,k)
              fls2 = fg1(j+1,i,k)
              fls3 = fg1(j,i-1,k)
              fls4 = fg1(j,i+1,k)
              ften(j,i,k,n) = ften(j,i,k,n) + xf*fls0 - &
                              xg*(fls1+fls2+fls3+fls4-d_four*fls0)
#ifndef STDPAR
            end do
          end do
#endif
        end do
      end if
      if ( ba_cr%nn /= 0 ) then
#ifdef STDPAR
        do concurrent ( j = jci1:jci2, i = ici1:ici2, k = 1:kz ) &
          local(xf,xg,fls0,fls1,fls2,fls3,fls4,ib)
#else
        do k = 1 , kz
          do i = ici1 , ici2
            do j = jci1 , jci2
#endif
              if ( .not. ba_cr%bnorth(j,i) ) cycle
              ib = ba_cr%ibnd(j,i)
              xf = hefc(ib,k)
              xg = hegc(ib,k)
              fls0 = fg1(j,i,k)
              fls1 = fg1(j-1,i,k)
              fls2 = fg1(j+1,i,k)
              fls3 = fg1(j,i-1,k)
              fls4 = fg1(j,i+1,k)
              ften(j,i,k,n) = ften(j,i,k,n) + xf*fls0 - &
                              xg*(fls1+fls2+fls3+fls4-d_four*fls0)
#ifndef STDPAR
            end do
          end do
#endif
        end do
      end if
      if ( ba_cr%nw /= 0 ) then
#ifdef STDPAR
        do concurrent ( j = jci1:jci2, i = ici1:ici2, k = 1:kz ) &
          local(xf,xg,fls0,fls1,fls2,fls3,fls4,ib)
#else
        do k = 1 , kz
          do i = ici1 , ici2
            do j = jci1 , jci2
#endif
              if ( .not. ba_cr%bwest(j,i) ) cycle
              ib = ba_cr%ibnd(j,i)
              xf = hefc(ib,k)
              xg = hegc(ib,k)
              fls0 = fg1(j,i,k)
              fls1 = fg1(j-1,i,k)
              fls2 = fg1(j+1,i,k)
              fls3 = fg1(j,i-1,k)
              fls4 = fg1(j,i+1,k)
              ften(j,i,k,n) = ften(j,i,k,n) + xf*fls0 - &
                              xg*(fls1+fls2+fls3+fls4-d_four*fls0)
#ifndef STDPAR
            end do
          end do
#endif
        end do
      end if
      if ( ba_cr%ne /= 0 ) then
#ifdef STDPAR
        do concurrent ( j = jci1:jci2, i = ici1:ici2, k = 1:kz ) &
          local(xf,xg,fls0,fls1,fls2,fls3,fls4,ib)
#else
        do k = 1 , kz
          do i = ici1 , ici2
            do j = jci1 , jci2
#endif
              if ( .not. ba_cr%beast(j,i) ) cycle
              ib = ba_cr%ibnd(j,i)
              xf = hefc(ib,k)
              xg = hegc(ib,k)
              fls0 = fg1(j,i,k)
              fls1 = fg1(j-1,i,k)
              fls2 = fg1(j+1,i,k)
              fls3 = fg1(j,i-1,k)
              fls4 = fg1(j,i+1,k)
              ften(j,i,k,n) = ften(j,i,k,n) + xf*fls0 - &
                              xg*(fls1+fls2+fls3+fls4-d_four*fls0)
#ifndef STDPAR
            end do
          end do
#endif
        end do
      end if
    end if
#ifdef DEBUG
    call time_end(subroutine_name,idindx)
#endif
  end subroutine nudge4d3d

  subroutine monudge4d3d(ibdy,f,bnd,n)
    implicit none
    integer(ik4) , intent(in) :: ibdy , n
    real(rkx) , pointer , intent(inout) , dimension(:,:,:,:) :: f
    type(v3dbound) , intent(in) :: bnd
    real(rkx) :: xt
    integer(ik4) :: i , j , k , ib
    real(rkx) :: xf , xg , fls0 , fls1 , fls2 , fls3 , fls4
#ifdef DEBUG
    character(len=dbgslen) :: subroutine_name = 'monudge4d3d'
    integer(ik4) , save :: idindx = 0
    call time_begin(subroutine_name,idindx)
#endif
    if ( .not. ba_cr%havebound ) then
#ifdef DEBUG
      call time_end(subroutine_name,idindx)
#endif
      return
    end if

    xt = xbctime + dt

    do concurrent ( j = jce1ga:jce2ga , i = ice1ga:ice2ga , k = 1:kz )
      fg1(j,i,k) = bnd%b0(j,i,k) + xt*bnd%bt(j,i,k) - f(j,i,k,n)
    end do

    if ( ibdy == 1 ) then
      if ( ba_cr%ns /= 0 ) then
#ifdef STDPAR
        do concurrent ( j = jci1:jci2, i = ici1:ici2, k = 1:kz ) &
          local(xf,xg,fls0,fls1,fls2,fls3,fls4,ib)
#else
        do k = 1 , kz
          do i = ici1 , ici2
            do j = jci1 , jci2
#endif
              if ( .not. ba_cr%bsouth(j,i) ) cycle
              ib = ba_cr%ibnd(j,i)
              xf = fcx(ib)
              xg = gcx(ib)
              fls0 = fg1(j,i,k)
              fls1 = fg1(j-1,i,k)
              fls2 = fg1(j+1,i,k)
              fls3 = fg1(j,i-1,k)
              fls4 = fg1(j,i+1,k)
              f(j,i,k,n) = f(j,i,k,n) + xf*fls0 - &
                           xg*(fls1+fls2+fls3+fls4-d_four*fls0)
#ifndef STDPAR
            end do
          end do
#endif
        end do
      end if
      if ( ba_cr%nn /= 0 ) then
#ifdef STDPAR
        do concurrent ( j = jci1:jci2, i = ici1:ici2, k = 1:kz ) &
          local(xf,xg,fls0,fls1,fls2,fls3,fls4,ib)
#else
        do k = 1 , kz
          do i = ici1 , ici2
            do j = jci1 , jci2
#endif
              if ( .not. ba_cr%bnorth(j,i) ) cycle
              ib = ba_cr%ibnd(j,i)
              xf = fcx(ib)
              xg = gcx(ib)
              fls0 = fg1(j,i,k)
              fls1 = fg1(j-1,i,k)
              fls2 = fg1(j+1,i,k)
              fls3 = fg1(j,i-1,k)
              fls4 = fg1(j,i+1,k)
              f(j,i,k,n) = f(j,i,k,n) + xf*fls0 - &
                           xg*(fls1+fls2+fls3+fls4-d_four*fls0)
#ifndef STDPAR
            end do
          end do
#endif
        end do
      end if
      if ( ba_cr%nw /= 0 ) then
#ifdef STDPAR
        do concurrent ( j = jci1:jci2, i = ici1:ici2, k = 1:kz ) &
          local(xf,xg,fls0,fls1,fls2,fls3,fls4,ib)
#else
        do k = 1 , kz
          do i = ici1 , ici2
            do j = jci1 , jci2
#endif
              if ( .not. ba_cr%bwest(j,i) ) cycle
              ib = ba_cr%ibnd(j,i)
              xf = fcx(ib)
              xg = gcx(ib)
              fls0 = fg1(j,i,k)
              fls1 = fg1(j-1,i,k)
              fls2 = fg1(j+1,i,k)
              fls3 = fg1(j,i-1,k)
              fls4 = fg1(j,i+1,k)
              f(j,i,k,n) = f(j,i,k,n) + xf*fls0 - &
                           xg*(fls1+fls2+fls3+fls4-d_four*fls0)
#ifndef STDPAR
            end do
          end do
#endif
        end do
      end if
      if ( ba_cr%ne /= 0 ) then
#ifdef STDPAR
        do concurrent ( j = jci1:jci2, i = ici1:ici2, k = 1:kz ) &
          local(xf,xg,fls0,fls1,fls2,fls3,fls4,ib)
#else
        do k = 1 , kz
          do i = ici1 , ici2
            do j = jci1 , jci2
#endif
              if ( .not. ba_cr%beast(j,i) ) cycle
              ib = ba_cr%ibnd(j,i)
              xf = fcx(ib)
              xg = gcx(ib)
              fls0 = fg1(j,i,k)
              fls1 = fg1(j-1,i,k)
              fls2 = fg1(j+1,i,k)
              fls3 = fg1(j,i-1,k)
              fls4 = fg1(j,i+1,k)
              f(j,i,k,n) = f(j,i,k,n) + xf*fls0 - &
                          xg*(fls1+fls2+fls3+fls4-d_four*fls0)
#ifndef STDPAR
            end do
          end do
#endif
        end do
      end if
    else
      if ( ba_cr%ns /= 0 ) then
#ifdef STDPAR
        do concurrent ( j = jci1:jci2, i = ici1:ici2, k = 1:kz ) &
          local(xf,xg,fls0,fls1,fls2,fls3,fls4,ib)
#else
        do k = 1 , kz
          do i = ici1 , ici2
            do j = jci1 , jci2
#endif
              if ( .not. ba_cr%bsouth(j,i) ) cycle
              ib = ba_cr%ibnd(j,i)
              xf = hefc(ib,k)
              xg = hegc(ib,k)
              fls0 = fg1(j,i,k)
              fls1 = fg1(j-1,i,k)
              fls2 = fg1(j+1,i,k)
              fls3 = fg1(j,i-1,k)
              fls4 = fg1(j,i+1,k)
              f(j,i,k,n) = f(j,i,k,n) + xf*fls0 - &
                           xg*(fls1+fls2+fls3+fls4-d_four*fls0)
#ifndef STDPAR
            end do
          end do
#endif
        end do
      end if
      if ( ba_cr%nn /= 0 ) then
#ifdef STDPAR
        do concurrent ( j = jci1:jci2, i = ici1:ici2, k = 1:kz ) &
          local(xf,xg,fls0,fls1,fls2,fls3,fls4,ib)
#else
        do k = 1 , kz
          do i = ici1 , ici2
            do j = jci1 , jci2
#endif
              if ( .not. ba_cr%bnorth(j,i) ) cycle
              ib = ba_cr%ibnd(j,i)
              xf = hefc(ib,k)
              xg = hegc(ib,k)
              fls0 = fg1(j,i,k)
              fls1 = fg1(j-1,i,k)
              fls2 = fg1(j+1,i,k)
              fls3 = fg1(j,i-1,k)
              fls4 = fg1(j,i+1,k)
              f(j,i,k,n) = f(j,i,k,n) + xf*fls0 - &
                           xg*(fls1+fls2+fls3+fls4-d_four*fls0)
#ifndef STDPAR
            end do
          end do
#endif
        end do
      end if
      if ( ba_cr%nw /= 0 ) then
#ifdef STDPAR
        do concurrent ( j = jci1:jci2, i = ici1:ici2, k = 1:kz ) &
          local(xf,xg,fls0,fls1,fls2,fls3,fls4,ib)
#else
        do k = 1 , kz
          do i = ici1 , ici2
            do j = jci1 , jci2
#endif
              if ( .not. ba_cr%bwest(j,i) ) cycle
              ib = ba_cr%ibnd(j,i)
              xf = hefc(ib,k)
              xg = hegc(ib,k)
              fls0 = fg1(j,i,k)
              fls1 = fg1(j-1,i,k)
              fls2 = fg1(j+1,i,k)
              fls3 = fg1(j,i-1,k)
              fls4 = fg1(j,i+1,k)
              f(j,i,k,n) = f(j,i,k,n) + xf*fls0 - &
                           xg*(fls1+fls2+fls3+fls4-d_four*fls0)
#ifndef STDPAR
            end do
          end do
#endif
        end do
      end if
      if ( ba_cr%ne /= 0 ) then
#ifdef STDPAR
        do concurrent ( j = jci1:jci2, i = ici1:ici2, k = 1:kz ) &
          local(xf,xg,fls0,fls1,fls2,fls3,fls4,ib)
#else
        do k = 1 , kz
          do i = ici1 , ici2
            do j = jci1 , jci2
#endif
              if ( .not. ba_cr%beast(j,i) ) cycle
              ib = ba_cr%ibnd(j,i)
              xf = hefc(ib,k)
              xg = hegc(ib,k)
              fls0 = fg1(j,i,k)
              fls1 = fg1(j-1,i,k)
              fls2 = fg1(j+1,i,k)
              fls3 = fg1(j,i-1,k)
              fls4 = fg1(j,i+1,k)
              f(j,i,k,n) = f(j,i,k,n) + xf*fls0 - &
                           xg*(fls1+fls2+fls3+fls4-d_four*fls0)
#ifndef STDPAR
            end do
          end do
#endif
        end do
      end if
    end if
#ifdef DEBUG
    call time_end(subroutine_name,idindx)
#endif
  end subroutine monudge4d3d

  subroutine nudgeuv(ibdy,fu,fv,bndu,bndv,ftenu,ftenv)
    implicit none
    integer(ik4) , intent(in) :: ibdy
    real(rkx) , pointer , intent(in) , dimension(:,:,:) :: fu , fv
    type(v3dbound) , intent(in) :: bndu , bndv
    real(rkx) , pointer , intent(inout) , dimension(:,:,:) :: ftenu , ftenv
    real(rkx) :: xt
    integer(ik4) :: i , j , k , ib
    real(rkx) :: xf , xg , fls0 , fls1 , fls2 , fls3 , fls4
#ifdef DEBUG
    character(len=dbgslen) :: subroutine_name = 'nudgeuv'
    integer(ik4) , save :: idindx = 0
    call time_begin(subroutine_name,idindx)
#endif
    if ( .not. ba_dt%havebound ) then
#ifdef DEBUG
      call time_end(subroutine_name,idindx)
#endif
      return
    end if

    xt = xbctime + dt

    do concurrent ( j = jde1ga:jde2ga , i = ide1ga:ide2ga , k = 1:kz )
      fg1(j,i,k) = ((bndu%b0(j,i,k) + xt*bndu%bt(j,i,k)) - fu(j,i,k))
      fg2(j,i,k) = ((bndv%b0(j,i,k) + xt*bndv%bt(j,i,k)) - fv(j,i,k))
    end do

    if ( ibdy == 1 ) then
      if ( ba_dt%ns /= 0 ) then
#ifdef STDPAR
        do concurrent ( j = jdi1:jdi2, i = idi1:idi2, k = 1:kz ) &
          local(xf,xg,fls0,fls1,fls2,fls3,fls4)
#else
        do k = 1 , kz
          do i = idi1 , idi2
            do j = jdi1 , jdi2
#endif
              if ( .not. ba_dt%bsouth(j,i) ) cycle
              ib = ba_dt%ibnd(j,i)
              xf = fcd(ib)
              xg = gcd(ib)
              fls0 = fg1(j,i,k)
              fls1 = fg1(j-1,i,k)
              fls2 = fg1(j+1,i,k)
              fls3 = fg1(j,i-1,k)
              fls4 = fg1(j,i+1,k)
              ftenu(j,i,k) = ftenu(j,i,k) + xf*fls0 - &
                             xg*(fls1+fls2+fls3+fls4-d_four*fls0)
              fls0 = fg2(j,i,k)
              fls1 = fg2(j-1,i,k)
              fls2 = fg2(j+1,i,k)
              fls3 = fg2(j,i-1,k)
              fls4 = fg2(j,i+1,k)
              ftenv(j,i,k) = ftenv(j,i,k) + xf*fls0 - &
                             xg*(fls1+fls2+fls3+fls4-d_four*fls0)
#ifndef STDPAR
            end do
          end do
#endif
        end do
      end if
      if ( ba_dt%nn /= 0 ) then
#ifdef STDPAR
        do concurrent ( j = jdi1:jdi2, i = idi1:idi2, k = 1:kz ) &
          local(xf,xg,fls0,fls1,fls2,fls3,fls4)
#else
        do k = 1 , kz
          do i = idi1 , idi2
            do j = jdi1 , jdi2
#endif
              if ( .not. ba_dt%bnorth(j,i) ) cycle
              ib = ba_dt%ibnd(j,i)
              xf = fcd(ib)
              xg = gcd(ib)
              fls0 = fg1(j,i,k)
              fls1 = fg1(j-1,i,k)
              fls2 = fg1(j+1,i,k)
              fls3 = fg1(j,i-1,k)
              fls4 = fg1(j,i+1,k)
              ftenu(j,i,k) = ftenu(j,i,k) + xf*fls0 - &
                             xg*(fls1+fls2+fls3+fls4-d_four*fls0)
              fls0 = fg2(j,i,k)
              fls1 = fg2(j-1,i,k)
              fls2 = fg2(j+1,i,k)
              fls3 = fg2(j,i-1,k)
              fls4 = fg2(j,i+1,k)
              ftenv(j,i,k) = ftenv(j,i,k) + xf*fls0 - &
                             xg*(fls1+fls2+fls3+fls4-d_four*fls0)
#ifndef STDPAR
            end do
          end do
#endif
        end do
      end if
      if ( ba_dt%nw /= 0 ) then
#ifdef STDPAR
        do concurrent ( j = jdi1:jdi2, i = idi1:idi2, k = 1:kz ) &
          local(xf,xg,fls0,fls1,fls2,fls3,fls4)
#else
        do k = 1 , kz
          do i = idi1 , idi2
            do j = jdi1 , jdi2
#endif
              if ( .not. ba_dt%bwest(j,i) ) cycle
              ib = ba_dt%ibnd(j,i)
              xf = fcd(ib)
              xg = gcd(ib)
              fls0 = fg1(j,i,k)
              fls1 = fg1(j-1,i,k)
              fls2 = fg1(j+1,i,k)
              fls3 = fg1(j,i-1,k)
              fls4 = fg1(j,i+1,k)
              ftenu(j,i,k) = ftenu(j,i,k) + xf*fls0 - &
                             xg*(fls1+fls2+fls3+fls4-d_four*fls0)
              fls0 = fg2(j,i,k)
              fls1 = fg2(j-1,i,k)
              fls2 = fg2(j+1,i,k)
              fls3 = fg2(j,i-1,k)
              fls4 = fg2(j,i+1,k)
              ftenv(j,i,k) = ftenv(j,i,k) + xf*fls0 - &
                             xg*(fls1+fls2+fls3+fls4-d_four*fls0)
#ifndef STDPAR
            end do
          end do
#endif
        end do
      end if
      if ( ba_dt%ne /= 0 ) then
#ifdef STDPAR
        do concurrent ( j = jdi1:jdi2, i = idi1:idi2, k = 1:kz ) &
          local(xf,xg,fls0,fls1,fls2,fls3,fls4)
#else
        do k = 1 , kz
          do i = idi1 , idi2
            do j = jdi1 , jdi2
#endif
              if ( .not. ba_dt%beast(j,i) ) cycle
              ib = ba_dt%ibnd(j,i)
              xf = fcd(ib)
              xg = gcd(ib)
              fls0 = fg1(j,i,k)
              fls1 = fg1(j-1,i,k)
              fls2 = fg1(j+1,i,k)
              fls3 = fg1(j,i-1,k)
              fls4 = fg1(j,i+1,k)
              ftenu(j,i,k) = ftenu(j,i,k) + xf*fls0 -  &
                             xg*(fls1+fls2+fls3+fls4-d_four*fls0)
              fls0 = fg2(j,i,k)
              fls1 = fg2(j-1,i,k)
              fls2 = fg2(j+1,i,k)
              fls3 = fg2(j,i-1,k)
              fls4 = fg2(j,i+1,k)
              ftenv(j,i,k) = ftenv(j,i,k) + xf*fls0 -  &
                             xg*(fls1+fls2+fls3+fls4-d_four*fls0)
#ifndef STDPAR
            end do
          end do
#endif
        end do
      end if
    else
      if ( ba_dt%ns /= 0 ) then
#ifdef STDPAR
        do concurrent ( j = jdi1:jdi2, i = idi1:idi2, k = 1:kz ) &
          local(xf,xg,fls0,fls1,fls2,fls3,fls4)
#else
        do k = 1 , kz
          do i = idi1 , idi2
            do j = jdi1 , jdi2
#endif
              if ( .not. ba_dt%bsouth(j,i) ) cycle
              ib = ba_dt%ibnd(j,i)
              xf = hefc(ib,k)
              xg = hegc(ib,k)
              fls0 = fg1(j,i,k)
              fls1 = fg1(j-1,i,k)
              fls2 = fg1(j+1,i,k)
              fls3 = fg1(j,i-1,k)
              fls4 = fg1(j,i+1,k)
              ftenu(j,i,k) = ftenu(j,i,k) + xf*fls0 - &
                             xg*(fls1+fls2+fls3+fls4-d_four*fls0)
              fls0 = fg2(j,i,k)
              fls1 = fg2(j-1,i,k)
              fls2 = fg2(j+1,i,k)
              fls3 = fg2(j,i-1,k)
              fls4 = fg2(j,i+1,k)
              ftenv(j,i,k) = ftenv(j,i,k) + xf*fls0 - &
                             xg*(fls1+fls2+fls3+fls4-d_four*fls0)
#ifndef STDPAR
            end do
          end do
#endif
        end do
      end if
      if ( ba_dt%nn /= 0 ) then
#ifdef STDPAR
        do concurrent ( j = jdi1:jdi2, i = idi1:idi2, k = 1:kz ) &
          local(xf,xg,fls0,fls1,fls2,fls3,fls4)
#else
        do k = 1 , kz
          do i = idi1 , idi2
            do j = jdi1 , jdi2
#endif
              if ( .not. ba_dt%bnorth(j,i) ) cycle
              ib = ba_dt%ibnd(j,i)
              xf = hefd(ib,k)
              xg = hegd(ib,k)
              fls0 = fg1(j,i,k)
              fls1 = fg1(j-1,i,k)
              fls2 = fg1(j+1,i,k)
              fls3 = fg1(j,i-1,k)
              fls4 = fg1(j,i+1,k)
              ftenu(j,i,k) = ftenu(j,i,k) + xf*fls0 - &
                             xg*(fls1+fls2+fls3+fls4-d_four*fls0)
              fls0 = fg2(j,i,k)
              fls1 = fg2(j-1,i,k)
              fls2 = fg2(j+1,i,k)
              fls3 = fg2(j,i-1,k)
              fls4 = fg2(j,i+1,k)
              ftenv(j,i,k) = ftenv(j,i,k) + xf*fls0 - &
                             xg*(fls1+fls2+fls3+fls4-d_four*fls0)
#ifndef STDPAR
            end do
          end do
#endif
        end do
      end if
      if ( ba_dt%nw /= 0 ) then
#ifdef STDPAR
        do concurrent ( j = jdi1:jdi2, i = idi1:idi2, k = 1:kz ) &
          local(xf,xg,fls0,fls1,fls2,fls3,fls4)
#else
        do k = 1 , kz
          do i = idi1 , idi2
            do j = jdi1 , jdi2
#endif
              if ( .not. ba_dt%bwest(j,i) ) cycle
              ib = ba_dt%ibnd(j,i)
              xf = hefd(ib,k)
              xg = hegd(ib,k)
              fls0 = fg1(j,i,k)
              fls1 = fg1(j-1,i,k)
              fls2 = fg1(j+1,i,k)
              fls3 = fg1(j,i-1,k)
              fls4 = fg1(j,i+1,k)
              ftenu(j,i,k) = ftenu(j,i,k) + xf*fls0 - &
                             xg*(fls1+fls2+fls3+fls4-d_four*fls0)
              fls0 = fg2(j,i,k)
              fls1 = fg2(j-1,i,k)
              fls2 = fg2(j+1,i,k)
              fls3 = fg2(j,i-1,k)
              fls4 = fg2(j,i+1,k)
              ftenv(j,i,k) = ftenv(j,i,k) + xf*fls0 - &
                             xg*(fls1+fls2+fls3+fls4-d_four*fls0)
#ifndef STDPAR
            end do
          end do
#endif
        end do
      end if
      if ( ba_dt%ne /= 0 ) then
#ifdef STDPAR
        do concurrent ( j = jdi1:jdi2, i = idi1:idi2, k = 1:kz ) &
          local(xf,xg,fls0,fls1,fls2,fls3,fls4)
#else
        do k = 1 , kz
          do i = idi1 , idi2
            do j = jdi1 , jdi2
#endif
              if ( .not. ba_dt%beast(j,i) ) cycle
              ib = ba_dt%ibnd(j,i)
              xf = hefd(ib,k)
              xg = hegd(ib,k)
              fls0 = fg1(j,i,k)
              fls1 = fg1(j-1,i,k)
              fls2 = fg1(j+1,i,k)
              fls3 = fg1(j,i-1,k)
              fls4 = fg1(j,i+1,k)
              ftenu(j,i,k) = ftenu(j,i,k) + xf*fls0 -  &
                             xg*(fls1+fls2+fls3+fls4-d_four*fls0)
              fls0 = fg2(j,i,k)
              fls1 = fg2(j-1,i,k)
              fls2 = fg2(j+1,i,k)
              fls3 = fg2(j,i-1,k)
              fls4 = fg2(j,i+1,k)
              ftenv(j,i,k) = ftenv(j,i,k) + xf*fls0 -  &
                             xg*(fls1+fls2+fls3+fls4-d_four*fls0)
#ifndef STDPAR
            end do
          end do
#endif
        end do
      end if
    end if

#ifdef DEBUG
    call time_end(subroutine_name,idindx)
#endif
  end subroutine nudgeuv

  subroutine monudgeuv(ibdy,fu,fv,bndu,bndv)
    implicit none
    integer(ik4) , intent(in) :: ibdy
    real(rkx) , pointer , intent(inout) , dimension(:,:,:) :: fu , fv
    type(v3dbound) , intent(in) :: bndu , bndv
    real(rkx) :: xt
    integer(ik4) :: i , j , k , ib
    real(rkx) :: xf , xg , fls0 , fls1 , fls2 , fls3 , fls4
#ifdef DEBUG
    character(len=dbgslen) :: subroutine_name = 'monudgeuv'
    integer(ik4) , save :: idindx = 0
    call time_begin(subroutine_name,idindx)
#endif
    if ( .not. ba_ut%havebound .and. .not. ba_vt%havebound ) then
#ifdef DEBUG
      call time_end(subroutine_name,idindx)
#endif
      return
    end if

    xt = xbctime + dt

    do concurrent ( j = jde1ga:jde2ga , i = ice1ga:ice2ga , k = 1:kz )
      fg1(j,i,k) = (bndu%b0(j,i,k) + xt*bndu%bt(j,i,k)) - fu(j,i,k)
    end do

    do concurrent ( j = jce1ga:jce2ga , i = ide1ga:ide2ga , k = 1:kz )
      fg2(j,i,k) = (bndv%b0(j,i,k) + xt*bndv%bt(j,i,k)) - fv(j,i,k)
    end do

    if ( ibdy == 1 ) then
      if ( ba_ut%ns /= 0 ) then
#ifdef STDPAR
        do concurrent ( j = jdi1:jdi2, i = ici1:ici2, k = 1:kz ) &
          local(xf,xg,fls0,fls1,fls2,fls3,fls4,ib)
#else
        do k = 1 , kz
          do i = ici1 , ici2
            do j = jdi1 , jdi2
#endif
              if ( .not. ba_ut%bsouth(j,i) ) cycle
              ib = ba_ut%ibnd(j,i)
              xf = fcx(ib)
              xg = gcx(ib)
              fls0 = fg1(j,i,k)
              fls1 = fg1(j-1,i,k)
              fls2 = fg1(j+1,i,k)
              fls3 = fg1(j,i-1,k)
              fls4 = fg1(j,i+1,k)
              fu(j,i,k) = fu(j,i,k) + xf*fls0 - &
                          xg*(fls1+fls2+fls3+fls4-d_four*fls0)
#ifndef STDPAR
            end do
          end do
#endif
        end do
      end if
      if ( ba_vt%ns /= 0 ) then
#ifdef STDPAR
        do concurrent ( j = jci1:jci2, i = idi1:idi2, k = 1:kz ) &
          local(xf,xg,fls0,fls1,fls2,fls3,fls4,ib)
#else
        do k = 1 , kz
          do i = idi1 , idi2
            do j = jci1 , jci2
#endif
              if ( .not. ba_vt%bsouth(j,i) ) cycle
              ib = ba_vt%ibnd(j,i)
              xf = fcd(ib)
              xg = gcd(ib)
              fls0 = fg2(j,i,k)
              fls1 = fg2(j-1,i,k)
              fls2 = fg2(j+1,i,k)
              fls3 = fg2(j,i-1,k)
              fls4 = fg2(j,i+1,k)
              fv(j,i,k) = fv(j,i,k) + xf*fls0 - &
                          xg*(fls1+fls2+fls3+fls4-d_four*fls0)
#ifndef STDPAR
            end do
          end do
#endif
        end do
      end if
      if ( ba_ut%nn /= 0 ) then
#ifdef STDPAR
        do concurrent ( j = jdi1:jdi2, i = ici1:ici2, k = 1:kz ) &
          local(xf,xg,fls0,fls1,fls2,fls3,fls4,ib)
#else
        do k = 1 , kz
          do i = ici1 , ici2
            do j = jdi1 , jdi2
#endif
              if ( .not. ba_ut%bnorth(j,i) ) cycle
              ib = ba_ut%ibnd(j,i)
              xf = fcx(ib)
              xg = gcx(ib)
              fls0 = fg1(j,i,k)
              fls1 = fg1(j-1,i,k)
              fls2 = fg1(j+1,i,k)
              fls3 = fg1(j,i-1,k)
              fls4 = fg1(j,i+1,k)
              fu(j,i,k) = fu(j,i,k) + xf*fls0 - &
                          xg*(fls1+fls2+fls3+fls4-d_four*fls0)
#ifndef STDPAR
            end do
          end do
#endif
        end do
      end if
      if ( ba_vt%nn /= 0 ) then
#ifdef STDPAR
        do concurrent ( j = jci1:jci2, i = idi1:idi2, k = 1:kz ) &
          local(xf,xg,fls0,fls1,fls2,fls3,fls4,ib)
#else
        do k = 1 , kz
          do i = idi1 , idi2
            do j = jci1 , jci2
#endif
              if ( .not. ba_vt%bnorth(j,i) ) cycle
              ib = ba_vt%ibnd(j,i)
              xf = fcd(ib)
              xg = gcd(ib)
              fls0 = fg2(j,i,k)
              fls1 = fg2(j-1,i,k)
              fls2 = fg2(j+1,i,k)
              fls3 = fg2(j,i-1,k)
              fls4 = fg2(j,i+1,k)
              fv(j,i,k) = fv(j,i,k) + xf*fls0 - &
                          xg*(fls1+fls2+fls3+fls4-d_four*fls0)
#ifndef STDPAR
            end do
          end do
#endif
        end do
      end if
      if ( ba_ut%nw /= 0 ) then
#ifdef STDPAR
        do concurrent ( j = jdi1:jdi2, i = ici1:ici2, k = 1:kz ) &
          local(xf,xg,fls0,fls1,fls2,fls3,fls4,ib)
#else
        do k = 1 , kz
          do i = ici1 , ici2
            do j = jdi1 , jdi2
#endif
              if ( .not. ba_ut%bwest(j,i) ) cycle
              ib = ba_ut%ibnd(j,i)
              xf = fcd(ib)
              xg = gcd(ib)
              fls0 = fg1(j,i,k)
              fls1 = fg1(j-1,i,k)
              fls2 = fg1(j+1,i,k)
              fls3 = fg1(j,i-1,k)
              fls4 = fg1(j,i+1,k)
              fu(j,i,k) = fu(j,i,k) + xf*fls0 - &
                          xg*(fls1+fls2+fls3+fls4-d_four*fls0)
#ifndef STDPAR
            end do
          end do
#endif
        end do
      end if
      if ( ba_vt%nw /= 0 ) then
#ifdef STDPAR
        do concurrent ( j = jci1:jci2, i = idi1:idi2, k = 1:kz ) &
          local(xf,xg,fls0,fls1,fls2,fls3,fls4,ib)
#else
        do k = 1 , kz
          do i = idi1 , idi2
            do j = jci1 , jci2
#endif
              if ( .not. ba_vt%bwest(j,i) ) cycle
              ib = ba_vt%ibnd(j,i)
              xf = fcx(ib)
              xg = gcx(ib)
              fls0 = fg2(j,i,k)
              fls1 = fg2(j-1,i,k)
              fls2 = fg2(j+1,i,k)
              fls3 = fg2(j,i-1,k)
              fls4 = fg2(j,i+1,k)
              fv(j,i,k) = fv(j,i,k) + xf*fls0 - &
                          xg*(fls1+fls2+fls3+fls4-d_four*fls0)
#ifndef STDPAR
            end do
          end do
#endif
        end do
      end if
      if ( ba_ut%ne /= 0 ) then
#ifdef STDPAR
        do concurrent ( j = jdi1:jdi2, i = ici1:ici2, k = 1:kz ) &
          local(xf,xg,fls0,fls1,fls2,fls3,fls4,ib)
#else
        do k = 1 , kz
          do i = ici1 , ici2
            do j = jdi1 , jdi2
#endif
              if ( .not. ba_ut%beast(j,i) ) cycle
              ib = ba_ut%ibnd(j,i)
              xf = fcd(ib)
              xg = gcd(ib)
              fls0 = fg1(j,i,k)
              fls1 = fg1(j-1,i,k)
              fls2 = fg1(j+1,i,k)
              fls3 = fg1(j,i-1,k)
              fls4 = fg1(j,i+1,k)
              fu(j,i,k) = fu(j,i,k) + xf*fls0 -  &
                          xg*(fls1+fls2+fls3+fls4-d_four*fls0)
#ifndef STDPAR
            end do
          end do
#endif
        end do
      end if
      if ( ba_vt%ne /= 0 ) then
#ifdef STDPAR
        do concurrent ( j = jci1:jci2, i = idi1:idi2, k = 1:kz ) &
          local(xf,xg,fls0,fls1,fls2,fls3,fls4,ib)
#else
        do k = 1 , kz
          do i = idi1 , idi2
            do j = jci1 , jci2
#endif
              if ( .not. ba_vt%beast(j,i) ) cycle
              ib = ba_vt%ibnd(j,i)
              xf = fcx(ib)
              xg = gcx(ib)
              fls0 = fg2(j,i,k)
              fls1 = fg2(j-1,i,k)
              fls2 = fg2(j+1,i,k)
              fls3 = fg2(j,i-1,k)
              fls4 = fg2(j,i+1,k)
              fv(j,i,k) = fv(j,i,k) + xf*fls0 -  &
                          xg*(fls1+fls2+fls3+fls4-d_four*fls0)
#ifndef STDPAR
            end do
          end do
#endif
        end do
      end if
    else
      if ( ba_ut%ns /= 0 ) then
#ifdef STDPAR
        do concurrent ( j = jdi1:jdi2, i = ici1:ici2, k = 1:kz ) &
          local(xf,xg,fls0,fls1,fls2,fls3,fls4,ib)
#else
        do k = 1 , kz
          do i = ici1 , ici2
            do j = jdi1 , jdi2
#endif
              if ( .not. ba_ut%bsouth(j,i) ) cycle
              ib = ba_ut%ibnd(j,i)
              xf = hefc(ib,k)
              xg = hegc(ib,k)
              fls0 = fg1(j,i,k)
              fls1 = fg1(j-1,i,k)
              fls2 = fg1(j+1,i,k)
              fls3 = fg1(j,i-1,k)
              fls4 = fg1(j,i+1,k)
              fu(j,i,k) = fu(j,i,k) + xf*fls0 - &
                          xg*(fls1+fls2+fls3+fls4-d_four*fls0)
#ifndef STDPAR
            end do
          end do
#endif
        end do
      end if
      if ( ba_vt%ns /= 0 ) then
#ifdef STDPAR
        do concurrent ( j = jci1:jci2, i = idi1:idi2, k = 1:kz ) &
          local(xf,xg,fls0,fls1,fls2,fls3,fls4,ib)
#else
        do k = 1 , kz
          do i = idi1 , idi2
            do j = jci1 , jci2
#endif
              if ( .not. ba_vt%bsouth(j,i) ) cycle
              ib = ba_vt%ibnd(j,i)
              xf = hefd(ib,k)
              xg = hegd(ib,k)
              fls0 = fg2(j,i,k)
              fls1 = fg2(j-1,i,k)
              fls2 = fg2(j+1,i,k)
              fls3 = fg2(j,i-1,k)
              fls4 = fg2(j,i+1,k)
              fv(j,i,k) = fv(j,i,k) + xf*fls0 - &
                          xg*(fls1+fls2+fls3+fls4-d_four*fls0)
#ifndef STDPAR
            end do
          end do
#endif
        end do
      end if
      if ( ba_ut%nn /= 0 ) then
#ifdef STDPAR
        do concurrent ( j = jdi1:jdi2, i = ici1:ici2, k = 1:kz ) &
          local(xf,xg,fls0,fls1,fls2,fls3,fls4,ib)
#else
        do k = 1 , kz
          do i = ici1 , ici2
            do j = jdi1 , jdi2
#endif
              if ( .not. ba_ut%bnorth(j,i) ) cycle
              ib = ba_ut%ibnd(j,i)
              xf = hefc(ib,k)
              xg = hegc(ib,k)
              fls0 = fg1(j,i,k)
              fls1 = fg1(j-1,i,k)
              fls2 = fg1(j+1,i,k)
              fls3 = fg1(j,i-1,k)
              fls4 = fg1(j,i+1,k)
              fu(j,i,k) = fu(j,i,k) + xf*fls0 - &
                          xg*(fls1+fls2+fls3+fls4-d_four*fls0)
#ifndef STDPAR
            end do
          end do
#endif
        end do
      end if
      if ( ba_vt%nn /= 0 ) then
#ifdef STDPAR
        do concurrent ( j = jci1:jci2, i = idi1:idi2, k = 1:kz ) &
          local(xf,xg,fls0,fls1,fls2,fls3,fls4,ib)
#else
        do k = 1 , kz
          do i = idi1 , idi2
            do j = jci1 , jci2
#endif
              if ( .not. ba_vt%bnorth(j,i) ) cycle
              ib = ba_vt%ibnd(j,i)
              xf = hefd(ib,k)
              xg = hegd(ib,k)
              fls0 = fg2(j,i,k)
              fls1 = fg2(j-1,i,k)
              fls2 = fg2(j+1,i,k)
              fls3 = fg2(j,i-1,k)
              fls4 = fg2(j,i+1,k)
              fv(j,i,k) = fv(j,i,k) + xf*fls0 - &
                          xg*(fls1+fls2+fls3+fls4-d_four*fls0)
#ifndef STDPAR
            end do
          end do
#endif
        end do
      end if
      if ( ba_ut%nw /= 0 ) then
#ifdef STDPAR
        do concurrent ( j = jdi1:jdi2, i = ici1:ici2, k = 1:kz ) &
          local(xf,xg,fls0,fls1,fls2,fls3,fls4,ib)
#else
        do k = 1 , kz
          do i = ici1 , ici2
            do j = jdi1 , jdi2
#endif
              if ( .not. ba_ut%bwest(j,i) ) cycle
              ib = ba_ut%ibnd(j,i)
              xf = hefd(ib,k)
              xg = hegd(ib,k)
              fls0 = fg1(j,i,k)
              fls1 = fg1(j-1,i,k)
              fls2 = fg1(j+1,i,k)
              fls3 = fg1(j,i-1,k)
              fls4 = fg1(j,i+1,k)
              fu(j,i,k) = fu(j,i,k) + xf*fls0 - &
                          xg*(fls1+fls2+fls3+fls4-d_four*fls0)
#ifndef STDPAR
            end do
          end do
#endif
        end do
      end if
      if ( ba_vt%nw /= 0 ) then
#ifdef STDPAR
        do concurrent ( j = jci1:jci2, i = idi1:idi2, k = 1:kz ) &
          local(xf,xg,fls0,fls1,fls2,fls3,fls4,ib)
#else
        do k = 1 , kz
          do i = idi1 , idi2
            do j = jci1 , jci2
#endif
              if ( .not. ba_vt%bwest(j,i) ) cycle
              ib = ba_vt%ibnd(j,i)
              xf = hefc(ib,k)
              xg = hegc(ib,k)
              fls0 = fg2(j,i,k)
              fls1 = fg2(j-1,i,k)
              fls2 = fg2(j+1,i,k)
              fls3 = fg2(j,i-1,k)
              fls4 = fg2(j,i+1,k)
              fv(j,i,k) = fv(j,i,k) + xf*fls0 - &
                          xg*(fls1+fls2+fls3+fls4-d_four*fls0)
#ifndef STDPAR
            end do
          end do
#endif
        end do
      end if
      if ( ba_ut%ne /= 0 ) then
#ifdef STDPAR
        do concurrent ( j = jdi1:jdi2, i = ici1:ici2, k = 1:kz ) &
          local(xf,xg,fls0,fls1,fls2,fls3,fls4,ib)
#else
        do k = 1 , kz
          do i = ici1 , ici2
            do j = jdi1 , jdi2
#endif
              if ( .not. ba_ut%beast(j,i) ) cycle
              ib = ba_ut%ibnd(j,i)
              xf = hefd(ib,k)
              xg = hegd(ib,k)
              fls0 = fg1(j,i,k)
              fls1 = fg1(j-1,i,k)
              fls2 = fg1(j+1,i,k)
              fls3 = fg1(j,i-1,k)
              fls4 = fg1(j,i+1,k)
              fu(j,i,k) = fu(j,i,k) + xf*fls0 -  &
                          xg*(fls1+fls2+fls3+fls4-d_four*fls0)
#ifndef STDPAR
            end do
          end do
#endif
        end do
      end if
      if ( ba_vt%ne /= 0 ) then
#ifdef STDPAR
        do concurrent ( j = jci1:jci2, i = idi1:idi2, k = 1:kz ) &
          local(xf,xg,fls0,fls1,fls2,fls3,fls4,ib)
#else
        do k = 1 , kz
          do i = idi1 , idi2
            do j = jci1 , jci2
#endif
              if ( .not. ba_vt%beast(j,i) ) cycle
              ib = ba_vt%ibnd(j,i)
              xf = hefc(ib,k)
              xg = hegc(ib,k)
              fls0 = fg2(j,i,k)
              fls1 = fg2(j-1,i,k)
              fls2 = fg2(j+1,i,k)
              fls3 = fg2(j,i-1,k)
              fls4 = fg2(j,i+1,k)
              fv(j,i,k) = fv(j,i,k) + xf*fls0 -  &
                          xg*(fls1+fls2+fls3+fls4-d_four*fls0)
#ifndef STDPAR
            end do
          end do
#endif
        end do
      end if
    end if

#ifdef DEBUG
    call time_end(subroutine_name,idindx)
#endif
  end subroutine monudgeuv

  subroutine monudge4d(ibdy,f,bnd,n1,n2)
    implicit none
    integer(ik4) , intent(in) :: ibdy , n1 , n2
    real(rkx) , pointer , intent(inout) , dimension(:,:,:,:) :: f
    type(v3dbound) , intent(in) :: bnd
    integer(ik4) :: n
#ifdef DEBUG
    character(len=dbgslen) :: subroutine_name = 'monudge4d'
    integer(ik4) , save :: idindx = 0
    call time_begin(subroutine_name,idindx)
#endif
    if ( .not. ba_cr%havebound ) then
#ifdef DEBUG
      call time_end(subroutine_name,idindx)
#endif
      return
    end if
    do n = n1 , n2
      call monudge4d3d(ibdy,f,bnd,n)
    end do
#ifdef DEBUG
    call time_end(subroutine_name,idindx)
#endif
  end subroutine monudge4d

  subroutine nudge4d(ibdy,f,bnd,ften,n1,n2)
    implicit none
    integer(ik4) , intent(in) :: ibdy , n1 , n2
    real(rkx) , pointer , intent(in) , dimension(:,:,:,:) :: f
    type(v3dbound) , intent(in) :: bnd
    real(rkx) , pointer , intent(inout) , dimension(:,:,:,:) :: ften
    integer(ik4) :: n
#ifdef DEBUG
    character(len=dbgslen) :: subroutine_name = 'nudge4d'
    integer(ik4) , save :: idindx = 0
    call time_begin(subroutine_name,idindx)
#endif
    if ( .not. ba_cr%havebound ) then
#ifdef DEBUG
      call time_end(subroutine_name,idindx)
#endif
      return
    end if
    do n = n1 , n2
      call nudge4d3d(ibdy,f,bnd,ften,n)
    end do
#ifdef DEBUG
    call time_end(subroutine_name,idindx)
#endif
  end subroutine nudge4d

  subroutine nudge3d(ibdy,f,bnd,ften)
    implicit none
    integer(ik4) , intent(in) :: ibdy
    real(rkx) , pointer , intent(in) , dimension(:,:,:) :: f
    type(v3dbound) , intent(in) :: bnd
    real(rkx) , pointer , intent(inout) , dimension(:,:,:) :: ften
    real(rkx) :: xt
    integer(ik4) :: i , j , k , ns , nk , ib
    real(rkx) :: xf , xg , fls0 , fls1 , fls2 , fls3 , fls4
#ifdef DEBUG
    character(len=dbgslen) :: subroutine_name = 'nudge3d'
    integer(ik4) , save :: idindx = 0
    call time_begin(subroutine_name,idindx)
#endif

    if ( .not. ba_cr%havebound ) then
#ifdef DEBUG
      call time_end(subroutine_name,idindx)
#endif
      return
    end if

    ns = lbound(f,3)
    nk = ubound(f,3)
    !if ( nk == kzp1 ) ns = 2
    xt = xbctime + dt

    do concurrent ( j = jce1ga:jce2ga , i = ice1ga:ice2ga , k = ns:nk )
      fg1(j,i,k) = (bnd%b0(j,i,k) + xt*bnd%bt(j,i,k)) - f(j,i,k)
    end do

    if ( ibdy == 1 ) then
      if ( ba_cr%ns /= 0 ) then
#ifdef STDPAR
        do concurrent ( j = jci1:jci2, i = ici1:ici2, k = ns:nk ) &
          local(xf,xg,fls0,fls1,fls2,fls3,fls4,ib)
#else
        do k = ns , nk
          do i = ici1 , ici2
            do j = jci1 , jci2
#endif
              if ( .not. ba_cr%bsouth(j,i) ) cycle
              ib = ba_cr%ibnd(j,i)
              xf = fcx(ib)
              xg = gcx(ib)
              fls0 = fg1(j,i,k)
              fls1 = fg1(j-1,i,k)
              fls2 = fg1(j+1,i,k)
              fls3 = fg1(j,i-1,k)
              fls4 = fg1(j,i+1,k)
              ften(j,i,k) = ften(j,i,k) + xf*fls0 - &
                            xg*(fls1+fls2+fls3+fls4-d_four*fls0)
#ifndef STDPAR
            end do
          end do
#endif
        end do
      end if
      if ( ba_cr%nn /= 0 ) then
#ifdef STDPAR
        do concurrent ( j = jci1:jci2, i = ici1:ici2, k = ns:nk ) &
          local(xf,xg,fls0,fls1,fls2,fls3,fls4,ib)
#else
        do k = ns , nk
          do i = ici1 , ici2
            do j = jci1 , jci2
#endif
              if ( .not. ba_cr%bnorth(j,i) ) cycle
              ib = ba_cr%ibnd(j,i)
              xf = fcx(ib)
              xg = gcx(ib)
              fls0 = fg1(j,i,k)
              fls1 = fg1(j-1,i,k)
              fls2 = fg1(j+1,i,k)
              fls3 = fg1(j,i-1,k)
              fls4 = fg1(j,i+1,k)
              ften(j,i,k) = ften(j,i,k) + xf*fls0 - &
                            xg*(fls1+fls2+fls3+fls4-d_four*fls0)
#ifndef STDPAR
            end do
          end do
#endif
        end do
      end if
      if ( ba_cr%nw /= 0 ) then
#ifdef STDPAR
        do concurrent ( j = jci1:jci2, i = ici1:ici2, k = ns:nk ) &
          local(xf,xg,fls0,fls1,fls2,fls3,fls4,ib)
#else
        do k = ns , nk
          do i = ici1 , ici2
            do j = jci1 , jci2
#endif
              if ( .not. ba_cr%bwest(j,i) ) cycle
              ib = ba_cr%ibnd(j,i)
              xf = fcx(ib)
              xg = gcx(ib)
              fls0 = fg1(j,i,k)
              fls1 = fg1(j-1,i,k)
              fls2 = fg1(j+1,i,k)
              fls3 = fg1(j,i-1,k)
              fls4 = fg1(j,i+1,k)
              ften(j,i,k) = ften(j,i,k) + xf*fls0 - &
                            xg*(fls1+fls2+fls3+fls4-d_four*fls0)
#ifndef STDPAR
            end do
          end do
#endif
        end do
      end if
      if ( ba_cr%ne /= 0 ) then
#ifdef STDPAR
        do concurrent ( j = jci1:jci2, i = ici1:ici2, k = ns:nk ) &
          local(xf,xg,fls0,fls1,fls2,fls3,fls4,ib)
#else
        do k = ns , nk
          do i = ici1 , ici2
            do j = jci1 , jci2
#endif
              if ( .not. ba_cr%beast(j,i) ) cycle
              ib = ba_cr%ibnd(j,i)
              xf = fcx(ib)
              xg = gcx(ib)
              fls0 = fg1(j,i,k)
              fls1 = fg1(j-1,i,k)
              fls2 = fg1(j+1,i,k)
              fls3 = fg1(j,i-1,k)
              fls4 = fg1(j,i+1,k)
              ften(j,i,k) = ften(j,i,k) + xf*fls0 -  &
                            xg*(fls1+fls2+fls3+fls4-d_four*fls0)
#ifndef STDPAR
            end do
          end do
#endif
        end do
      end if
    else
      if ( ba_cr%ns /= 0 ) then
#ifdef STDPAR
        do concurrent ( j = jci1:jci2, i = ici1:ici2, k = ns:nk ) &
          local(xf,xg,fls0,fls1,fls2,fls3,fls4,ib)
#else
        do k = ns , nk
          do i = ici1 , ici2
            do j = jci1 , jci2
#endif
              if ( .not. ba_cr%bsouth(j,i) ) cycle
              ib = ba_cr%ibnd(j,i)
              xf = hefc(ib,min(k,kz))
              xg = hegc(ib,min(k,kz))
              fls0 = fg1(j,i,k)
              fls1 = fg1(j-1,i,k)
              fls2 = fg1(j+1,i,k)
              fls3 = fg1(j,i-1,k)
              fls4 = fg1(j,i+1,k)
              ften(j,i,k) = ften(j,i,k) + xf*fls0 - &
                            xg*(fls1+fls2+fls3+fls4-d_four*fls0)
#ifndef STDPAR
            end do
          end do
#endif
        end do
      end if
      if ( ba_cr%nn /= 0 ) then
#ifdef STDPAR
        do concurrent ( j = jci1:jci2, i = ici1:ici2, k = ns:nk ) &
          local(xf,xg,fls0,fls1,fls2,fls3,fls4,ib)
#else
        do k = ns , nk
          do i = ici1 , ici2
            do j = jci1 , jci2
#endif
              if ( .not. ba_cr%bnorth(j,i) ) cycle
              ib = ba_cr%ibnd(j,i)
              xf = hefc(ib,min(k,kz))
              xg = hegc(ib,min(k,kz))
              fls0 = fg1(j,i,k)
              fls1 = fg1(j-1,i,k)
              fls2 = fg1(j+1,i,k)
              fls3 = fg1(j,i-1,k)
              fls4 = fg1(j,i+1,k)
              ften(j,i,k) = ften(j,i,k) + xf*fls0 - &
                            xg*(fls1+fls2+fls3+fls4-d_four*fls0)
#ifndef STDPAR
            end do
          end do
#endif
        end do
      end if
      if ( ba_cr%nw /= 0 ) then
#ifdef STDPAR
        do concurrent ( j = jci1:jci2, i = ici1:ici2, k = ns:nk ) &
          local(xf,xg,fls0,fls1,fls2,fls3,fls4,ib)
#else
        do k = ns , nk
          do i = ici1 , ici2
            do j = jci1 , jci2
#endif
              if ( .not. ba_cr%bwest(j,i) ) cycle
              ib = ba_cr%ibnd(j,i)
              xf = hefc(ib,min(k,kz))
              xg = hegc(ib,min(k,kz))
              fls0 = fg1(j,i,k)
              fls1 = fg1(j-1,i,k)
              fls2 = fg1(j+1,i,k)
              fls3 = fg1(j,i-1,k)
              fls4 = fg1(j,i+1,k)
              ften(j,i,k) = ften(j,i,k) + xf*fls0 - &
                            xg*(fls1+fls2+fls3+fls4-d_four*fls0)
#ifndef STDPAR
            end do
          end do
#endif
        end do
      end if
      if ( ba_cr%ne /= 0 ) then
#ifdef STDPAR
        do concurrent ( j = jci1:jci2, i = ici1:ici2, k = ns:nk ) &
          local(xf,xg,fls0,fls1,fls2,fls3,fls4,ib)
#else
        do k = ns , nk
          do i = ici1 , ici2
            do j = jci1 , jci2
#endif
              if ( .not. ba_cr%beast(j,i) ) cycle
              ib = ba_cr%ibnd(j,i)
              xf = hefc(ib,min(k,kz))
              xg = hegc(ib,min(k,kz))
              fls0 = fg1(j,i,k)
              fls1 = fg1(j-1,i,k)
              fls2 = fg1(j+1,i,k)
              fls3 = fg1(j,i-1,k)
              fls4 = fg1(j,i+1,k)
              ften(j,i,k) = ften(j,i,k) + xf*fls0 -  &
                            xg*(fls1+fls2+fls3+fls4-d_four*fls0)
#ifndef STDPAR
            end do
          end do
#endif
        end do
      end if
    end if
#ifdef DEBUG
    call time_end(subroutine_name,idindx)
#endif
  end subroutine nudge3d

  subroutine monudge3d(ibdy,f,bnd)
    implicit none
    integer(ik4) , intent(in) :: ibdy
    real(rkx) , pointer , intent(inout) , dimension(:,:,:) :: f
    type(v3dbound) , intent(in) :: bnd
    real(rkx) :: xt
    integer(ik4) :: i , j , k , ns , nk , ib
    real(rkx) :: xf , xg , fls0 , fls1 , fls2 , fls3 , fls4
#ifdef DEBUG
    character(len=dbgslen) :: subroutine_name = 'monudge3d'
    integer(ik4) , save :: idindx = 0
    call time_begin(subroutine_name,idindx)
#endif

    if ( .not. ba_cr%havebound ) then
#ifdef DEBUG
      call time_end(subroutine_name,idindx)
#endif
      return
    end if

    ns = lbound(f,3)
    nk = ubound(f,3)
    !if ( nk == kzp1 ) ns = 2
    xt = xbctime + dt

    do concurrent ( j = jce1ga:jce2ga , i = ice1ga:ice2ga , k = ns:nk )
      fg1(j,i,k) = (bnd%b0(j,i,k) + xt*bnd%bt(j,i,k)) - f(j,i,k)
    end do

    if ( ibdy == 1 ) then
      if ( ba_cr%ns /= 0 ) then
#ifdef STDPAR
        do concurrent ( j = jci1:jci2, i = ici1:ici2, k = ns:nk ) &
          local(xf,xg,fls0,fls1,fls2,fls3,fls4,ib)
#else
        do k = ns , nk
          do i = ici1 , ici2
            do j = jci1 , jci2
#endif
              if ( .not. ba_cr%bsouth(j,i) ) cycle
              ib = ba_cr%ibnd(j,i)
              xf = fcx(ib)
              xg = gcx(ib)
              fls0 = fg1(j,i,k)
              fls1 = fg1(j-1,i,k)
              fls2 = fg1(j+1,i,k)
              fls3 = fg1(j,i-1,k)
              fls4 = fg1(j,i+1,k)
              f(j,i,k) = f(j,i,k) + xf*fls0 - &
                         xg*(fls1+fls2+fls3+fls4-d_four*fls0)
#ifndef STDPAR
            end do
          end do
#endif
        end do
      end if
      if ( ba_cr%nn /= 0 ) then
#ifdef STDPAR
        do concurrent ( j = jci1:jci2, i = ici1:ici2, k = ns:nk ) &
          local(xf,xg,fls0,fls1,fls2,fls3,fls4,ib)
#else
        do k = ns , nk
          do i = ici1 , ici2
            do j = jci1 , jci2
#endif
              if ( .not. ba_cr%bnorth(j,i) ) cycle
              ib = ba_cr%ibnd(j,i)
              xf = fcx(ib)
              xg = gcx(ib)
              fls0 = fg1(j,i,k)
              fls1 = fg1(j-1,i,k)
              fls2 = fg1(j+1,i,k)
              fls3 = fg1(j,i-1,k)
              fls4 = fg1(j,i+1,k)
              f(j,i,k) = f(j,i,k) + xf*fls0 - &
                         xg*(fls1+fls2+fls3+fls4-d_four*fls0)
#ifndef STDPAR
            end do
          end do
#endif
        end do
      end if
      if ( ba_cr%nw /= 0 ) then
#ifdef STDPAR
        do concurrent ( j = jci1:jci2, i = ici1:ici2, k = ns:nk ) &
          local(xf,xg,fls0,fls1,fls2,fls3,fls4,ib)
#else
        do k = ns , nk
          do i = ici1 , ici2
            do j = jci1 , jci2
#endif
              if ( .not. ba_cr%bwest(j,i) ) cycle
              ib = ba_cr%ibnd(j,i)
              xf = fcx(ib)
              xg = gcx(ib)
              fls0 = fg1(j,i,k)
              fls1 = fg1(j-1,i,k)
              fls2 = fg1(j+1,i,k)
              fls3 = fg1(j,i-1,k)
              fls4 = fg1(j,i+1,k)
              f(j,i,k) = f(j,i,k) + xf*fls0 - &
                         xg*(fls1+fls2+fls3+fls4-d_four*fls0)
#ifndef STDPAR
            end do
          end do
#endif
        end do
      end if
      if ( ba_cr%ne /= 0 ) then
#ifdef STDPAR
        do concurrent ( j = jci1:jci2, i = ici1:ici2, k = ns:nk ) &
          local(xf,xg,fls0,fls1,fls2,fls3,fls4,ib)
#else
        do k = ns , nk
          do i = ici1 , ici2
            do j = jci1 , jci2
#endif
              if ( .not. ba_cr%beast(j,i) ) cycle
              ib = ba_cr%ibnd(j,i)
              xf = fcx(ib)
              xg = gcx(ib)
              fls0 = fg1(j,i,k)
              fls1 = fg1(j-1,i,k)
              fls2 = fg1(j+1,i,k)
              fls3 = fg1(j,i-1,k)
              fls4 = fg1(j,i+1,k)
              f(j,i,k) = f(j,i,k) + xf*fls0 -  &
                         xg*(fls1+fls2+fls3+fls4-d_four*fls0)
#ifndef STDPAR
            end do
          end do
#endif
        end do
      end if
    else
      if ( ba_cr%ns /= 0 ) then
#ifdef STDPAR
        do concurrent ( j = jci1:jci2, i = ici1:ici2, k = ns:nk ) &
          local(xf,xg,fls0,fls1,fls2,fls3,fls4,ib)
#else
        do k = ns , nk
          do i = ici1 , ici2
            do j = jci1 , jci2
#endif
              if ( .not. ba_cr%bsouth(j,i) ) cycle
              ib = ba_cr%ibnd(j,i)
              xf = hefc(ib,min(k,kz))
              xg = hegc(ib,min(k,kz))
              fls0 = fg1(j,i,k)
              fls1 = fg1(j-1,i,k)
              fls2 = fg1(j+1,i,k)
              fls3 = fg1(j,i-1,k)
              fls4 = fg1(j,i+1,k)
              f(j,i,k) = f(j,i,k) + xf*fls0 - &
                         xg*(fls1+fls2+fls3+fls4-d_four*fls0)
#ifndef STDPAR
            end do
          end do
#endif
        end do
      end if
      if ( ba_cr%nn /= 0 ) then
#ifdef STDPAR
        do concurrent ( j = jci1:jci2, i = ici1:ici2, k = ns:nk ) &
          local(xf,xg,fls0,fls1,fls2,fls3,fls4,ib)
#else
        do k = ns , nk
          do i = ici1 , ici2
            do j = jci1 , jci2
#endif
              if ( .not. ba_cr%bnorth(j,i) ) cycle
              ib = ba_cr%ibnd(j,i)
              xf = hefc(ib,min(k,kz))
              xg = hegc(ib,min(k,kz))
              fls0 = fg1(j,i,k)
              fls1 = fg1(j-1,i,k)
              fls2 = fg1(j+1,i,k)
              fls3 = fg1(j,i-1,k)
              fls4 = fg1(j,i+1,k)
              f(j,i,k) = f(j,i,k) + xf*fls0 - &
                         xg*(fls1+fls2+fls3+fls4-d_four*fls0)
#ifndef STDPAR
            end do
          end do
#endif
        end do
      end if
      if ( ba_cr%nw /= 0 ) then
#ifdef STDPAR
        do concurrent ( j = jci1:jci2, i = ici1:ici2, k = ns:nk ) &
          local(xf,xg,fls0,fls1,fls2,fls3,fls4,ib)
#else
        do k = ns , nk
          do i = ici1 , ici2
            do j = jci1 , jci2
#endif
              if ( .not. ba_cr%bwest(j,i) ) cycle
              ib = ba_cr%ibnd(j,i)
              xf = hefc(ib,min(k,kz))
              xg = hegc(ib,min(k,kz))
              fls0 = fg1(j,i,k)
              fls1 = fg1(j-1,i,k)
              fls2 = fg1(j+1,i,k)
              fls3 = fg1(j,i-1,k)
              fls4 = fg1(j,i+1,k)
              f(j,i,k) = f(j,i,k) + xf*fls0 - &
                         xg*(fls1+fls2+fls3+fls4-d_four*fls0)
#ifndef STDPAR
            end do
          end do
#endif
        end do
      end if
      if ( ba_cr%ne /= 0 ) then
#ifdef STDPAR
        do concurrent ( j = jci1:jci2, i = ici1:ici2, k = ns:nk ) &
          local(xf,xg,fls0,fls1,fls2,fls3,fls4,ib)
#else
        do k = ns , nk
          do i = ici1 , ici2
            do j = jci1 , jci2
#endif
              if ( .not. ba_cr%beast(j,i) ) cycle
              ib = ba_cr%ibnd(j,i)
              xf = hefc(ib,min(k,kz))
              xg = hegc(ib,min(k,kz))
              fls0 = fg1(j,i,k)
              fls1 = fg1(j-1,i,k)
              fls2 = fg1(j+1,i,k)
              fls3 = fg1(j,i-1,k)
              fls4 = fg1(j,i+1,k)
              f(j,i,k) = f(j,i,k) + xf*fls0 -  &
                         xg*(fls1+fls2+fls3+fls4-d_four*fls0)
#ifndef STDPAR
            end do
          end do
#endif
        end do
      end if
    end if
#ifdef DEBUG
    call time_end(subroutine_name,idindx)
#endif
  end subroutine monudge3d

  subroutine nudge2d(ibdy,f,bnd,ften)
    implicit none
    integer(ik4) , intent(in) :: ibdy
    real(rkx) , pointer , intent(in) , dimension(:,:) :: f
    type(v2dbound) , intent(in) :: bnd
    real(rkx) , pointer , intent(inout) , dimension(:,:) :: ften
    real(rkx) :: xt
    integer(ik4) :: i , j , ib
    real(rkx) :: xf , xg , fls0 , fls1 , fls2 , fls3 , fls4
#ifdef DEBUG
    character(len=dbgslen) :: subroutine_name = 'nudge2d'
    integer(ik4) , save :: idindx = 0
    call time_begin(subroutine_name,idindx)
#endif

    if ( .not. ba_cr%havebound ) then
#ifdef DEBUG
      call time_end(subroutine_name,idindx)
#endif
      return
    end if

    xt = xbctime + dt

    do concurrent ( j = jce1ga:jce2ga , i = ice1ga:ice2ga )
      fg1(j,i,1) = (bnd%b0(j,i) + xt*bnd%bt(j,i)) - f(j,i)
    end do

    if ( ibdy == 1 ) then
      if ( ba_cr%ns /= 0 ) then
#ifdef STDPAR
        do concurrent ( j = jci1:jci2, i = ici1:ici2 ) &
          local(xf,xg,fls0,fls1,fls2,fls3,fls4,ib)
#else
        do i = ici1 , ici2
          do j = jci1 , jci2
#endif
            if ( .not. ba_cr%bsouth(j,i) ) cycle
            ib = ba_cr%ibnd(j,i)
            xf = fcx(ib)
            xg = gcx(ib)
            fls0 = fg1(j,i,1)
            fls1 = fg1(j-1,i,1)
            fls2 = fg1(j+1,i,1)
            fls3 = fg1(j,i-1,1)
            fls4 = fg1(j,i+1,1)
            ften(j,i) = ften(j,i) + xf*fls0 - &
                        xg*(fls1+fls2+fls3+fls4-d_four*fls0)
#ifndef STDPAR
          end do
#endif
        end do
      end if
      if ( ba_cr%nn /= 0 ) then
#ifdef STDPAR
        do concurrent ( j = jci1:jci2, i = ici1:ici2 ) &
          local(xf,xg,fls0,fls1,fls2,fls3,fls4,ib)
#else
        do i = ici1 , ici2
          do j = jci1 , jci2
#endif
            if ( .not. ba_cr%bnorth(j,i) ) cycle
            ib = ba_cr%ibnd(j,i)
            xf = fcx(ib)
            xg = gcx(ib)
            fls0 = fg1(j,i,1)
            fls1 = fg1(j-1,i,1)
            fls2 = fg1(j+1,i,1)
            fls3 = fg1(j,i-1,1)
            fls4 = fg1(j,i+1,1)
            ften(j,i) = ften(j,i) + xf*fls0 - &
                        xg*(fls1+fls2+fls3+fls4-d_four*fls0)
#ifndef STDPAR
          end do
#endif
        end do
      end if
      if ( ba_cr%nw /= 0 ) then
#ifdef STDPAR
        do concurrent ( j = jci1:jci2, i = ici1:ici2 ) &
          local(xf,xg,fls0,fls1,fls2,fls3,fls4,ib)
#else
        do i = ici1 , ici2
          do j = jci1 , jci2
#endif
            if ( .not. ba_cr%bwest(j,i) ) cycle
            ib = ba_cr%ibnd(j,i)
            xf = fcx(ib)
            xg = gcx(ib)
            fls0 = fg1(j,i,1)
            fls1 = fg1(j-1,i,1)
            fls2 = fg1(j+1,i,1)
            fls3 = fg1(j,i-1,1)
            fls4 = fg1(j,i+1,1)
            ften(j,i) = ften(j,i) + xf*fls0 - &
                        xg*(fls1+fls2+fls3+fls4-d_four*fls0)
#ifndef STDPAR
          end do
#endif
        end do
      end if
      if ( ba_cr%ne /= 0 ) then
#ifdef STDPAR
        do concurrent ( j = jci1:jci2, i = ici1:ici2 ) &
          local(xf,xg,fls0,fls1,fls2,fls3,fls4,ib)
#else
        do i = ici1 , ici2
          do j = jci1 , jci2
#endif
            if ( .not. ba_cr%beast(j,i) ) cycle
            ib = ba_cr%ibnd(j,i)
            xf = fcx(ib)
            xg = gcx(ib)
            fls0 = fg1(j,i,1)
            fls1 = fg1(j-1,i,1)
            fls2 = fg1(j+1,i,1)
            fls3 = fg1(j,i-1,1)
            fls4 = fg1(j,i+1,1)
            ften(j,i) = ften(j,i) + xf*fls0 -  &
                        xg*(fls1+fls2+fls3+fls4-d_four*fls0)
#ifndef STDPAR
          end do
#endif
        end do
      end if
    else
      if ( ba_cr%ns /= 0 ) then
#ifdef STDPAR
        do concurrent ( j = jci1:jci2, i = ici1:ici2 ) &
          local(xf,xg,fls0,fls1,fls2,fls3,fls4,ib)
#else
        do i = ici1 , ici2
          do j = jci1 , jci2
#endif
            if ( .not. ba_cr%bsouth(j,i) ) cycle
            ib = ba_cr%ibnd(j,i)
            xf = hefc(ib,kz)
            xg = hegc(ib,kz)
            fls0 = fg1(j,i,1)
            fls1 = fg1(j-1,i,1)
            fls2 = fg1(j+1,i,1)
            fls3 = fg1(j,i-1,1)
            fls4 = fg1(j,i+1,1)
            ften(j,i) = ften(j,i) + xf*fls0 - &
                        xg*(fls1+fls2+fls3+fls4-d_four*fls0)
#ifndef STDPAR
          end do
#endif
        end do
      end if
      if ( ba_cr%nn /= 0 ) then
#ifdef STDPAR
        do concurrent ( j = jci1:jci2, i = ici1:ici2 ) &
          local(xf,xg,fls0,fls1,fls2,fls3,fls4,ib)
#else
        do i = ici1 , ici2
          do j = jci1 , jci2
#endif
            if ( .not. ba_cr%bnorth(j,i) ) cycle
            ib = ba_cr%ibnd(j,i)
            xf = hefc(ib,kz)
            xg = hegc(ib,kz)
            fls0 = fg1(j,i,1)
            fls1 = fg1(j-1,i,1)
            fls2 = fg1(j+1,i,1)
            fls3 = fg1(j,i-1,1)
            fls4 = fg1(j,i+1,1)
            ften(j,i) = ften(j,i) + xf*fls0 - &
                          xg*(fls1+fls2+fls3+fls4-d_four*fls0)
#ifndef STDPAR
          end do
#endif
        end do
      end if
      if ( ba_cr%nw /= 0 ) then
#ifdef STDPAR
        do concurrent ( j = jci1:jci2, i = ici1:ici2 ) &
          local(xf,xg,fls0,fls1,fls2,fls3,fls4,ib)
#else
        do i = ici1 , ici2
          do j = jci1 , jci2
#endif
            if ( .not. ba_cr%bwest(j,i) ) cycle
            ib = ba_cr%ibnd(j,i)
            xf = hefc(ib,kz)
            xg = hegc(ib,kz)
            fls0 = fg1(j,i,1)
            fls1 = fg1(j-1,i,1)
            fls2 = fg1(j+1,i,1)
            fls3 = fg1(j,i-1,1)
            fls4 = fg1(j,i+1,1)
            ften(j,i) = ften(j,i) + xf*fls0 - &
                        xg*(fls1+fls2+fls3+fls4-d_four*fls0)
#ifndef STDPAR
          end do
#endif
        end do
      end if
      if ( ba_cr%ne /= 0 ) then
#ifdef STDPAR
        do concurrent ( j = jci1:jci2, i = ici1:ici2 ) &
          local(xf,xg,fls0,fls1,fls2,fls3,fls4,ib)
#else
        do i = ici1 , ici2
          do j = jci1 , jci2
#endif
            if ( .not. ba_cr%beast(j,i) ) cycle
            ib = ba_cr%ibnd(j,i)
            xf = hefc(ib,kz)
            xg = hegc(ib,kz)
            fls0 = fg1(j,i,1)
            fls1 = fg1(j-1,i,1)
            fls2 = fg1(j+1,i,1)
            fls3 = fg1(j,i-1,1)
            fls4 = fg1(j,i+1,1)
            ften(j,i) = ften(j,i) + xf*fls0 -  &
                        xg*(fls1+fls2+fls3+fls4-d_four*fls0)
#ifndef STDPAR
          end do
#endif
        end do
      end if
    end if
#ifdef DEBUG
    call time_end(subroutine_name,idindx)
#endif
  end subroutine nudge2d

  subroutine monudge2d(ibdy,f,bnd)
    implicit none
    integer(ik4) , intent(in) :: ibdy
    real(rkx) , pointer , intent(inout) , dimension(:,:) :: f
    type(v2dbound) , intent(in) :: bnd
    integer(ik4) :: i , j , ib
    real(rkx) :: xf , xg , fls0 , fls1 , fls2 , fls3 , fls4
    real(rkx) :: xt
#ifdef DEBUG
    character(len=dbgslen) :: subroutine_name = 'monudge2d'
    integer(ik4) , save :: idindx = 0
    call time_begin(subroutine_name,idindx)
#endif

    if ( .not. ba_cr%havebound ) then
#ifdef DEBUG
      call time_end(subroutine_name,idindx)
#endif
      return
    end if

    xt = xbctime + dt

    do concurrent ( j = jce1ga:jce2ga , i = ice1ga:ice2ga )
      fg1(j,i,1) = (bnd%b0(j,i) + xt*bnd%bt(j,i)) - f(j,i)
    end do

    if ( ibdy == 1 ) then
      if ( ba_cr%ns /= 0 ) then
#ifdef STDPAR
        do concurrent ( j = jci1:jci2, i = ici1:ici2 ) &
          local(xf,xg,fls0,fls1,fls2,fls3,fls4,ib)
#else
        do i = ici1 , ici2
          do j = jci1 , jci2
#endif
            if ( .not. ba_cr%bsouth(j,i) ) cycle
            ib = ba_cr%ibnd(j,i)
            xf = fcx(ib)
            xg = gcx(ib)
            fls0 = fg1(j,i,1)
            fls1 = fg1(j-1,i,1)
            fls2 = fg1(j+1,i,1)
            fls3 = fg1(j,i-1,1)
            fls4 = fg1(j,i+1,1)
            f(j,i) = f(j,i) + xf*fls0 - &
                          xg*(fls1+fls2+fls3+fls4-d_four*fls0)
#ifndef STDPAR
          end do
#endif
        end do
      end if
      if ( ba_cr%nn /= 0 ) then
#ifdef STDPAR
        do concurrent ( j = jci1:jci2, i = ici1:ici2 ) &
          local(xf,xg,fls0,fls1,fls2,fls3,fls4,ib)
#else
        do i = ici1 , ici2
          do j = jci1 , jci2
#endif
            if ( .not. ba_cr%bnorth(j,i) ) cycle
            ib = ba_cr%ibnd(j,i)
            xf = fcx(ib)
            xg = gcx(ib)
            fls0 = fg1(j,i,1)
            fls1 = fg1(j-1,i,1)
            fls2 = fg1(j+1,i,1)
            fls3 = fg1(j,i-1,1)
            fls4 = fg1(j,i+1,1)
            f(j,i) = f(j,i) + xf*fls0 - &
                          xg*(fls1+fls2+fls3+fls4-d_four*fls0)
#ifndef STDPAR
          end do
#endif
        end do
      end if
      if ( ba_cr%nw /= 0 ) then
#ifdef STDPAR
        do concurrent ( j = jci1:jci2, i = ici1:ici2 ) &
          local(xf,xg,fls0,fls1,fls2,fls3,fls4,ib)
#else
        do i = ici1 , ici2
          do j = jci1 , jci2
#endif
            if ( .not. ba_cr%bwest(j,i) ) cycle
            ib = ba_cr%ibnd(j,i)
            xf = fcx(ib)
            xg = gcx(ib)
            fls0 = fg1(j,i,1)
            fls1 = fg1(j-1,i,1)
            fls2 = fg1(j+1,i,1)
            fls3 = fg1(j,i-1,1)
            fls4 = fg1(j,i+1,1)
            f(j,i) = f(j,i) + xf*fls0 - &
                          xg*(fls1+fls2+fls3+fls4-d_four*fls0)
#ifndef STDPAR
          end do
#endif
        end do
      end if
      if ( ba_cr%ne /= 0 ) then
#ifdef STDPAR
        do concurrent ( j = jci1:jci2, i = ici1:ici2 ) &
          local(xf,xg,fls0,fls1,fls2,fls3,fls4,ib)
#else
        do i = ici1 , ici2
          do j = jci1 , jci2
#endif
            if ( .not. ba_cr%beast(j,i) ) cycle
            ib = ba_cr%ibnd(j,i)
            xf = fcx(ib)
            xg = gcx(ib)
            fls0 = fg1(j,i,1)
            fls1 = fg1(j-1,i,1)
            fls2 = fg1(j+1,i,1)
            fls3 = fg1(j,i-1,1)
            fls4 = fg1(j,i+1,1)
            f(j,i) = f(j,i) + xf*fls0 -  &
                          xg*(fls1+fls2+fls3+fls4-d_four*fls0)
#ifndef STDPAR
          end do
#endif
        end do
      end if
    else
      if ( ba_cr%ns /= 0 ) then
#ifdef STDPAR
        do concurrent ( j = jci1:jci2, i = ici1:ici2 ) &
          local(xf,xg,fls0,fls1,fls2,fls3,fls4,ib)
#else
        do i = ici1 , ici2
          do j = jci1 , jci2
#endif
            if ( .not. ba_cr%bsouth(j,i) ) cycle
            ib = ba_cr%ibnd(j,i)
            xf = hefc(ib,kz)
            xg = hegc(ib,kz)
            fls0 = fg1(j,i,1)
            fls1 = fg1(j-1,i,1)
            fls2 = fg1(j+1,i,1)
            fls3 = fg1(j,i-1,1)
            fls4 = fg1(j,i+1,1)
            f(j,i) = f(j,i) + xf*fls0 - &
                          xg*(fls1+fls2+fls3+fls4-d_four*fls0)
#ifndef STDPAR
          end do
#endif
        end do
      end if
      if ( ba_cr%nn /= 0 ) then
#ifdef STDPAR
        do concurrent ( j = jci1:jci2, i = ici1:ici2 ) &
          local(xf,xg,fls0,fls1,fls2,fls3,fls4,ib)
#else
        do i = ici1 , ici2
          do j = jci1 , jci2
#endif
            if ( .not. ba_cr%bnorth(j,i) ) cycle
            ib = ba_cr%ibnd(j,i)
            xf = hefc(ib,kz)
            xg = hegc(ib,kz)
            fls0 = fg1(j,i,1)
            fls1 = fg1(j-1,i,1)
            fls2 = fg1(j+1,i,1)
            fls3 = fg1(j,i-1,1)
            fls4 = fg1(j,i+1,1)
            f(j,i) = f(j,i) + xf*fls0 - &
                          xg*(fls1+fls2+fls3+fls4-d_four*fls0)
#ifndef STDPAR
          end do
#endif
        end do
      end if
      if ( ba_cr%nw /= 0 ) then
#ifdef STDPAR
        do concurrent ( j = jci1:jci2, i = ici1:ici2 ) &
          local(xf,xg,fls0,fls1,fls2,fls3,fls4,ib)
#else
        do i = ici1 , ici2
          do j = jci1 , jci2
#endif
            if ( .not. ba_cr%bwest(j,i) ) cycle
            ib = ba_cr%ibnd(j,i)
            xf = hefc(ib,kz)
            xg = hegc(ib,kz)
            fls0 = fg1(j,i,1)
            fls1 = fg1(j-1,i,1)
            fls2 = fg1(j+1,i,1)
            fls3 = fg1(j,i-1,1)
            fls4 = fg1(j,i+1,1)
            f(j,i) = f(j,i) + xf*fls0 - &
                          xg*(fls1+fls2+fls3+fls4-d_four*fls0)
#ifndef STDPAR
          end do
#endif
        end do
      end if
      if ( ba_cr%ne /= 0 ) then
#ifdef STDPAR
        do concurrent ( j = jci1:jci2, i = ici1:ici2 ) &
          local(xf,xg,fls0,fls1,fls2,fls3,fls4,ib)
#else
        do i = ici1 , ici2
          do j = jci1 , jci2
#endif
            if ( .not. ba_cr%beast(j,i) ) cycle
            ib = ba_cr%ibnd(j,i)
            xf = hefc(ib,kz)
            xg = hegc(ib,kz)
            fls0 = fg1(j,i,1)
            fls1 = fg1(j-1,i,1)
            fls2 = fg1(j+1,i,1)
            fls3 = fg1(j,i-1,1)
            fls4 = fg1(j,i+1,1)
            f(j,i) = f(j,i) + xf*fls0 -  &
                          xg*(fls1+fls2+fls3+fls4-d_four*fls0)
#ifndef STDPAR
          end do
#endif
        end do
      end if
    end if
#ifdef DEBUG
    call time_end(subroutine_name,idindx)
#endif
  end subroutine monudge2d

  subroutine couple(a,c,j1,j2,i1,i2,k1,k2)
    implicit none
    real(rkx) , pointer , dimension(:,:,:) , intent(inout) :: a
    real(rkx) , pointer , dimension(:,:) , intent(in) :: c
    integer(ik4) , intent(in) :: j1 , j2 , i1 , i2 , k1 , k2
    integer(ik4) :: i , j , k
    do concurrent ( j = j1:j2, i = i1:i2, k = k1:k2 )
      a(j,i,k) = a(j,i,k) * c(j,i)
    end do
  end subroutine couple

  subroutine raydampuv(z,u,v,uten,vten,ubnd,vbnd)
    implicit none
    real(rkx) , pointer , dimension(:,:,:) , intent(in) :: z
    real(rkx) , pointer , dimension(:,:,:) , intent(in) :: u , v
    real(rkx) , pointer , dimension(:,:,:) , intent(inout) :: uten , vten
    type(v3dbound) , intent(in) :: ubnd , vbnd
    real(rkx) :: xt
    integer(ik4) :: i , j , k , maxk
    real(rkx) :: bval
    xt = xbctime + dt
    maxk = min(kzp1,rayndamp)
#ifdef STDPAR
    do concurrent ( j = jdi1:jdi2, i = idi1:idi2, k = 1:maxk ) local(bval)
#else
    do k = 1 , maxk
      do i = idi1 , idi2
        do j = jdi1 , jdi2
#endif
          bval = ubnd%b0(j,i,k) + xt*ubnd%bt(j,i,k)
          uten(j,i,k) = uten(j,i,k) + &
            tau(z(j,i,k),z(j,i,1),rayalpha0,rayhd) * (bval-u(j,i,k))
#ifndef STDPAR
        end do
      end do
#endif
    end do
#ifdef STDPAR
    do concurrent ( j = jdi1:jdi2, i = idi1:idi2, k = 1:maxk ) local(bval)
#else
    do k = 1 , maxk
      do i = idi1 , idi2
        do j = jdi1 , jdi2
#endif
          bval = vbnd%b0(j,i,k) + xt*vbnd%bt(j,i,k)
          vten(j,i,k) = vten(j,i,k) + &
            tau(z(j,i,k),z(j,i,1),rayalpha0,rayhd) * (bval-v(j,i,k))
#ifndef STDPAR
        end do
      end do
#endif
    end do
  end subroutine raydampuv

  subroutine raydampuv_c(z,u,v,uten,vten,sval)
    implicit none
    real(rkx) , pointer , dimension(:,:,:) , intent(in) :: z
    real(rkx) , pointer , dimension(:,:,:) , intent(in) :: u , v
    real(rkx) , pointer , dimension(:,:,:) , intent(inout) :: uten , vten
    real(rkx) , intent(in) :: sval
    integer(ik4) :: i , j , k , maxk
    maxk = min(kzp1,rayndamp)
    do concurrent ( j = jdi1:jdi2, i = idi1:idi2, k = 1:maxk )
      uten(j,i,k) = uten(j,i,k) + &
        tau(z(j,i,k),z(j,i,1),rayalpha0,rayhd) * (sval-u(j,i,k))
    end do
    do concurrent ( j = jdi1:jdi2, i = idi1:idi2, k = 1:maxk )
      vten(j,i,k) = vten(j,i,k) + &
        tau(z(j,i,k),z(j,i,1),rayalpha0,rayhd) * (sval-v(j,i,k))
    end do
  end subroutine raydampuv_c

  subroutine raydamp3f(z,var,vten,sval)
    implicit none
    real(rkx) , pointer , dimension(:,:,:) , intent(in) :: z
    real(rkx) , pointer , dimension(:,:,:) , intent(in) :: var
    real(rkx) , pointer , dimension(:,:,:) , intent(inout) :: vten
    real(rkx) , intent(in) :: sval
    integer(ik4) :: i , j , k , maxk
    maxk = min(kzp1,rayndamp)
    do concurrent ( j = jci1:jci2, i = ici1:ici2, k = 1:maxk )
        vten(j,i,k) = vten(j,i,k) + &
          tau(z(j,i,k),z(j,i,1),rayalpha0,rayhd) * (sval-var(j,i,k))
    end do
  end subroutine raydamp3f

  subroutine raydamp3(z,var,vten,bnd)
    implicit none
    real(rkx) , pointer , dimension(:,:,:) , intent(in) :: z
    real(rkx) , pointer , dimension(:,:,:) , intent(in) :: var
    real(rkx) , pointer , dimension(:,:,:) , intent(inout) :: vten
    type(v3dbound) , intent(in) :: bnd
    real(rkx) :: xt
    integer(ik4) :: i , j , k , maxk
    real(rkx) :: bval
    xt = xbctime + dt
    maxk = min(kz,rayndamp)
#ifdef STDPAR
    do concurrent ( j = jci1:jci2, i = ici1:ici2, k = 1:maxk ) local(bval)
#else
    do k = 1 , maxk
      do i = ici1 , ici2
        do j = jci1 , jci2
#endif
          bval = bnd%b0(j,i,k) + xt*bnd%bt(j,i,k)
          vten(j,i,k) = vten(j,i,k) + &
            tau(z(j,i,k),z(j,i,1),rayalpha0,rayhd)*(bval-var(j,i,k))
#ifndef STDPAR
        end do
      end do
#endif
    end do
  end subroutine raydamp3

  subroutine moraydamp(z,var,bnd,j1,j2,i1,i2,k1,k2)
    implicit none
    real(rkx) , pointer , dimension(:,:,:) , intent(in) :: z
    real(rkx) , pointer , dimension(:,:,:) , intent(inout) :: var
    type(v3dbound) , intent(in) :: bnd
    integer(ik4) , intent(in) :: j1 , j2 , i1 , i2 , k1 , k2
    real(rkx) :: xt
    real(rkx) :: bval
    integer(ik4) :: i , j , k , k3
    xt = xbctime + dt
    k3 = max(k2,rayndamp)
#ifdef STDPAR
    do concurrent ( j = j1:j2, i = i1:i2, k = k1:k3 ) local(bval)
#else
    do k = k1 , k3
      do i = i1 , i2
        do j = j1 , j2
#endif
          bval = bnd%b0(j,i,k) + xt*bnd%bt(j,i,k)
          var(j,i,k) = var(j,i,k) + &
            dt*tau(z(j,i,k),z(j,i,1),rayalpha0,rayhd)*(bval-var(j,i,k))
#ifndef STDPAR
        end do
      end do
#endif
    end do
  end subroutine moraydamp

  subroutine raydampqv(z,var,vten,bnd)
    implicit none
    real(rkx) , pointer , dimension(:,:,:) , intent(in) :: z
    real(rkx) , pointer , dimension(:,:,:,:) , intent(in) :: var
    real(rkx) , pointer , dimension(:,:,:,:) , intent(inout) :: vten
    type(v3dbound) , intent(in) :: bnd
    integer(ik4) :: i , j , k , maxk
    real(rkx) :: xt
    real(rkx) :: bval
    xt = xbctime + dt
    maxk = min(kz,rayndamp)
#ifdef STDPAR
    do concurrent ( j = jci1:jci2, i = ici1:ici2, k = 1:maxk ) local(bval)
#else
    do k = 1 , maxk
      do i = ici1 , ici2
        do j = jci1 , jci2
#endif
          bval = bnd%b0(j,i,k) + xt*bnd%bt(j,i,k)
          vten(j,i,k,iqv) = vten(j,i,k,iqv) + &
                  tau(z(j,i,k),z(j,i,1),rayalpha0,rayhd)*(bval-var(j,i,k,iqv))
#ifndef STDPAR
        end do
      end do
#endif
    end do
  end subroutine raydampqv

  subroutine timeint2(a,b,c,j1,j2,i1,i2,rdtb)
    implicit none
    real(rkx) , pointer , dimension(:,:) , intent(in) :: a , b
    real(rkx) , intent(in) :: rdtb
    real(rkx) , pointer , dimension(:,:) , intent(inout) :: c
    integer(ik4) , intent(in) :: j1 , j2 , i1 , i2
    integer(ik4) :: i , j
    do concurrent ( j = j1:j2, i = i1:i2 )
      c(j,i) = (a(j,i)-b(j,i))*rdtb
    end do
  end subroutine timeint2

  subroutine timeint3(a,b,c,j1,j2,i1,i2,k1,k2,rdtb)
    implicit none
    real(rkx) , pointer , dimension(:,:,:) , intent(in) :: a , b
    real(rkx) , intent(in) :: rdtb
    real(rkx) , pointer , dimension(:,:,:) , intent(inout) :: c
    integer(ik4) , intent(in) :: j1 , j2 , i1 , i2 , k1 , k2
    integer(ik4) :: i , j , k
    do concurrent ( j = j1:j2, i = i1:i2, k = k1:k2 )
      c(j,i,k) = (a(j,i,k)-b(j,i,k))*rdtb
    end do
  end subroutine timeint3

  pure real(rkx) function tau(z,zmax,r0,rhd)
!$acc routine seq
    implicit none
    real(rkx) , intent(in) :: z , zmax , r0 , rhd
    if ( z > zmax-rhd ) then
      tau = r0 * (sin(halfpi*(d_one-(zmax-z)/rhd)))**2
    else
      tau = d_zero
    end if
  end function tau

  subroutine paicompute(lat,ps,z,t,q,pai)
    implicit none
    real(rkx) , pointer , dimension(:,:) , intent(in) :: ps , lat
    real(rkx) , pointer , dimension(:,:,:) , intent(in) :: z , t , q
    real(rkx) , pointer , dimension(:,:,:) , intent(inout) :: pai
    integer(ik4) :: i , j , k
    real(rkx) :: tv1 , tv2 , lrt , tv , zz , zb , p , zdelta
    ! Hydrostatic initialization of pai
#ifdef STDPAR
    do concurrent ( j = jce1:jce2, i = ice1:ice2 ) &
      local(tv1,tv2,lrt,tv,zz,p,zdelta)
#else
    do i = ice1 , ice2
      do j = jce1 , jce2
#endif
        zdelta = z(j,i,kz)*egrav
        tv1 = t(j,i,kz) * (d_one + ep1*q(j,i,kz))
        tv2 = t(j,i,kz-1) * (d_one + ep1*q(j,i,kz-1))
        lrt = (tv2-tv1)/(z(j,i,kz-1)-z(j,i,kz))
        lrt = 0.65_rkx*lrt - 0.35_rkx*lrate
<<<<<<< HEAD
        ! lrt = 0.65_rkx*lrt + 0.35_rkx*stdlrate(jday,lat(j,i))
=======
        ! lrt = 0.65_rkx*lrt + 0.35_rkx*stdlrate(jday,dayspy,lat(j,i))
>>>>>>> 8527a575
        tv = tv1 - 0.5_rkx*z(j,i,kz)*lrt
        zz = d_one/(rgas*tv)
        p = ps(j,i) * exp(-zdelta*zz)
        pai(j,i,kz) = (p/p00)**rovcp
#ifndef STDPAR
      end do
#endif
    end do
#ifdef STDPAR
    do concurrent ( j = jce1:jce2, i = ice1:ice2, k = kzm1:1:-1 ) &
      local(tv1,tv2,zb,zdelta)
#else
    do k = kzm1 , 1 , -1
      do i = ice1 , ice2
        do j = jce1 , jce2
#endif
          tv1 = t(j,i,k) * (d_one + ep1*q(j,i,k))
          tv2 = t(j,i,k+1) * (d_one + ep1*q(j,i,k+1))
          zb = d_two*egrav*mo_dzita/(mo_atm%fmzf(j,i,k+1)*cpd) + tv1 - tv2
          zdelta = sqrt(zb**2 + d_four * tv2 * tv1)
          pai(j,i,k) = -pai(j,i,k+1) / (d_two * tv2) * (zb - zdelta)
#ifndef STDPAR
        end do
      end do
#endif
    end do
    call exchange(pai,1,jce1,jce2,ice1,ice2,1,kz)
  end subroutine paicompute

  subroutine moloch_static_test1(xt,xq,xu,xv,xps,xts)
    implicit none
    real(rkx) , pointer , dimension(:,:) , intent(in) :: xps , xts
    real(rkx) , pointer , dimension(:,:,:) , intent(in) :: xt , xq , xu , xv
    integer(ik4) :: i , j , k
    xts = stdt
    xps = stdpmb
    xu = d_zero
    xv = d_zero
    xq = 1.0e-8_rkx
    do k = 1 , kz
      do i = ice1 , ice2
        do j = jce1 , jce2
          xt(j,i,k) = max(xts(j,i) - lrate * mo_atm%zeta(j,i,k), 210.0_rkx)
        end do
      end do
    end do
  end subroutine moloch_static_test1

  subroutine moloch_static_test2(xt,xq,xu,xv,xps,xts)
    implicit none
    real(rkx) , pointer , dimension(:,:) , intent(in) :: xps , xts
    real(rkx) , pointer , dimension(:,:,:) , intent(in) :: xt , xq , xu , xv
    integer(ik4) :: i , j , k
    real(rkx) :: zlr
    xu = 10.0_rkx
    xv = d_zero
    xq = d_zero
    xts = stdt
    do k = 1 , kz
      do i = ice1 , ice2
        do j = jce1 , jce2
          zlr = -lrate
          xt(j,i,k) = max(xts(j,i) + zlr * mo_atm%zeta(j,i,k), 210.0_rkx)
        end do
      end do
    end do
    do i = ice1 , ice2
      do j = jce1 , jce2
        xps(j,i) = stdpmb * exp(-govr*mo_atm%zeta(j,i,kz)/xt(j,i,kz))
      end do
    end do
  end subroutine moloch_static_test2

  !  Computes optimal relaxation coefficients for lateral
  !  boundary conditions (Lehmann, MAP, 1993,1-14)
  !  See the paper for more comments
  !  NOTE : IS MUST BE POWER OF 2
  !  Input:  is       width of boundary relaxation zone (power of 2)
  !          gammin   minimal Courant number (c*dt/dx)
  !          gammax   maximal Courant number
  !  Output: alpha()  weight of externally specified values in the boundary
  !                   zone (corresponding to optimal relax. coefficients)
  subroutine relax(is, gammin, gammax, alpha)
    implicit none
    integer(ik4) , intent(in) :: is
    real(rkx) , intent(in) :: gammin , gammax
    real(rkx) , dimension(is) , intent(out) :: alpha
    real(rkx) , dimension(0:2*is) :: p , q , pp , qq
    real(rkx) :: my , kk , kdt2 , xxx
    integer(ik4) :: i , j , n

    n = 1
    p(0) = 0.0_rkx
    p(1) = 1.0_rkx
    q(0) = 1.0_rkx
    q(1) = 0.0_rkx
    my = sqrt(gammax/gammin)
    do
      my = sqrt((my+1.0_rkx/my)/2.0_rkx)
      do i = 0 , n+n
        pp(i) = 0.0_rkx
        qq(i) = 0.0_rkx
      end do
      do i = 0 , n
        do j = 0 , n
          pp(i+j) = pp(i+j) + p(i)*p(j) + q(i)*q(j)
          qq(i+j) = qq(i+j) + 2.0_rkx*my*p(i)*q(j)
        end do
      end do
      do i = 0 , n+n
        p(i) = pp(i)
        q(i) = qq(i)
      end do
      n = 2*n
      if ( n >= is ) exit
    end do
    do i = n , 1 , -1
      kk = p(i)/q(i-1)
      do j = i , 1 , -1
        xxx = q(j)
        q(j) = p(j) - kk*q(j-1)
        p(j) = xxx
      end do
      xxx = q(0)
      q(0) = p(0)
      p(0) = xxx
      kdt2 = kk*sqrt(gammin*gammax)
      alpha(i) = kdt2/(1.0_rkx+kdt2)
    end do
    !  Remark: this alpha corresponds to the leapfrog scheme,
    !  whereas kdt2 is independent of the integration scheme
  end subroutine relax

  subroutine invert_top_bottom(v)
    implicit none
    real(rkx) , dimension(:) , intent(inout) :: v
    real(rkx), dimension(size(v)) :: swap
    integer(ik4) :: nk , k , kk
    swap = v
    nk = size(v)
    do k = 1 , nk
      kk = nk-k+1
      v(k) = swap(kk)
    end do
  end subroutine invert_top_bottom

end module mod_bdycod

! vim: tabstop=8 expandtab shiftwidth=2 softtabstop=2<|MERGE_RESOLUTION|>--- conflicted
+++ resolved
@@ -6226,11 +6226,7 @@
         tv2 = t(j,i,kz-1) * (d_one + ep1*q(j,i,kz-1))
         lrt = (tv2-tv1)/(z(j,i,kz-1)-z(j,i,kz))
         lrt = 0.65_rkx*lrt - 0.35_rkx*lrate
-<<<<<<< HEAD
-        ! lrt = 0.65_rkx*lrt + 0.35_rkx*stdlrate(jday,lat(j,i))
-=======
         ! lrt = 0.65_rkx*lrt + 0.35_rkx*stdlrate(jday,dayspy,lat(j,i))
->>>>>>> 8527a575
         tv = tv1 - 0.5_rkx*z(j,i,kz)*lrt
         zz = d_one/(rgas*tv)
         p = ps(j,i) * exp(-zdelta*zz)
