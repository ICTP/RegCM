--- conflicted
+++ resolved
@@ -17,25 +17,6 @@
 !
 !::::::::::::::::::::::::::::::::::::::::::::::::::::::::::::::::::::::::::::::
 
-<<<<<<< HEAD
-      module mod_savefile
-
-        use mod_runparams
-        use mod_message
-        use mod_bats
-        use mod_lake, only : lakesav_i, lakesav_o
-        use mod_pmoist
-        use mod_main
-        use mod_mainchem
-        use mod_bdycod
-        use mod_rad
-        use mod_trachem
-        use mod_date
-        use mod_radiation
-        use mod_cu_bm
-#ifndef BAND
-        use mod_diagnosis
-=======
 module mod_savefile
 
   use mod_nchelper , only : regcm_vartype
@@ -60,7 +41,6 @@
   integer , parameter :: wrkp = rk8
 #else
   integer , parameter :: wrkp = rk16
->>>>>>> 96c69505
 #endif
 
   public :: allocate_mod_savefile
@@ -184,574 +164,6 @@
   real(rkx) , public , pointer , dimension(:,:,:) :: qflux_restore_sst_io
 
 #ifdef CLM
-<<<<<<< HEAD
-        use mod_clm
-        use restFileMod, only : restFile_write, restFile_write_binary
-        use restFileMod, only : restFile_filename
-        use clm_varctl , only : filer_rest
-        use clm_time_manager, only : get_step_size
-#endif
-#endif
-        private
-
-        public :: read_savefile_part1 , read_savefile_part2
-        public :: write_savefile
-
-        integer :: isavlast
-        integer :: iutrst
-        logical :: lrp1
-#ifdef CLM
-        character(len=256) :: thisclmrest
-        character(len=256) :: lastclmrest
-#endif
-
-        data isavlast /-1/
-        data iutrst   /-1/
-        data lrp1 /.false./
-
-        contains
-
-        subroutine read_savefile_part1(idate)
-          implicit none
-          integer , intent(in) :: idate
-          character(256) :: ffin
-          character(16) :: fbname
-          logical :: existing
-
-#ifdef MPP1
-          if ( myid == 0 ) then
-#endif
-            iutrst = 14
-            write (fbname, '(a,i10)') 'SAV.', idate
-            ffin = trim(dirout)//pthsep//trim(domname)// &
-                           '_'//trim(fbname)
-            inquire (file=ffin,exist=existing)
-            if ( .not.existing ) then
-              write (aline,*) 'The following SAV File does not exist: ',&
-                  &            trim(ffin), ' please check location'
-              call say
-              call fatal(__FILE__,__LINE__, 'SAV FILE NOT FOUND')
-            else
-              open (iutrst,file=ffin,form='unformatted',status='old')
-            end if
-
-            read (iutrst) mdate0
-            jyear0 = mdate0/1000000
-            read (iutrst) ktau, xtime, xbtime , idatex, &
-                          lyear, lmonth, lday, lhour, ntime
-            jyear = lyear
-#ifdef MPP1
-            if ( ehso4 ) then
-              read (iutrst) ub0_io, vb0_io, qb0_io, tb0_io, ps0_io, &
-                         & ts0_io, so0_io
-            else
-              read (iutrst) ub0_io, vb0_io, qb0_io, tb0_io, ps0_io, &
-                         & ts0_io
-            end if
-            read (iutrst) atm1_io%u
-            read (iutrst) atm1_io%v
-            read (iutrst) atm1_io%t
-            read (iutrst) atm1_io%qv
-            read (iutrst) atm1_io%qc
-            read (iutrst) atm2_io%u
-            read (iutrst) atm2_io%v
-            read (iutrst) atm2_io%t
-            read (iutrst) atm2_io%qv
-            read (iutrst) atm2_io%qc
-            read (iutrst) psa_io , psb_io
-            read (iutrst) tga_io , tgb_io , rainc_io , rainnc_io
-            if ( icup == 1 ) then
-              read (iutrst) rsheat_io , rswat_io
-            end if
-            if ( icup == 3 ) then
-              read (iutrst) tbase_io , cldefi_io
-            end if
-            if ( icup == 4 .or. icup == 99 .or. icup == 98 ) then
-              read (iutrst) cbmf2d_io
-            end if
-            read (iutrst) hfx_io , qfx_io , uvdrag_io
-#ifndef BAND
-            call restdiag(iutrst)
-#endif
-            read (iutrst) absnxt_io , abstot_io , emstot_io
-            if ( ipptls == 1 ) read (iutrst) fcc_io
-#ifdef CLM
-            read (iutrst) sols2d_io
-            read (iutrst) soll2d_io
-            read (iutrst) solsd2d_io
-            read (iutrst) solld2d_io
-            read (iutrst) aldirs2d_io
-            read (iutrst) aldirl2d_io
-            read (iutrst) aldifs2d_io
-            read (iutrst) aldifl2d_io
-            read (iutrst) satbrt2d_io
-#endif
-            read (iutrst) sol2d_io
-            read (iutrst) solvd2d_io
-            read (iutrst) solvs2d_io
-            read (iutrst) sabv2d_io
-            read (iutrst) tlef2d_io
-            read (iutrst) ssw2d_io
-            read (iutrst) srw2d_io
-            read (iutrst) tg2d_io
-            read (iutrst) tgb2d_io
-            read (iutrst) scv2d_io
-            read (iutrst) gwet2d_io
-            read (iutrst) sag2d_io
-            read (iutrst) sice2d_io
-            read (iutrst) dew2d_io
-            read (iutrst) ircp2d_io
-            read (iutrst) col2d_io
-            read (iutrst) veg2d_io
-            read (iutrst) veg2d1_io
-            read (iutrst) heatrt_io
-            read (iutrst) o3prof_io
-            read (iutrst) tgbb_io
-            read (iutrst) flw2d_io
-            read (iutrst) flwd2d_io
-            read (iutrst) fsw2d_io
-            read (iutrst) swt2d_io
-            read (iutrst) sinc2d_io
-            read (iutrst) taf2d_io
-            read (iutrst) ocld2d_io
-            read (iutrst) emiss2d_io
-            read (iutrst) pptnc_io, pptc_io, prca2d_io, prnca2d_io
-            if ( iocnflx == 2 ) read (iutrst) zpbl_io
-            if ( ichem == 1 ) then
-              read (iutrst) chia_io
-              read (iutrst) chib_io
-!             cumul removal terms (3d, 2d)
-              read (iutrst) remlsc_io
-              read (iutrst) remcvc_io
-              read (iutrst) remdrd_io
-!             cumul ad, dif, emis terms ( scalar)
-              read (iutrst) ssw2da_io
-              read (iutrst) sdeltk2d_io
-              read (iutrst) sdelqk2d_io
-              read (iutrst) sfracv2d_io
-              read (iutrst) sfracb2d_io
-              read (iutrst) sfracs2d_io
-              read (iutrst) svegfrac2d_io
-#ifndef BAND
-              call restchemdiag(iutrst)
-#endif
-            end if
-#else
-            if ( ehso4 ) then
-              read (iutrst) ub0 , vb0 , qb0 , tb0 , ps0 , ts0 , so0
-            else
-              read (iutrst) ub0 , vb0 , qb0 , tb0 , ps0 , ts0
-            end if
-            read (iutrst) atm1%u
-            read (iutrst) atm1%v
-            read (iutrst) atm1%t
-            read (iutrst) atm1%qv
-            read (iutrst) atm1%qc
-            read (iutrst) atm2%u
-            read (iutrst) atm2%v
-            read (iutrst) atm2%t
-            read (iutrst) atm2%qv
-            read (iutrst) atm2%qc
-            read (iutrst) sps1%ps , sps2%ps
-            read (iutrst) sts1%tg , sts2%tg , sfsta%rainc , sfsta%rainnc
-            if ( icup == 1 ) then
-              read (iutrst) rsheat , rswat
-            end if
-            if ( icup == 3 ) then
-              read (iutrst) tbase , cldefi
-            end if
-            if ( icup == 4 .or. icup == 99 .or. icup == 98 ) then
-              read (iutrst) cbmf2d
-            end if
-            read (iutrst) sfsta%hfx , sfsta%qfx , sfsta%uvdrag
-#ifndef BAND
-            call restdiag(iutrst)
-#endif
-            read (iutrst) absnxt , abstot , emstot
-            if ( ipptls == 1 ) read (iutrst) fcc
-            read (iutrst) sol2d
-            read (iutrst) solvd2d
-            read (iutrst) solvs2d
-            read (iutrst) sabv2d
-            read (iutrst) tlef2d
-            read (iutrst) ssw2d
-            read (iutrst) srw2d
-            read (iutrst) tg2d
-            read (iutrst) tgb2d
-            read (iutrst) scv2d
-            read (iutrst) gwet2d
-            read (iutrst) sag2d
-            read (iutrst) sice2d
-            read (iutrst) dew2d
-            read (iutrst) ircp2d
-            read (iutrst) col2d
-            read (iutrst) veg2d
-            read (iutrst) veg2d1
-            read (iutrst) heatrt
-            read (iutrst) o3prof
-            read (iutrst) sfsta%tgbb
-            read (iutrst) flw2d
-            read (iutrst) flwd2d
-            read (iutrst) fsw2d
-            read (iutrst) swt2d
-            read (iutrst) sinc2d
-            read (iutrst) taf2d
-            read (iutrst) ocld2d
-            read (iutrst) emiss2d
-            read (iutrst) pptnc , pptc , prca2d , prnca2d
-            if ( iocnflx == 2 ) read (iutrst) sfsta%zpbl
-            if ( ichem == 1 ) then
-              read (iutrst) chia
-              read (iutrst) chib
-!             cumul removal terms (3d, 2d)
-              read (iutrst) remlsc
-              read (iutrst) remcvc
-              read (iutrst) remdrd
-!             cumul ad, dif, emis terms ( scalar)
-              read (iutrst) ssw2da
-              read (iutrst) sdeltk2d
-              read (iutrst) sdelqk2d
-              read (iutrst) sfracv2d
-              read (iutrst) sfracb2d
-              read (iutrst) sfracs2d
-              read (iutrst) svegfrac2d
-#ifndef BAND
-              call restchemdiag(iutrst)
-#endif
-            end if
-#endif
-!------lake model
-            if ( lakemod == 1 ) then
-              call lakesav_i(iutrst)
-            end if
-            lrp1 = .true.
-#ifdef MPP1
-          end if
-#endif
-        end subroutine read_savefile_part1
-
-        subroutine read_savefile_part2
-          implicit none
-
-#ifdef MPP1
-          if ( myid == 0 ) then
-#endif
-            if (.not. lrp1) then
-              write (6,*) 'Reading part2 before part1'
-              call fatal(__FILE__,__LINE__, 'SAV FILE ERROR')
-            end if
-
-#ifdef MPP1
-            read (iutrst) dstor_io
-            read (iutrst) hstor_io
-#ifndef BAND
-            read (iutrst) uj1 , uj2 , ujlx , ujl
-#endif
-            read (iutrst) ui1_io , ui2_io , uilx_io , uil_io
-#ifndef BAND
-            read (iutrst) vj1 , vj2 , vjlx , vjl
-#endif
-            read (iutrst) vi1_io , vi2_io , vilx_io , vil_io
-#else
-            read (iutrst) spsav%dstor
-            read (iutrst) spsav%hstor
-#ifndef BAND
-            read (iutrst) uj1 , uj2 , ujlx , ujl
-#endif
-            read (iutrst) ui1 , ui2 , uilx , uil
-#ifndef BAND
-            read (iutrst) vj1 , vj2 , vjlx , vjl
-#endif
-            read (iutrst) vi1 , vi2 , vilx , vil
-#endif
-            close(iutrst)
-#ifdef MPP1
-          end if
-#endif
-        end subroutine read_savefile_part2
-
-        subroutine write_savefile(idate,ltmp)
-          implicit none
-          integer , intent(in) :: idate
-          logical , intent(in) :: ltmp
-          integer , parameter :: iutsav = 52
-          character(256) :: ffout
-          character(32) :: fbname
-          logical :: existing
-#ifdef CLM
-          real(8) :: cdtime
-#endif
-#ifdef MPP1
-          if ( myid == 0 ) then
-#endif
-            if (ltmp) then
-              write (fbname, '(a,i10)') 'TMPSAV.', idate
-            else
-              write (fbname, '(a,i10)') 'SAV.', idate
-            end if
-            ffout = trim(dirout)//pthsep//trim(domname)//'_'//trim(fbname)
-            open (iutsav,file=ffout,form='unformatted',status='replace')
-            write (iutsav) mdate0
-
-            inquire (file=ffout,exist=existing)
-            if ( .not.existing ) then
-              write (aline,*) 'The SAV File cannot be created: ' , &
-                  &            trim(ffout), ' please check directory'
-              call say
-              call fatal(__FILE__,__LINE__, 'SAV FILE WRITE ERROR')
-            end if
-
-            write (iutsav) ktau , xtime , xbtime , idatex , &
-                       lyear , lmonth , lday , lhour , ntime
-#ifdef MPP1
-            if ( ehso4 ) then
-              write (iutsav) ub0_io , vb0_io , qb0_io , tb0_io , &
-                       & ps0_io , ts0_io , so0_io
-            else
-              write (iutsav) ub0_io , vb0_io , qb0_io , tb0_io , &
-                       & ps0_io , ts0_io
-            end if
-            write (iutsav) atm1_io%u
-            write (iutsav) atm1_io%v
-            write (iutsav) atm1_io%t
-            write (iutsav) atm1_io%qv
-            write (iutsav) atm1_io%qc
-            write (iutsav) atm2_io%u
-            write (iutsav) atm2_io%v
-            write (iutsav) atm2_io%t
-            write (iutsav) atm2_io%qv
-            write (iutsav) atm2_io%qc
-            write (iutsav) psa_io , psb_io
-            write (iutsav) tga_io , tgb_io , rainc_io , rainnc_io
-            if ( icup == 1 ) then
-              write (iutsav) rsheat_io , rswat_io
-            end if
-            if ( icup == 3 ) then
-              write (iutsav) tbase_io , cldefi_io
-            end if
-            if ( icup == 4 .or. icup == 99 .or. icup == 98 ) then
-              write (iutsav) cbmf2d_io
-            end if
-            write (iutsav) hfx_io , qfx_io , uvdrag_io
-#ifndef BAND
-            call savediag(iutsav)
-#endif
-            write (iutsav) absnxt_io , abstot_io , emstot_io
-            if ( ipptls == 1 ) write (iutsav) fcc_io
-#ifdef CLM
-            write (iutsav) sols2d_io
-            write (iutsav) soll2d_io
-            write (iutsav) solsd2d_io
-            write (iutsav) solld2d_io
-            write (iutsav) aldirs2d_io
-            write (iutsav) aldirl2d_io
-            write (iutsav) aldifs2d_io
-            write (iutsav) aldifl2d_io
-            write (iutsav) satbrt2d_io
-#endif
-            write (iutsav) sol2d_io
-            write (iutsav) solvd2d_io
-            write (iutsav) solvs2d_io
-            write (iutsav) sabv2d_io
-            write (iutsav) tlef2d_io
-            write (iutsav) ssw2d_io
-            write (iutsav) srw2d_io
-            write (iutsav) tg2d_io
-            write (iutsav) tgb2d_io
-            write (iutsav) scv2d_io
-            write (iutsav) gwet2d_io
-            write (iutsav) sag2d_io
-            write (iutsav) sice2d_io
-            write (iutsav) dew2d_io
-            write (iutsav) ircp2d_io
-            write (iutsav) col2d_io
-            write (iutsav) veg2d_io
-            write (iutsav) veg2d1_io
-            write (iutsav) heatrt_io
-            write (iutsav) o3prof_io
-            write (iutsav) tgbb_io
-            write (iutsav) flw2d_io
-            write (iutsav) flwd2d_io
-            write (iutsav) fsw2d_io
-            write (iutsav) swt2d_io
-            write (iutsav) sinc2d_io
-            write (iutsav) taf2d_io
-            write (iutsav) ocld2d_io
-            write (iutsav) emiss2d_io
-            write (iutsav) pptnc_io , pptc_io , prca2d_io , prnca2d_io
-            if ( iocnflx == 2 ) write (iutsav) zpbl_io
-            if ( ichem == 1 ) then
-              write (iutsav) chia_io
-              write (iutsav) chib_io
-!             cumul removal terms (3d, 2d)
-              write (iutsav) remlsc_io
-              write (iutsav) remcvc_io
-              write (iutsav) remdrd_io
-!             cumul ad, dif, emis terms ( scalar)
-              write (iutsav) ssw2da_io
-              write (iutsav) sdeltk2d_io
-              write (iutsav) sdelqk2d_io
-              write (iutsav) sfracv2d_io
-              write (iutsav) sfracb2d_io
-              write (iutsav) sfracs2d_io
-              write (iutsav) svegfrac2d_io
-#ifndef BAND
-              call savechemdiag(iutsav)
-#endif
-            end if
-#else
-            if ( ehso4 ) then
-              write (iutsav) ub0 , vb0 , qb0 , tb0 , ps0 , ts0 , so0
-            else
-              write (iutsav) ub0 , vb0 , qb0 , tb0 , ps0 , ts0
-            end if
-            write (iutsav) atm1%u
-            write (iutsav) atm1%v
-            write (iutsav) atm1%t
-            write (iutsav) atm1%qv
-            write (iutsav) atm1%qc
-            write (iutsav) atm2%u
-            write (iutsav) atm2%v
-            write (iutsav) atm2%t
-            write (iutsav) atm2%qv
-            write (iutsav) atm2%qc
-            write (iutsav) sps1%ps, sps2%ps
-            write (iutsav) sts1%tg, sts2%tg, sfsta%rainc, sfsta%rainnc
-            if ( icup == 1 ) then
-              write (iutsav) rsheat, rswat
-            end if
-            if ( icup == 3 ) then
-              write (iutsav) tbase, cldefi
-            end if
-            if ( icup == 4 .or. icup == 99 .or. icup == 98 ) then
-              write (iutsav) cbmf2d
-            end if
-            write (iutsav) sfsta%hfx , sfsta%qfx , sfsta%uvdrag
-#ifndef BAND
-            call savediag(iutsav)
-#endif
-            write (iutsav) absnxt , abstot , emstot
-            if ( ipptls == 1 ) write (iutsav) fcc
-            write (iutsav) sol2d
-            write (iutsav) solvd2d
-            write (iutsav) solvs2d
-            write (iutsav) sabv2d
-            write (iutsav) tlef2d
-            write (iutsav) ssw2d
-            write (iutsav) srw2d
-            write (iutsav) tg2d
-            write (iutsav) tgb2d
-            write (iutsav) scv2d
-            write (iutsav) gwet2d
-            write (iutsav) sag2d
-            write (iutsav) sice2d
-            write (iutsav) dew2d
-            write (iutsav) ircp2d
-            write (iutsav) col2d
-            write (iutsav) veg2d
-            write (iutsav) veg2d1
-            write (iutsav) heatrt
-            write (iutsav) o3prof
-            write (iutsav) sfsta%tgbb
-            write (iutsav) flw2d
-            write (iutsav) flwd2d
-            write (iutsav) fsw2d
-            write (iutsav) swt2d
-            write (iutsav) sinc2d
-            write (iutsav) taf2d
-            write (iutsav) ocld2d
-            write (iutsav) emiss2d
-            write (iutsav) pptnc , pptc , prca2d , prnca2d
-            if ( iocnflx == 2 ) write (iutsav) sfsta%zpbl
-            if ( ichem == 1 ) then
-              write (iutsav) chia
-              write (iutsav) chib
-!             cumul removal terms (3d, 2d)
-              write (iutsav) remlsc
-              write (iutsav) remcvc
-              write (iutsav) remdrd
-!             cumul ad, dif, emis terms ( scalar)
-              write (iutsav) ssw2da
-              write (iutsav) sdeltk2d
-              write (iutsav) sdelqk2d
-              write (iutsav) sfracv2d
-              write (iutsav) sfracb2d
-              write (iutsav) sfracs2d
-              write (iutsav) svegfrac2d
-#ifndef BAND
-              call savechemdiag(iutsav)
-#endif
-            end if
-#endif
-            if ( lakemod == 1 ) then
-              call lakesav_o(iutsav)
-            end if
-#ifdef MPP1
-            write (iutsav) dstor_io
-            write (iutsav) hstor_io
-#ifndef BAND
-            write (iutsav) uj1 , uj2 , ujlx , ujl
-#endif
-            write (iutsav) ui1_io , ui2_io , uilx_io , uil_io
-#ifndef BAND
-            write (iutsav) vj1 , vj2 , vjlx , vjl
-#endif
-            write (iutsav) vi1_io , vi2_io , vilx_io , vil_io
-#else
-            write (iutsav) spsav%dstor
-            write (iutsav) spsav%hstor
-#ifndef BAND
-            write (iutsav) uj1 , uj2 , ujlx , ujl
-#endif
-            write (iutsav) ui1 , ui2 , uilx , uil
-#ifndef BAND
-            write (iutsav) vj1 , vj2 , vjlx , vjl
-#endif
-            write (iutsav) vi1 , vi2 , vilx , vil
-#endif
-            close(iutsav)
-#ifdef MPP1
-          end if
-#endif
-
-#ifdef CLM
-          cdtime = dble(get_step_size())
-          filer_rest = restFile_filename(type='netcdf', &
-                     & offset=-idint(cdtime))
-          call restFile_write(filer_rest)
-          filer_rest = restFile_filename(type='binary', &
-                     & offset=-idint(cdtime))
-          call restFile_write_binary(filer_rest)
-          thisclmrest = filer_rest(1:256)
-#endif
-#ifdef MPP1
-          if ( myid == 0 ) then
-#endif
-            write (6,*) 'SAV variables written at ', idate, xtime
-
-            if (isavlast > 0) then
-              write (fbname, '(a,i10)') 'TMPSAV.', isavlast
-              ffout = trim(dirout)//pthsep//trim(domname)// &
-                      '_'//trim(fbname)
-              call unlink(ffout)
-#ifdef CLM
-              call unlink(trim(lastclmrest))
-              call unlink((trim(lastclmrest)//'.nc'))
-#endif            
-            end if
-            if (ltmp) then
-              isavlast = idate
-            else
-              isavlast = 0
-            end if
-#ifdef MPP1
-#ifdef CLM
-            lastclmrest = thisclmrest
-#endif
-          end if
-#endif
-        end subroutine write_savefile
-=======
   real(rkx) , public , pointer , dimension(:,:) :: lndcat_io
 #endif
 
@@ -1820,7 +1232,6 @@
     ncstatus = nf90_put_var(ncid,ivar(iivar),var)
     call check_ok(__FILE__,__LINE__,'Cannot write var '//trim(str))
   end subroutine myputvar3di
->>>>>>> 96c69505
 
 end module mod_savefile
 ! vim: tabstop=8 expandtab shiftwidth=2 softtabstop=2