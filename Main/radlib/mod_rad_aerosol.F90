!::::::::::::::::::::::::::::::::::::::::::::::::::::::::::::::::::::::::::::::
!
!    This file is part of ICTP RegCM.
!
!    ICTP RegCM is free software: you can redistribute it and/or modify
!    it under the terms of the GNU General Public License as published by
!    the Free Software Foundation, either version 3 of the License, or
!    (at your option) any later version.
!
!    ICTP RegCM is distributed in the hope that it will be useful,
!    but WITHOUT ANY WARRANTY; without even the implied warranty of
!    MERCHANTABILITY or FITNESS FOR A PARTICULAR PURPOSE.  See the
!    GNU General Public License for more details.
!
!    You should have received a copy of the GNU General Public License
!    along with ICTP RegCM.  If not, see <http://www.gnu.org/licenses/>.
!
!::::::::::::::::::::::::::::::::::::::::::::::::::::::::::::::::::::::::::::::

module mod_rad_aerosol

  use mod_intkinds
  use mod_realkinds
  use mod_dynparam
  use mod_runparams
  use mod_constants
  use mod_memutil
  use mod_mpmessage
  use mod_stdatm
  use mod_rad_common
  use mod_regcm_types
  use mod_mppparam
  use mod_nhinterp
  use mod_kdinterp
  use mod_interp
  use mod_zita
  use mod_date
  use mod_stdio
  use mod_vertint
  use parrrsw , only : nbndsw
  use parrrtm , only : nbndlw
  use netcdf
  use mo_simple_plumes
  implicit none

  private

  public :: tauxar3d , tauasc3d , gtota3d , ftota3d
  public :: tauxar , tauasc , gtota , ftota
  public :: aermmr , aertrlw , tauxar3d_lw
  public :: allocate_mod_rad_aerosol , aermix , aeroppt
  public :: init_aerclima , read_aerclima , close_aerclima
  public :: init_aeroppdata , read_aeroppdata
  public :: cmip6_plume_profile
  !
  character(len=256) :: macv2sp_hist , macv2sp_scen
  real(rk8) , pointer , dimension(:) :: lambdaw
  real(rk8) , pointer , dimension(:) :: latr4 , lonr4 , altr4
  real(rk8) , pointer , dimension(:,:) :: z , dz
  real(rk8) , pointer , dimension(:) :: dnovrnr4
  real(rk8) , pointer , dimension(:,:,:) :: extprofr4
  real(rk8) , pointer , dimension(:,:,:) :: ssaprofr4
  real(rk8) , pointer , dimension(:,:,:) :: asyprofr4
  real(rkx) , pointer , dimension(:) :: lat , lon
  real(rkx) , pointer , dimension(:,:) :: alon , alat
  real(rkx) , pointer , dimension(:,:,:,:) :: ext1 , ext2
  real(rkx) , pointer , dimension(:,:,:,:) :: extprof
  real(rkx) , pointer , dimension(:,:,:,:) :: ssaprof
  real(rkx) , pointer , dimension(:,:,:,:) :: asyprof
  real(rkx) , pointer , dimension(:,:,:,:) :: ssa1 , ssa2 , asy1 , asy2
  real(rkx) , pointer , dimension(:,:,:,:) :: ext , ssa , asy 
  real(rkx) , pointer , dimension(:,:,:) :: zp3d , zdz3d, zpr3d , zdzr3d
  real(rkx) , pointer , dimension(:,:,:) :: yext , yssa , yasy, ydelp , yphcl
  real(rkx) , pointer , dimension(:,:,:) :: xext1 , xext2
  real(rkx) , pointer , dimension(:,:,:) :: xssa1 , xssa2
  real(rkx) , pointer , dimension(:,:,:) :: xasy1 , xasy2
  real(rkx) , pointer , dimension(:,:,:) :: xdelp1 , xdelp2
  type(h_interpolator) :: hint
  integer(ik4) :: ncid1 = -1 , ncid2 = -1
  integer(ik4) :: clnlon , clnlat , clnlev
  !
  integer(ik4) , parameter :: ncoefs = 5  ! Number of coefficients
  integer(ik4) , parameter :: nwav = 19
  integer(ik4) , parameter :: nih = 8
  

  integer(ik4) , parameter :: aerclima_ntr = 12
  integer(ik4) , parameter :: aerclima_nbin = 4
    
  integer(ik4) , parameter :: nacwb  = 5 ! number of waveband MERRA aerosol clim
                                         ! might be completed in the future  
  character(len=6) , dimension(aerclima_ntr) :: aerclima_chtr
  integer(ik4) :: ncaec , ncstatus , naetime
  integer(ik4) , dimension(aerclima_ntr) :: ncaevar
  type(rcm_time_and_date) , dimension(:) , allocatable :: aetime
  type(rcm_time_and_date) :: d1 , d2
  type(rcm_time_interval) :: aefreq
  real(rkx) :: aerfreq
  real(rkx) , pointer , dimension(:,:,:,:) :: aerm1 , aerm2
  real(rkx) , pointer , dimension(:,:,:) :: aerio

  real(rkx) , parameter :: d10e5  = 1.0e+5_rkx
  real(rkx) , parameter :: d10e4  = 1.0e+4_rkx
  real(rkx) , parameter :: minimum_aerosol = 1.0e-14_rkx
  real(rkx) , parameter :: minimum_utaer   = 1.0e-10_rkx
  real(rkx) , parameter :: minimum_waer   = 1.0e-30_rkx
  real(rkx) , parameter :: minimum_gaer   = 1.0e-20_rkx
  real(rkx) , parameter :: fiveothree  = d_five/d_three
  !
  ! kscoef  - specific extinction (m2/g)
  ! wscoef  - single partical albedo
  ! gscoef  - asymmetry parameter
  ! ksbase  - specific extinction (m2/g) base
  ! wsbase  - single partical albedo base
  ! gsbase  - asymmetry parameter base
  ! ksdust  - specific extinction (m2/g) dust
  ! wsdust  - single partical albedo dust
  ! gsdust  - asymmetry parameter dust
  !
  integer(ik4) , private :: ii , jj , kk ! coefficient index

  ! Sulfate param for standard scheme / works only with rad standard
  ! (Brieglieb et al.)
  real(rkx) , pointer , dimension(:,:,:) :: aermmr
  real(rkx) , dimension(nspi) :: gsbase  , ksbase , wsbase
  real(rkx) , dimension(nspi,ncoefs) :: gscoef , kscoef , wscoef

  ! optical properties for dust and org / for rrtm and standard scheme
  real(rkx) , dimension(nspi) ::  gsbc_hb_stand , gsbc_hl_stand ,   &
    gsoc_hb_stand , gsoc_hl_stand , ksbc_hb_stand , ksbc_hl_stand , &
    ksoc_hb_stand , ksoc_hl_stand , wsbc_hb_stand , wsbc_hl_stand , &
    wsoc_hb_stand , wsoc_hl_stand

  real(rkx) , dimension(nbndsw) :: gsbc_hb_rrtm , gsbc_hl_rrtm , &
    gsoc_hb_rrtm , gsoc_hl_rrtm , ksbc_hb_rrtm , ksbc_hl_rrtm ,  &
    ksoc_hb_rrtm , ksoc_hl_rrtm , wsbc_hb_rrtm , wsbc_hl_rrtm ,  &
    wsoc_hb_rrtm , wsoc_hl_rrtm , gssm1_rrtm , gssm2_rrtm ,      &
    kssm1_rrtm , kssm2_rrtm , wssm1_rrtm , wssm2_rrtm

  real(rkx) , dimension(nspi,4) :: gsdust_stand , ksdust_stand , wsdust_stand
  real(rkx), dimension(nspi,12) :: gsdust12_stand  , ksdust12_stand , &
    wsdust12_stand

  real(rkx) , dimension(nbndsw,4) :: gsdust_rrtm , ksdust_rrtm  , wsdust_rrtm
  real(rkx), dimension(nbndsw,12) :: gsdust12_rrtm , ksdust12_rrtm , &
    wsdust12_rrtm
  real(rkx), dimension(nbndlw,4) ::  ksdust_rrtm_lw
  real(rkx), dimension(nbndlw,12) ::  ksdust12_rrtm_lw

  ! sea salt oppt  param for standard scheme
  real(rkx) , dimension(nwav,2,nih) :: ksslt , wsslt , gsslt
  real(rkx) , dimension(nspi,2) :: gssslt , kssslt , wssslt
  !
  real(rkx) , dimension(8) :: rhp
  !
  ! Depth
  !
  real(rkx) , pointer , dimension(:,:) :: path
  !
  ! Background aerosol mass mixing ratio
  !
  real(rkx) , pointer , dimension(:,:) :: aermmb
  !
  ! Aerosol optical properties (for the mixing)
  !
  real(rkx) , pointer , dimension(:) :: gsbc_hb , gsbc_hl , gsoc_hb , &
            gsoc_hl , ksbc_hb , ksbc_hl , ksoc_hb , ksoc_hl ,         &
            wsbc_hb , wsbc_hl , wsoc_hb , wsoc_hl , gssm1 , gssm2 ,   &
            kssm1 , kssm2 , wssm1 , wssm2

  real(rkx) , pointer,  dimension(:,:) :: gsdust , ksdust , wsdust , ksdust_lw

  real(rkx) , pointer , dimension(:,:,:) :: ftota3d , gtota3d , &
    tauasc3d , tauxar3d, tauxar3d_lw
  real(rkx) , pointer , dimension(:,:) :: ftota , gtota , tauasc , tauxar
  !
  ! Work arrays for aeroppt (aerosol individual optical properties SW)
  !
  ! uaer, tauxar  - Aerosol radiative properties (local arrays)
  ! wa            - Aerosol single scattering albedo
  ! ga            - Aerosol asimmetry parameter
  ! fa            - Aerosol forward scattered fraction
  ! utaer, tauaer - Total column aerosol extinction
  ! waer          - Aerosol single scattering albedo
  ! gaer          - Aerosol asymmetry parameter
  ! faer          - Aerosol forward scattered fraction
  !
  !
  real(rkx) , pointer , dimension(:,:) :: aermtot , aervtot
  real(rkx) , pointer , dimension(:,:,:) :: fa , ga , tx , uaer , wa
  real(rkx) , pointer , dimension(:,:) :: faer , gaer , tauaer , utaer , waer
  integer(ik4) :: ll , mm , nn
  integer(ik4) :: npoints
  integer(ik4) :: nband
  !
  ! Aersol LW optical properties
  !
  real(rkx) , pointer , dimension(:,:,:) ::  aertrlw
  !
  !--------------------------------------------------------------------------
  !                  DATA SECTION
  !--------------------------------------------------------------------------
  !
  data ksbase / 5.206e+0_rkx , 5.206e+0_rkx , 5.206e+0_rkx , 5.206e+0_rkx , &
                5.206e+0_rkx , 5.206e+0_rkx , 5.206e+0_rkx , 3.203e+0_rkx , &
                3.203e+0_rkx , 1.302e+0_rkx , 5.992e-1_rkx , 2.948e-1_rkx , &
                1.475e-1_rkx , 7.387e-2_rkx , 1.683e-1_rkx , 2.655e-1_rkx , &
                5.770e-2_rkx , 2.290e-1_rkx , 2.270e-1_rkx /

  data ((kscoef(ii,jj),jj=1,ncoefs),ii=1,nspi)/         1.126e+1_rkx , &
       -2.502e-1_rkx , -1.087e+0_rkx , -1.794e+2_rkx ,  1.556e+1_rkx , &
        1.126e+1_rkx , -2.502e-1_rkx , -1.087e+0_rkx , -1.794e+2_rkx , &
        1.556e+1_rkx ,  1.126e+1_rkx , -2.502e-1_rkx , -1.087e+0_rkx , &
       -1.794e+2_rkx ,  1.556e+1_rkx ,  1.126e+1_rkx , -2.502e-1_rkx , &
       -1.087e+0_rkx , -1.794e+2_rkx ,  1.556e+1_rkx ,  1.126e+1_rkx , &
       -2.502e-1_rkx , -1.087e+0_rkx , -1.794e+2_rkx ,  1.556e+1_rkx , &
        1.126e+1_rkx , -2.502e-1_rkx , -1.087e+0_rkx , -1.794e+2_rkx , &
        1.556e+1_rkx ,  1.126e+1_rkx , -2.502e-1_rkx , -1.087e+0_rkx , &
       -1.794e+2_rkx ,  1.556e+1_rkx ,  1.124e+1_rkx , -3.040e-1_rkx , &
       -1.088e+0_rkx , -1.776e+2_rkx ,  1.537e+1_rkx ,  1.124e+1_rkx , &
       -3.040e-1_rkx , -1.088e+0_rkx , -1.776e+2_rkx ,  1.537e+1_rkx , &
        1.222e+1_rkx , -3.770e-1_rkx , -1.089e+0_rkx , -1.898e+2_rkx , &
        1.504e+1_rkx ,  1.357e+1_rkx , -4.190e-1_rkx , -1.087e+0_rkx , &
       -2.070e+2_rkx ,  1.478e+1_rkx ,  1.557e+1_rkx , -4.353e-1_rkx , &
       -1.083e+0_rkx , -2.382e+2_rkx ,  1.486e+1_rkx ,  1.758e+1_rkx , &
       -4.389e-1_rkx , -1.078e+0_rkx , -2.716e+2_rkx ,  1.505e+1_rkx , &
        1.597e+1_rkx , -4.337e-1_rkx , -1.073e+0_rkx , -2.510e+2_rkx , &
        1.527e+1_rkx ,  2.107e+1_rkx , -3.041e-1_rkx , -1.067e+0_rkx , &
       -2.494e+2_rkx ,  1.166e+1_rkx , -2.424e-1_rkx , -1.770e-1_rkx , &
       -1.032e+0_rkx ,  1.469e-1_rkx ,  1.947e+0_rkx ,  2.535e+1_rkx , &
       -2.270e-1_rkx , -1.052e+0_rkx , -2.528e+2_rkx ,  9.888e+0_rkx , &
       -1.545e-1_rkx , -1.661e-1_rkx , -1.030e+0_rkx , -4.698e-4_rkx , &
        7.275e-2_rkx ,  8.835e-1_rkx , -1.590e-1_rkx , -1.029e+0_rkx , &
       -2.838e+1_rkx ,  2.734e+1_rkx/

  data wsbase / 7.371e-8_rkx , 7.371e-8_rkx , 7.371e-8_rkx , 7.371e-8_rkx , &
                7.371e-8_rkx , 7.371e-8_rkx , 7.371e-8_rkx , 6.583e-8_rkx , &
                6.583e-8_rkx , 3.656e-6_rkx , 4.919e-5_rkx , 3.539e-3_rkx , &
                2.855e-2_rkx , 2.126e-1_rkx , 8.433e-1_rkx , 9.653e-1_rkx , &
                6.198e-1_rkx , 9.642e-1_rkx , 9.699e-1_rkx/

  data ((wscoef(ii,jj),jj=1,ncoefs),ii=1,nspi)   /      2.492e+0_rkx , &
       -5.210e-2_rkx , -1.036e+0_rkx , -4.398e+1_rkx ,  1.724e+1_rkx , &
        2.492e+0_rkx , -5.210e-2_rkx , -1.036e+0_rkx , -4.398e+1_rkx , &
        1.724e+1_rkx ,  2.492e+0_rkx , -5.210e-2_rkx , -1.036e+0_rkx , &
       -4.398e+1_rkx ,  1.724e+1_rkx ,  2.492e+0_rkx , -5.210e-2_rkx , &
       -1.036e+0_rkx , -4.398e+1_rkx ,  1.724e+1_rkx ,  2.492e+0_rkx , &
       -5.210e-2_rkx , -1.036e+0_rkx , -4.398e+1_rkx ,  1.724e+1_rkx , &
        2.492e+0_rkx , -5.210e-2_rkx , -1.036e+0_rkx , -4.398e+1_rkx , &
        1.724e+1_rkx ,  2.492e+0_rkx , -5.210e-2_rkx , -1.036e+0_rkx , &
       -4.398e+1_rkx ,  1.724e+1_rkx ,  1.139e+0_rkx , -1.110e-2_rkx , &
       -1.011e+0_rkx , -7.754e+0_rkx ,  6.737e+0_rkx ,  1.139e+0_rkx , &
       -1.110e-2_rkx , -1.011e+0_rkx , -7.754e+0_rkx ,  6.737e+0_rkx , &
        1.848e+0_rkx , -3.920e-4_rkx , -9.924e-1_rkx , -1.607e+0_rkx , &
        8.587e-1_rkx ,  5.459e+0_rkx ,  9.357e-1_rkx , -1.626e+0_rkx , &
       -5.282e+0_rkx ,  1.066e+0_rkx ,  1.187e+0_rkx ,  2.241e-1_rkx , &
       -1.226e+0_rkx ,  1.442e+1_rkx , -1.402e+1_rkx , -3.640e+0_rkx , &
        2.552e-1_rkx , -1.168e+0_rkx ,  4.458e+1_rkx ,  1.152e+1_rkx , &
       -5.634e+0_rkx ,  2.068e-1_rkx , -1.122e+0_rkx ,  7.528e+1_rkx , &
        1.290e+1_rkx ,  1.826e-1_rkx ,  6.588e-2_rkx , -1.098e+0_rkx , &
       -1.996e-2_rkx ,  1.618e-1_rkx ,  2.164e+0_rkx ,  1.194e-1_rkx , &
       -1.044e+0_rkx , -3.221e+1_rkx ,  1.564e+1_rkx ,  2.268e-1_rkx , &
        3.266e-2_rkx , -1.064e+0_rkx , -2.677e-2_rkx ,  1.309e-1_rkx , &
        2.178e+0_rkx ,  1.151e-1_rkx , -1.042e+0_rkx , -3.325e+1_rkx , &
        1.600e+1_rkx ,  1.713e+0_rkx ,  9.166e-2_rkx , -1.039e+0_rkx , &
       -2.660e+1_rkx ,  1.629e+1_rkx/

  data gsbase / 6.899e-1_rkx , 6.899e-1_rkx , 6.899e-1_rkx , 6.899e-1_rkx , &
                6.899e-1_rkx , 6.899e-1_rkx , 6.899e-1_rkx , 6.632e-1_rkx , &
                6.632e-1_rkx , 5.912e-1_rkx , 5.111e-1_rkx , 4.269e-1_rkx , &
                3.321e-1_rkx , 2.197e-1_rkx , 1.305e-1_rkx , 7.356e-2_rkx , &
                1.602e-1_rkx , 6.883e-2_rkx , 6.304e-2_rkx /

  data ((gscoef(ii,jj),jj=1,ncoefs),ii=1,nspi) /       -9.874e-1_rkx , &
       -3.033e+1_rkx , -2.138e+1_rkx , -2.265e+0_rkx ,  5.238e+0_rkx , &
       -9.874e-1_rkx , -3.033e+1_rkx , -2.138e+1_rkx , -2.265e+0_rkx , &
        5.238e+0_rkx , -9.874e-1_rkx , -3.033e+1_rkx , -2.138e+1_rkx , &
       -2.265e+0_rkx ,  5.238e+0_rkx , -9.874e-1_rkx , -3.033e+1_rkx , &
       -2.138e+1_rkx , -2.265e+0_rkx ,  5.238e+0_rkx , -9.874e-1_rkx , &
       -3.033e+1_rkx , -2.138e+1_rkx , -2.265e+0_rkx ,  5.238e+0_rkx , &
       -9.874e-1_rkx , -3.033e+1_rkx , -2.138e+1_rkx , -2.265e+0_rkx , &
        5.238e+0_rkx , -9.874e-1_rkx , -3.033e+1_rkx , -2.138e+1_rkx , &
       -2.265e+0_rkx ,  5.238e+0_rkx , -3.666e-1_rkx , -1.319e+0_rkx , &
       -3.311e+0_rkx , -2.821e-2_rkx ,  8.844e-1_rkx , -3.666e-1_rkx , &
       -1.319e+0_rkx , -3.311e+0_rkx , -2.821e-2_rkx ,  8.844e-1_rkx , &
        5.824e-1_rkx , -1.875e-1_rkx , -1.567e+0_rkx , -4.402e+0_rkx , &
        6.268e+0_rkx ,  1.238e+0_rkx , -1.550e-1_rkx , -1.368e+0_rkx , &
       -1.127e+1_rkx ,  8.334e+0_rkx ,  2.299e+0_rkx , -1.686e-1_rkx , &
       -1.304e+0_rkx , -2.677e+1_rkx ,  1.101e+1_rkx ,  3.037e+0_rkx , &
       -1.447e-1_rkx , -1.223e+0_rkx , -2.609e+1_rkx ,  8.267e+0_rkx , &
        4.683e+0_rkx , -2.307e-1_rkx , -1.241e+0_rkx , -4.312e+1_rkx , &
        8.838e+0_rkx ,  3.842e+0_rkx , -6.301e-1_rkx , -1.367e+0_rkx , &
       -4.144e+1_rkx ,  9.620e+0_rkx ,  3.237e+0_rkx , -4.530e-1_rkx , &
       -1.204e+0_rkx , -3.234e+1_rkx ,  8.946e+0_rkx ,  4.181e+0_rkx , &
       -4.140e-1_rkx , -1.284e+0_rkx , -4.489e+1_rkx ,  9.950e+0_rkx , &
        3.378e+0_rkx , -4.334e-1_rkx , -1.188e+0_rkx , -3.664e+1_rkx , &
        9.786e+0_rkx ,  3.943e+0_rkx , -3.952e-1_rkx , -1.170e+0_rkx , &
       -4.415e+1_rkx ,  1.031e+1_rkx/

  data ksbc_hb_stand /20.7830_rkx , 17.2120_rkx , 15.8640_rkx , 15.0530_rkx , &
                      14.3040_rkx , 13.6130_rkx , 11.9660_rkx ,  6.5782_rkx , &
                       4.3961_rkx ,  4.3800_rkx ,  2.1100_rkx ,  2.1100_rkx , &
                       2.1100_rkx ,  2.1100_rkx ,  1.4000_rkx ,  1.4000_rkx , &
                       1.4000_rkx ,  1.4000_rkx ,  1.4000_rkx/

  data wsbc_hb_stand &
     / 0.245240_rkx , 0.209620_rkx , 0.195000_rkx , 0.185860_rkx , &
       0.177190_rkx , 0.168970_rkx , 0.148490_rkx , 0.071748_rkx , &
       0.037536_rkx , 0.089000_rkx , 0.025000_rkx , 0.025000_rkx , &
       0.025000_rkx , 0.025000_rkx , 0.009000_rkx , 0.009000_rkx , &
       0.009000_rkx , 0.009000_rkx , 0.009000_rkx/

  data gsbc_hb_stand &
     / 0.213870_rkx , 0.171540_rkx , 0.155640_rkx , 0.146100_rkx , &
       0.137320_rkx , 0.129230_rkx , 0.110060_rkx , 0.049175_rkx , &
       0.026638_rkx , 0.220000_rkx , 0.123000_rkx , 0.123000_rkx , &
       0.123000_rkx , 0.123000_rkx , 0.073000_rkx , 0.073000_rkx , &
       0.073000_rkx , 0.073000_rkx , 0.073000_rkx/

  data ksbc_hl_stand /14.8510_rkx , 14.2580_rkx , 13.9430_rkx , 13.7240_rkx , &
                      13.5070_rkx , 13.2950_rkx , 12.7220_rkx ,  9.4434_rkx , &
                       6.9653_rkx ,  4.3800_rkx ,  2.1100_rkx ,  2.1100_rkx , &
                       2.1100_rkx ,  2.1100_rkx ,  1.4000_rkx ,  1.4000_rkx , &
                       1.4000_rkx ,  1.4000_rkx ,  1.4000_rkx/

  data wsbc_hl_stand /0.46081_rkx , 0.44933_rkx , 0.44397_rkx , 0.44065_rkx , &
                      0.43737_rkx , 0.43394_rkx , 0.42346_rkx , 0.35913_rkx , &
                      0.29579_rkx , 0.08900_rkx , 0.02500_rkx , 0.02500_rkx , &
                      0.02500_rkx , 0.02500_rkx , 0.00900_rkx , 0.00900_rkx , &
                      0.00900_rkx , 0.00900_rkx , 0.00900_rkx/

  data gsbc_hl_stand /0.69038_rkx , 0.65449_rkx , 0.63711_rkx , 0.62542_rkx , &
                      0.61407_rkx , 0.60319_rkx , 0.57467_rkx , 0.42050_rkx , &
                      0.30660_rkx , 0.22000_rkx , 0.12300_rkx , 0.12300_rkx , &
                      0.12300_rkx , 0.12300_rkx , 0.07300_rkx , 0.07300_rkx , &
                      0.07300_rkx , 0.07300_rkx , 0.07300_rkx/

  data ksoc_hb_stand / &
    6.0584e+0_rkx , 6.0654e+0_rkx , 6.1179e+0_rkx , 6.0102e+0_rkx , &
    5.8000e+0_rkx , 5.6957e+0_rkx , 5.6494e+0_rkx , 4.3283e+0_rkx , &
    3.1485e+0_rkx , 1.3020e+0_rkx , 5.9920e-1_rkx , 2.9480e-1_rkx , &
    1.4750e-1_rkx , 7.3870e-2_rkx , 1.6830e-1_rkx , 2.6550e-1_rkx , &
    5.7700e-2_rkx , 2.2900e-1_rkx , 2.2700e-1_rkx/

  data wsoc_hb_stand /0.91735_rkx , 0.92365_rkx , 0.92941_rkx , 0.93067_rkx , &
                      0.93311_rkx , 0.93766_rkx , 0.94042_rkx , 0.95343_rkx , &
                      0.95480_rkx , 0.70566_rkx , 0.70566_rkx , 0.70566_rkx , &
                      0.70566_rkx , 0.70566_rkx , 0.70566_rkx , 0.70566_rkx , &
                      0.70566_rkx , 0.70566_rkx , 0.70566_rkx/

  data gsoc_hb_stand / &
    0.67489e+0_rkx , 0.67003e+0_rkx , 0.67725e+0_rkx , 0.65487e+0_rkx , &
    0.65117e+0_rkx , 0.66116e+0_rkx , 0.64547e+0_rkx , 0.60033e+0_rkx , &
    0.55389e+0_rkx , 5.91200e-1_rkx , 5.11100e-1_rkx , 4.26900e-1_rkx , &
    3.32100e-1_rkx , 2.19700e-1_rkx , 1.30500e-1_rkx , 7.35600e-2_rkx , &
    1.60200e-1_rkx , 6.88300e-2_rkx , 6.30400e-2_rkx/

  data ksoc_hl_stand / &
    3.5430e+0_rkx , 3.6230e+0_rkx , 3.7155e+0_rkx , 3.7120e+0_rkx , &
    3.6451e+0_rkx , 3.6376e+0_rkx , 3.6844e+0_rkx , 3.4588e+0_rkx , &
    2.9846e+0_rkx , 1.3020e+0_rkx , 5.9920e-1_rkx , 2.9480e-1_rkx , &
    1.4750e-1_rkx , 7.3870e-2_rkx , 1.6830e-1_rkx , 2.6550e-1_rkx , &
    5.7700e-2_rkx , 2.2900e-1_rkx , 2.2700e-1_rkx/

  data wsoc_hl_stand  /0.87931_rkx , 0.88292_rkx , 0.89214_rkx , &
                       0.89631_rkx , 0.89996_rkx , 0.90540_rkx , &
                       0.90805_rkx , 0.93423_rkx , 0.95012_rkx , &
                       0.85546_rkx , 0.85546_rkx , 0.85546_rkx , &
                       0.85546_rkx , 0.85546_rkx , 0.85546_rkx , &
                       0.85546_rkx , 0.85546_rkx , 0.85546_rkx , &
                       0.85546_rkx/

  data gsoc_hl_stand  / &
    0.73126e+0_rkx , 0.71089e+0_rkx , 0.72042e+0_rkx , 0.69924e+0_rkx , &
    0.69908e+0_rkx , 0.70696e+0_rkx , 0.68479e+0_rkx , 0.64879e+0_rkx , &
    0.63433e+0_rkx , 5.91200e-1_rkx , 5.11100e-1_rkx , 4.26900e-1_rkx , &
    3.32100e-1_rkx , 2.19700e-1_rkx , 1.30500e-1_rkx , 7.35600e-2_rkx , &
    1.60200e-1_rkx , 6.88300e-2_rkx , 6.30400e-2_rkx/
  !
  ! DUST OP data base for external mixing : maximum of 4 bin for the
  ! momeent , determined from Zender et al.
  !
  data ((ksdust_stand (ii,jj),jj=1,4),ii=1,nspi)/ 1.88010_rkx , 0.76017_rkx , &
        0.36681_rkx , 0.16933_rkx , 2.02540_rkx , 0.78378_rkx , 0.36845_rkx , &
        0.17002_rkx , 1.95470_rkx , 0.76389_rkx , 0.37119_rkx , 0.17032_rkx , &
        1.89960_rkx , 0.74916_rkx , 0.37220_rkx , 0.17052_rkx , 1.79460_rkx , &
        0.74044_rkx , 0.36984_rkx , 0.17072_rkx , 1.71490_rkx , 0.75401_rkx , &
        0.36892_rkx , 0.17090_rkx , 1.54310_rkx , 0.82322_rkx , 0.37505_rkx , &
        0.17143_rkx , 2.44820_rkx , 0.85680_rkx , 0.38078_rkx , 0.17396_rkx , &
        3.10670_rkx , 0.74488_rkx , 0.43688_rkx , 0.18104_rkx , 0.50391_rkx , &
        0.67245_rkx , 0.53605_rkx , 0.20599_rkx , 0.50391_rkx , 0.67245_rkx , &
        0.53605_rkx , 0.20599_rkx , 0.50391_rkx , 0.67245_rkx , 0.53605_rkx , &
        0.20599_rkx , 0.50391_rkx , 0.67245_rkx , 0.53605_rkx , 0.20599_rkx , &
        0.50391_rkx , 0.67245_rkx , 0.53605_rkx , 0.20599_rkx , 0.50391_rkx , &
        0.67245_rkx , 0.53605_rkx , 0.20599_rkx , 0.50391_rkx , 0.67245_rkx , &
        0.53605_rkx , 0.20599_rkx , 0.50391_rkx , 0.67245_rkx , 0.53605_rkx , &
        0.20599_rkx , 0.50391_rkx , 0.67245_rkx , 0.53605_rkx , 0.20599_rkx , &
        0.50391_rkx , 0.67245_rkx , 0.53605_rkx , 0.20599_rkx/

  data ((wsdust_stand (ii,jj),jj=1,4),ii=1,nspi)/ 0.64328_rkx , 0.55196_rkx , &
        0.53748_rkx , 0.54342_rkx , 0.67757_rkx , 0.56909_rkx , 0.53639_rkx , &
        0.54232_rkx , 0.67316_rkx , 0.56027_rkx , 0.53875_rkx , 0.54181_rkx , &
        0.66245_rkx , 0.55338_rkx , 0.53947_rkx , 0.54149_rkx , 0.68132_rkx , &
        0.57440_rkx , 0.54328_rkx , 0.54143_rkx , 0.67960_rkx , 0.58467_rkx , &
        0.54242_rkx , 0.54113_rkx , 0.72679_rkx , 0.68744_rkx , 0.58564_rkx , &
        0.54576_rkx , 0.94730_rkx , 0.88181_rkx , 0.80761_rkx , 0.70455_rkx , &
        0.97536_rkx , 0.89161_rkx , 0.86378_rkx , 0.75800_rkx , 0.89568_rkx , &
        0.96322_rkx , 0.95008_rkx , 0.89293_rkx , 0.89568_rkx , 0.96322_rkx , &
        0.95008_rkx , 0.89293_rkx , 0.89568_rkx , 0.96322_rkx , 0.95008_rkx , &
        0.89293_rkx , 0.89568_rkx , 0.96322_rkx , 0.95008_rkx , 0.89293_rkx , &
        0.89568_rkx , 0.96322_rkx , 0.95008_rkx , 0.89293_rkx , 0.89568_rkx , &
        0.96322_rkx , 0.95008_rkx , 0.89293_rkx , 0.89568_rkx , 0.96322_rkx , &
        0.95008_rkx , 0.89293_rkx , 0.89568_rkx , 0.96322_rkx , 0.95008_rkx , &
        0.89293_rkx , 0.89568_rkx , 0.96322_rkx , 0.95008_rkx , 0.89293_rkx , &
        0.89568_rkx , 0.96322_rkx , 0.95008_rkx , 0.89293_rkx/

  data ((gsdust_stand (ii,jj),jj=1,4),ii=1,nspi)/ 0.87114_rkx , 0.92556_rkx , &
        0.94542_rkx , 0.94831_rkx , 0.86127_rkx , 0.92100_rkx , 0.94355_rkx , &
        0.94813_rkx , 0.83800_rkx , 0.91194_rkx , 0.94304_rkx , 0.94803_rkx , &
        0.81760_rkx , 0.90442_rkx , 0.94239_rkx , 0.94796_rkx , 0.77088_rkx , &
        0.88517_rkx , 0.93710_rkx , 0.94775_rkx , 0.73925_rkx , 0.88364_rkx , &
        0.93548_rkx , 0.94763_rkx , 0.60695_rkx , 0.86086_rkx , 0.91824_rkx , &
        0.94473_rkx , 0.64393_rkx , 0.76457_rkx , 0.81330_rkx , 0.87784_rkx , &
        0.74760_rkx , 0.62041_rkx , 0.80665_rkx , 0.85974_rkx , 0.26761_rkx , &
        0.56045_rkx , 0.68897_rkx , 0.68174_rkx , 0.26761_rkx , 0.56045_rkx , &
        0.68897_rkx , 0.68174_rkx , 0.26761_rkx , 0.56045_rkx , 0.68897_rkx , &
        0.68174_rkx , 0.26761_rkx , 0.56045_rkx , 0.68897_rkx , 0.68174_rkx , &
        0.26761_rkx , 0.56045_rkx , 0.68897_rkx , 0.68174_rkx , 0.26761_rkx , &
        0.56045_rkx , 0.68897_rkx , 0.68174_rkx , 0.26761_rkx , 0.56045_rkx , &
        0.68897_rkx , 0.68174_rkx , 0.26761_rkx , 0.56045_rkx , 0.68897_rkx , &
        0.68174_rkx , 0.26761_rkx , 0.56045_rkx , 0.68897_rkx , 0.68174_rkx , &
        0.26761_rkx , 0.56045_rkx , 0.68897_rkx , 0.68174_rkx/

  data ((ksdust12_stand (ii,jj),jj=1,12),ii=1,nspi) / &
      5.82605e+0_rkx, 5.30982e+0_rkx, 1.44072e+0_rkx, 6.46088e-1_rkx, &
      4.06936e-1_rkx, 2.89033e-1_rkx, 2.33752e-1_rkx, 1.84485e-1_rkx, &
      1.25724e-1_rkx, 7.30034e-2_rkx, 1.0000e-20_rkx, 1.0000e-20_rkx, &
      3.92185e+0_rkx, 5.44157e+0_rkx, 1.42496e+0_rkx, 6.51380e-1_rkx, &
      4.09548e-1_rkx, 2.90722e-1_rkx, 2.34956e-1_rkx, 1.85304e-1_rkx, &
      1.26168e-1_rkx, 7.31844e-2_rkx, 1.0000e-20_rkx, 1.0000e-20_rkx, &
      3.34761e+0_rkx, 5.44018e+0_rkx, 1.41674e+0_rkx, 6.50973e-1_rkx, &
      4.10955e-1_rkx, 2.91565e-1_rkx, 2.35470e-1_rkx, 1.85664e-1_rkx, &
      1.26366e-1_rkx, 7.32652e-2_rkx, 1.0000e-20_rkx, 1.0000e-20_rkx, &
      3.02282e+0_rkx, 5.43838e+0_rkx, 1.41367e+0_rkx, 6.52048e-1_rkx, &
      4.12576e-1_rkx, 2.91860e-1_rkx, 2.35824e-1_rkx, 1.85914e-1_rkx, &
      1.26495e-1_rkx, 7.33181e-2_rkx, 1.0000e-20_rkx, 1.0000e-20_rkx, &
      2.73157e+0_rkx, 5.39746e+0_rkx, 1.41976e+0_rkx, 6.55378e-1_rkx, &
      4.13786e-1_rkx, 2.92314e-1_rkx, 2.36243e-1_rkx, 1.86151e-1_rkx, &
      1.26625e-1_rkx, 7.33705e-2_rkx, 4.34019e-2_rkx, 1.0000e-20_rkx, &
      2.46940e+0_rkx, 5.37280e+0_rkx, 1.42070e+0_rkx, 6.60716e-1_rkx, &
      4.14107e-1_rkx, 2.93162e-1_rkx, 2.36530e-1_rkx, 1.86366e-1_rkx, &
      1.26751e-1_rkx, 7.34223e-2_rkx, 4.34237e-2_rkx, 1.0000e-20_rkx, &
      1.88028e+0_rkx, 5.27157e+0_rkx, 1.44707e+0_rkx, 6.72827e-1_rkx, &
      4.15358e-1_rkx, 2.94211e-1_rkx, 2.37435e-1_rkx, 1.87021e-1_rkx, &
      1.27096e-1_rkx, 7.35618e-2_rkx, 4.34826e-2_rkx, 1.0000e-20_rkx, &
      5.47130e-1_rkx, 3.57883e+0_rkx, 1.81699e+0_rkx, 7.07262e-1_rkx, &
      4.28308e-1_rkx, 3.02019e-1_rkx, 2.42130e-1_rkx, 1.90466e-1_rkx, &
      1.29002e-1_rkx, 7.43120e-2_rkx, 4.38195e-2_rkx, 1.0000e-20_rkx, &
      1.13816e-1_rkx, 1.95724e+0_rkx, 2.10074e+0_rkx, 7.13763e-1_rkx, &
      4.29890e-1_rkx, 2.97812e-1_rkx, 2.48246e-1_rkx, 1.95955e-1_rkx, &
      1.30571e-1_rkx, 7.50355e-2_rkx, 4.41201e-2_rkx, 2.82240e-2_rkx, &
      1.43850e-2_rkx, 2.38501e-1_rkx, 5.81777e-1_rkx, 6.12041e-1_rkx, &
      5.34167e-1_rkx, 4.29108e-1_rkx, 3.43648e-1_rkx, 2.49103e-1_rkx, &
      1.44168e-1_rkx, 8.34307e-2_rkx, 4.71212e-2_rkx, 2.90008e-2_rkx, &
      1.43301e-2_rkx, 2.37798e-1_rkx, 5.81505e-1_rkx, 6.11995e-1_rkx, &
      5.34208e-1_rkx, 4.29167e-1_rkx, 3.43706e-1_rkx, 2.49093e-1_rkx, &
      1.44179e-1_rkx, 8.34394e-2_rkx, 4.71195e-2_rkx, 2.90007e-2_rkx, &
      1.43301e-2_rkx, 2.37798e-1_rkx, 5.81505e-1_rkx, 6.11995e-1_rkx, &
      5.34208e-1_rkx, 4.29167e-1_rkx, 3.43706e-1_rkx, 2.49093e-1_rkx, &
      1.44179e-1_rkx, 8.34394e-2_rkx, 4.71195e-2_rkx, 2.90007e-2_rkx, &
      1.43301e-2_rkx, 2.37798e-1_rkx, 5.81505e-1_rkx, 6.11995e-1_rkx, &
      5.34208e-1_rkx, 4.29167e-1_rkx, 3.43706e-1_rkx, 2.49093e-1_rkx, &
      1.44179e-1_rkx, 8.34394e-2_rkx, 4.71195e-2_rkx, 2.90007e-2_rkx, &
      1.43301e-2_rkx, 2.37798e-1_rkx, 5.81505e-1_rkx, 6.11995e-1_rkx, &
      5.34208e-1_rkx, 4.29167e-1_rkx, 3.43706e-1_rkx, 2.49093e-1_rkx, &
      1.44179e-1_rkx, 8.34394e-2_rkx, 4.71195e-2_rkx, 2.90007e-2_rkx, &
      1.42754e-2_rkx, 2.37098e-1_rkx, 5.81236e-1_rkx, 6.11932e-1_rkx, &
      5.34250e-1_rkx, 4.29172e-1_rkx, 3.43731e-1_rkx, 2.49061e-1_rkx, &
      1.44196e-1_rkx, 8.34493e-2_rkx, 4.71169e-2_rkx, 2.90011e-2_rkx, &
      1.42754e-2_rkx, 2.37098e-1_rkx, 5.81236e-1_rkx, 6.11932e-1_rkx, &
      5.34250e-1_rkx, 4.29172e-1_rkx, 3.43731e-1_rkx, 2.49061e-1_rkx, &
      1.44196e-1_rkx, 8.34493e-2_rkx, 4.71169e-2_rkx, 2.90011e-2_rkx, &
      3.61802e-3_rkx, 1.96700e-2_rkx, 2.40837e-1_rkx, 6.90188e-1_rkx, &
      7.42462e-1_rkx, 5.11023e-1_rkx, 2.91703e-1_rkx, 1.73126e-1_rkx, &
      1.56436e-1_rkx, 8.23404e-2_rkx, 4.55453e-2_rkx, 2.95979e-2_rkx, &
      1.78064e-3_rkx, 4.31951e-3_rkx, 5.18355e-2_rkx, 2.20056e-1_rkx, &
      4.25718e-1_rkx, 4.93497e-1_rkx, 4.62575e-1_rkx, 3.40392e-1_rkx, &
      1.43665e-1_rkx, 9.15974e-2_rkx, 4.41742e-2_rkx, 3.00372e-2_rkx, &
      1.78064e-3_rkx, 4.31951e-3_rkx, 5.18355e-2_rkx, 2.20056e-1_rkx, &
      4.25718e-1_rkx, 4.93497e-1_rkx, 4.62575e-1_rkx, 3.40392e-1_rkx, &
      1.43665e-1_rkx, 9.15974e-2_rkx, 4.41742e-2_rkx, 3.00372e-2_rkx /

  data ((wsdust12_stand (ii,jj),jj=1,12),ii=1,nspi) / &
      8.03780e-1_rkx, 7.36897e-1_rkx, 5.78261e-1_rkx, 5.36202e-1_rkx, &
      5.34536e-1_rkx, 5.37743e-1_rkx, 5.40048e-1_rkx, 5.42302e-1_rkx, &
      5.45056e-1_rkx, 5.47463e-1_rkx, 5.00000e-1_rkx, 5.00000e-1_rkx, &
      7.99301e-1_rkx, 7.94829e-1_rkx, 6.00564e-1_rkx, 5.45354e-1_rkx, &
      5.35369e-1_rkx, 5.36572e-1_rkx, 5.38641e-1_rkx, 5.41019e-1_rkx, &
      5.44150e-1_rkx, 5.46961e-1_rkx, 5.00000e-1_rkx, 5.00000e-1_rkx, &
      7.97433e-1_rkx, 8.20288e-1_rkx, 6.13124e-1_rkx, 5.50490e-1_rkx, &
      5.37324e-1_rkx, 5.36678e-1_rkx, 5.38149e-1_rkx, 5.40465e-1_rkx, &
      5.43734e-1_rkx, 5.46725e-1_rkx, 5.00000e-1_rkx, 5.00000e-1_rkx, &
      7.95686e-1_rkx, 8.33319e-1_rkx, 6.23304e-1_rkx, 5.55428e-1_rkx, &
      5.40009e-1_rkx, 5.36671e-1_rkx, 5.37987e-1_rkx, 5.40171e-1_rkx, &
      5.43458e-1_rkx, 5.46566e-1_rkx, 5.00000e-1_rkx, 5.00000e-1_rkx, &
      7.93633e-1_rkx, 8.47253e-1_rkx, 6.33117e-1_rkx, 5.62435e-1_rkx, &
      5.42884e-1_rkx, 5.37174e-1_rkx, 5.38106e-1_rkx, 5.39910e-1_rkx, &
      5.43194e-1_rkx, 5.46407e-1_rkx, 5.48104e-1_rkx, 5.00000e-1_rkx, &
      7.91376e-1_rkx, 8.60061e-1_rkx, 6.43199e-1_rkx, 5.71515e-1_rkx, &
      5.45557e-1_rkx, 5.38667e-1_rkx, 5.38213e-1_rkx, 5.39690e-1_rkx, &
      5.42933e-1_rkx, 5.46247e-1_rkx, 5.48018e-1_rkx, 5.00000e-1_rkx, &
      7.91539e-1_rkx, 8.85778e-1_rkx, 6.82406e-1_rkx, 6.05722e-1_rkx, &
      5.61734e-1_rkx, 5.46270e-1_rkx, 5.42012e-1_rkx, 5.40825e-1_rkx, &
      5.42557e-1_rkx, 5.45805e-1_rkx, 5.47773e-1_rkx, 5.00000e-1_rkx, &
      8.16759e-1_rkx, 9.52989e-1_rkx, 8.76231e-1_rkx, 8.07373e-1_rkx, &
      7.59934e-1_rkx, 7.23814e-1_rkx, 7.00613e-1_rkx, 6.75834e-1_rkx, &
      6.38271e-1_rkx, 5.95887e-1_rkx, 5.68268e-1_rkx, 5.00000e-1_rkx, &
      8.33502e-1_rkx, 9.78783e-1_rkx, 9.71464e-1_rkx, 9.37056e-1_rkx, &
      9.09948e-1_rkx, 8.85800e-1_rkx, 8.70473e-1_rkx, 8.49436e-1_rkx, &
      8.00642e-1_rkx, 7.26096e-1_rkx, 6.48635e-1_rkx, 5.94727e-1_rkx, &
      2.08783e-1_rkx, 7.06520e-1_rkx, 9.57579e-1_rkx, 9.79975e-1_rkx, &
      9.73860e-1_rkx, 9.64989e-1_rkx, 9.57201e-1_rkx, 9.46153e-1_rkx, &
      9.24151e-1_rkx, 8.90923e-1_rkx, 8.46069e-1_rkx, 7.95945e-1_rkx, &
      2.08637e-1_rkx, 7.06464e-1_rkx, 9.57584e-1_rkx, 9.79988e-1_rkx, &
      9.73911e-1_rkx, 9.65026e-1_rkx, 9.57130e-1_rkx, 9.46201e-1_rkx, &
      9.24183e-1_rkx, 8.90979e-1_rkx, 8.46132e-1_rkx, 7.96001e-1_rkx, &
      2.08637e-1_rkx, 7.06464e-1_rkx, 9.57584e-1_rkx, 9.79988e-1_rkx, &
      9.73911e-1_rkx, 9.65026e-1_rkx, 9.57130e-1_rkx, 9.46201e-1_rkx, &
      9.24183e-1_rkx, 8.90979e-1_rkx, 8.46132e-1_rkx, 7.96001e-1_rkx, &
      2.08637e-1_rkx, 7.06464e-1_rkx, 9.57584e-1_rkx, 9.79988e-1_rkx, &
      9.73911e-1_rkx, 9.65026e-1_rkx, 9.57130e-1_rkx, 9.46201e-1_rkx, &
      9.24183e-1_rkx, 8.90979e-1_rkx, 8.46132e-1_rkx, 7.96001e-1_rkx, &
      2.08637e-1_rkx, 7.06464e-1_rkx, 9.57584e-1_rkx, 9.79988e-1_rkx, &
      9.73911e-1_rkx, 9.65026e-1_rkx, 9.57130e-1_rkx, 9.46201e-1_rkx, &
      9.24183e-1_rkx, 8.90979e-1_rkx, 8.46132e-1_rkx, 7.96001e-1_rkx, &
      2.08492e-1_rkx, 7.06408e-1_rkx, 9.57590e-1_rkx, 9.79998e-1_rkx, &
      9.73929e-1_rkx, 9.65149e-1_rkx, 9.57123e-1_rkx, 9.46308e-1_rkx, &
      9.24198e-1_rkx, 8.91029e-1_rkx, 8.46194e-1_rkx, 7.96056e-1_rkx, &
      2.08492e-1_rkx, 7.06408e-1_rkx, 9.57590e-1_rkx, 9.79998e-1_rkx, &
      9.73929e-1_rkx, 9.65149e-1_rkx, 9.57123e-1_rkx, 9.46308e-1_rkx, &
      9.24198e-1_rkx, 8.91029e-1_rkx, 8.46194e-1_rkx, 7.96056e-1_rkx, &
      9.14436e-2_rkx, 7.18841e-1_rkx, 9.69097e-1_rkx, 9.88435e-1_rkx, &
      9.88239e-1_rkx, 9.82017e-1_rkx, 9.67379e-1_rkx, 9.46405e-1_rkx, &
      9.41366e-1_rkx, 9.12332e-1_rkx, 8.66683e-1_rkx, 8.22320e-1_rkx, &
      2.93192e-2_rkx, 4.95389e-1_rkx, 9.28109e-1_rkx, 9.84462e-1_rkx, &
      9.90160e-1_rkx, 9.90949e-1_rkx, 9.89883e-1_rkx, 9.85447e-1_rkx, &
      9.63209e-1_rkx, 9.47218e-1_rkx, 9.14608e-1_rkx, 8.88785e-1_rkx, &
      2.93192e-2_rkx, 4.95389e-1_rkx, 9.28109e-1_rkx, 9.84462e-1_rkx, &
      9.90160e-1_rkx, 9.90949e-1_rkx, 9.89883e-1_rkx, 9.85447e-1_rkx, &
      9.63209e-1_rkx, 9.47218e-1_rkx, 9.14608e-1_rkx, 8.88785e-1_rkx /

  data ((gsdust12_stand (ii,jj),jj=1,12),ii=1,nspi) / &
      5.46546e-1_rkx, 7.19875e-1_rkx, 8.86115e-1_rkx, 9.36182e-1_rkx, &
      9.44853e-1_rkx, 9.47046e-1_rkx, 9.47651e-1_rkx, 9.48064e-1_rkx, &
      9.48455e-1_rkx, 9.48708e-1_rkx, 9.90000e-1_rkx, 9.90000e-1_rkx, &
      4.15561e-1_rkx, 7.20841e-1_rkx, 8.50893e-1_rkx, 9.27581e-1_rkx, &
      9.42077e-1_rkx, 9.46199e-1_rkx, 9.47249e-1_rkx, 9.47862e-1_rkx, &
      9.48376e-1_rkx, 9.48709e-1_rkx, 9.90000e-1_rkx, 9.90000e-1_rkx, &
      3.61926e-1_rkx, 7.26308e-1_rkx, 8.31440e-1_rkx, 9.21453e-1_rkx, &
      9.40080e-1_rkx, 9.45564e-1_rkx, 9.46937e-1_rkx, 9.47729e-1_rkx, &
      9.48332e-1_rkx, 9.48704e-1_rkx, 9.90000e-1_rkx, 9.90000e-1_rkx, &
      3.31551e-1_rkx, 7.21714e-1_rkx, 8.22061e-1_rkx, 9.17115e-1_rkx, &
      9.38567e-1_rkx, 9.44893e-1_rkx, 9.46655e-1_rkx, 9.47619e-1_rkx, &
      9.48297e-1_rkx, 9.48700e-1_rkx, 9.90000e-1_rkx, 9.90000e-1_rkx, &
      3.04818e-1_rkx, 7.16225e-1_rkx, 8.10844e-1_rkx, 9.12670e-1_rkx, &
      9.36667e-1_rkx, 9.44115e-1_rkx, 9.46317e-1_rkx, 9.47471e-1_rkx, &
      9.48258e-1_rkx, 9.48695e-1_rkx, 9.48823e-1_rkx, 9.90000e-1_rkx, &
      2.81297e-1_rkx, 7.16554e-1_rkx, 7.95068e-1_rkx, 9.08398e-1_rkx, &
      9.34233e-1_rkx, 9.43280e-1_rkx, 9.45823e-1_rkx, 9.47269e-1_rkx, &
      9.48210e-1_rkx, 9.48688e-1_rkx, 9.48829e-1_rkx, 9.90000e-1_rkx, &
      2.31473e-1_rkx, 7.18668e-1_rkx, 7.66308e-1_rkx, 8.91809e-1_rkx, &
      9.23936e-1_rkx, 9.38002e-1_rkx, 9.42902e-1_rkx, 9.45948e-1_rkx, &
      9.47904e-1_rkx, 9.48668e-1_rkx, 9.48848e-1_rkx, 9.90000e-1_rkx, &
      1.08432e-1_rkx, 6.28714e-1_rkx, 6.66552e-1_rkx, 7.91368e-1_rkx, &
      8.27524e-1_rkx, 8.57309e-1_rkx, 8.71887e-1_rkx, 8.87280e-1_rkx, &
      9.07566e-1_rkx, 9.27961e-1_rkx, 9.40308e-1_rkx, 9.90000e-1_rkx, &
      5.28125e-2_rkx, 5.06675e-1_rkx, 6.50917e-1_rkx, 6.86444e-1_rkx, &
      7.56116e-1_rkx, 7.71482e-1_rkx, 8.02731e-1_rkx, 8.19214e-1_rkx, &
      8.44326e-1_rkx, 8.79297e-1_rkx, 9.10074e-1_rkx, 9.30485e-1_rkx, &
      9.10449e-3_rkx, 1.01909e-1_rkx, 3.45008e-1_rkx, 5.86731e-1_rkx, &
      6.70752e-1_rkx, 6.91530e-1_rkx, 6.88915e-1_rkx, 6.80801e-1_rkx, &
      6.94185e-1_rkx, 7.86935e-1_rkx, 8.16865e-1_rkx, 8.42174e-1_rkx, &
      9.08684e-3_rkx, 1.01787e-1_rkx, 3.44985e-1_rkx, 5.86594e-1_rkx, &
      6.70696e-1_rkx, 6.91508e-1_rkx, 6.88807e-1_rkx, 6.80825e-1_rkx, &
      6.94119e-1_rkx, 7.86899e-1_rkx, 8.16810e-1_rkx, 8.42163e-1_rkx, &
      9.08684e-3_rkx, 1.01787e-1_rkx, 3.44985e-1_rkx, 5.86594e-1_rkx, &
      6.70696e-1_rkx, 6.91508e-1_rkx, 6.88807e-1_rkx, 6.80825e-1_rkx, &
      6.94119e-1_rkx, 7.86899e-1_rkx, 8.16810e-1_rkx, 8.42163e-1_rkx, &
      9.08684e-3_rkx, 1.01787e-1_rkx, 3.44985e-1_rkx, 5.86594e-1_rkx, &
      6.70696e-1_rkx, 6.91508e-1_rkx, 6.88807e-1_rkx, 6.80825e-1_rkx, &
      6.94119e-1_rkx, 7.86899e-1_rkx, 8.16810e-1_rkx, 8.42163e-1_rkx, &
      9.08684e-3_rkx, 1.01787e-1_rkx, 3.44985e-1_rkx, 5.86594e-1_rkx, &
      6.70696e-1_rkx, 6.91508e-1_rkx, 6.88807e-1_rkx, 6.80825e-1_rkx, &
      6.94119e-1_rkx, 7.86899e-1_rkx, 8.16810e-1_rkx, 8.42163e-1_rkx, &
      9.06926e-3_rkx, 1.01666e-1_rkx, 3.44961e-1_rkx, 5.86444e-1_rkx, &
      6.70656e-1_rkx, 6.91547e-1_rkx, 6.88747e-1_rkx, 6.80876e-1_rkx, &
      6.94035e-1_rkx, 7.86855e-1_rkx, 8.16755e-1_rkx, 8.42159e-1_rkx, &
      9.06926e-3_rkx, 1.01666e-1_rkx, 3.44961e-1_rkx, 5.86444e-1_rkx, &
      6.70656e-1_rkx, 6.91547e-1_rkx, 6.88747e-1_rkx, 6.80876e-1_rkx, &
      6.94035e-1_rkx, 7.86855e-1_rkx, 8.16755e-1_rkx, 8.42159e-1_rkx, &
      3.19155e-3_rkx, 3.86167e-2_rkx, 3.12532e-1_rkx, 6.54273e-1_rkx, &
      7.29345e-1_rkx, 6.94262e-1_rkx, 5.71069e-1_rkx, 5.11984e-1_rkx, &
      7.42725e-1_rkx, 7.68741e-1_rkx, 8.04314e-1_rkx, 8.40731e-1_rkx, &
      1.26936e-3_rkx, 1.54572e-2_rkx, 1.16778e-1_rkx, 4.51257e-1_rkx, &
      6.45941e-1_rkx, 7.22575e-1_rkx, 7.37631e-1_rkx, 6.98317e-1_rkx, &
      5.61306e-1_rkx, 7.59343e-1_rkx, 7.44671e-1_rkx, 8.01060e-1_rkx, &
      1.26936e-3_rkx, 1.54572e-2_rkx, 1.16778e-1_rkx, 4.51257e-1_rkx, &
      6.45941e-1_rkx, 7.22575e-1_rkx, 7.37631e-1_rkx, 6.98317e-1_rkx, &
      5.61306e-1_rkx, 7.59343e-1_rkx, 7.44671e-1_rkx, 8.01060e-1_rkx /

  data (((ksslt(nn,ll,mm),ll=1,2),nn=1,nwav),mm=1,nih) / &
    1.10670_rkx , 0.24350_rkx , 1.13470_rkx , 0.24490_rkx , 1.14490_rkx , &
    0.24530_rkx , 1.15360_rkx , 0.24570_rkx , 1.16140_rkx , 0.24610_rkx , &
    1.16810_rkx , 0.24640_rkx , 1.18630_rkx , 0.24730_rkx , 1.26130_rkx , &
    0.25120_rkx , 1.28830_rkx , 0.25610_rkx , 1.11740_rkx , 0.26480_rkx , &
    1.07340_rkx , 0.26760_rkx , 1.01450_rkx , 0.27070_rkx , 0.93780_rkx , &
    0.27400_rkx , 0.88700_rkx , 0.27610_rkx , 0.85710_rkx , 0.27750_rkx , &
    0.77260_rkx , 0.28170_rkx , 0.55190_rkx , 0.29620_rkx , 0.23690_rkx , &
    0.31880_rkx , 0.23690_rkx , 0.31880_rkx , 2.76050_rkx , 0.62500_rkx , &
    2.79270_rkx , 0.62740_rkx , 2.80620_rkx , 0.62820_rkx , 2.81920_rkx , &
    0.62900_rkx , 2.83250_rkx , 0.62970_rkx , 2.84560_rkx , 0.63040_rkx , &
    2.88990_rkx , 0.63220_rkx , 3.08680_rkx , 0.64020_rkx , 3.20500_rkx , &
    0.64830_rkx , 2.99350_rkx , 0.66540_rkx , 2.91440_rkx , 0.67000_rkx , &
    2.83310_rkx , 0.67460_rkx , 2.69720_rkx , 0.68040_rkx , 2.60410_rkx , &
    0.68440_rkx , 2.53200_rkx , 0.68740_rkx , 2.31690_rkx , 0.69580_rkx , &
    1.74510_rkx , 0.71490_rkx , 0.96070_rkx , 0.77950_rkx , 0.96070_rkx , &
    0.77950_rkx , 3.43580_rkx , 0.78970_rkx , 3.48660_rkx , 0.79210_rkx , &
    3.50620_rkx , 0.79300_rkx , 3.52400_rkx , 0.79370_rkx , 3.54090_rkx , &
    0.79440_rkx , 3.55630_rkx , 0.79510_rkx , 3.60340_rkx , 0.79700_rkx , &
    3.84490_rkx , 0.80600_rkx , 4.01160_rkx , 0.81490_rkx , 3.83520_rkx , &
    0.83560_rkx , 3.75150_rkx , 0.84090_rkx , 3.67460_rkx , 0.84630_rkx , &
    3.53150_rkx , 0.85240_rkx , 3.43520_rkx , 0.85700_rkx , 3.35000_rkx , &
    0.86030_rkx , 3.09100_rkx , 0.86980_rkx , 2.36570_rkx , 0.89080_rkx , &
    1.39570_rkx , 0.96980_rkx , 1.39570_rkx , 0.96980_rkx , 4.13430_rkx , &
    0.95220_rkx , 4.18210_rkx , 0.95690_rkx , 4.20170_rkx , 0.95850_rkx , &
    4.21980_rkx , 0.95980_rkx , 4.23730_rkx , 0.96080_rkx , 4.25330_rkx , &
    0.96160_rkx , 4.30420_rkx , 0.96320_rkx , 4.59390_rkx , 0.97370_rkx , &
    4.80120_rkx , 0.98300_rkx , 4.68220_rkx , 1.00670_rkx , 4.59660_rkx , &
    1.01270_rkx , 4.52830_rkx , 1.01870_rkx , 4.38560_rkx , 1.02600_rkx , &
    4.29240_rkx , 1.03140_rkx , 4.19710_rkx , 1.03510_rkx , 3.90190_rkx , &
    1.04550_rkx , 3.03000_rkx , 1.06800_rkx , 1.89030_rkx , 1.15860_rkx , &
    1.89030_rkx , 1.15860_rkx , 5.84240_rkx , 1.36500_rkx , 5.88300_rkx , &
    1.36820_rkx , 5.90140_rkx , 1.36940_rkx , 5.91970_rkx , 1.37050_rkx , &
    5.93840_rkx , 1.37140_rkx , 5.95670_rkx , 1.37230_rkx , 6.02000_rkx , &
    1.37490_rkx , 6.38780_rkx , 1.38870_rkx , 6.69990_rkx , 1.40120_rkx , &
    6.73060_rkx , 1.43000_rkx , 6.65350_rkx , 1.43720_rkx , 6.61700_rkx , &
    1.44470_rkx , 6.49700_rkx , 1.45260_rkx , 6.42870_rkx , 1.45840_rkx , &
    6.31860_rkx , 1.46280_rkx , 5.96400_rkx , 1.47540_rkx , 4.77770_rkx , &
    1.50540_rkx , 3.29640_rkx , 1.61800_rkx , 3.29640_rkx , 1.61800_rkx , &
    8.47370_rkx , 2.03340_rkx , 8.57490_rkx , 2.03540_rkx , 8.61230_rkx , &
    2.03640_rkx , 8.64390_rkx , 2.03730_rkx , 8.67140_rkx , 2.03810_rkx , &
    8.69340_rkx , 2.03880_rkx , 8.74920_rkx , 2.04110_rkx , 9.21250_rkx , &
    2.06220_rkx , 9.61140_rkx , 2.07770_rkx , 9.94990_rkx , 2.11370_rkx , &
    9.90040_rkx , 2.12310_rkx , 9.92670_rkx , 2.13290_rkx , 9.87340_rkx , &
    2.14430_rkx , 9.86950_rkx , 2.15220_rkx , 9.75570_rkx , 2.15760_rkx , &
    9.36830_rkx , 2.17230_rkx , 7.80820_rkx , 2.20780_rkx , 5.96950_rkx , &
    2.34700_rkx , 5.96950_rkx , 2.34700_rkx ,14.68840_rkx , 3.60330_rkx , &
   14.82000_rkx , 3.60900_rkx ,14.86800_rkx , 3.61130_rkx ,14.90890_rkx , &
    3.61330_rkx ,14.94520_rkx , 3.61520_rkx ,14.97530_rkx , 3.61700_rkx , &
   15.05470_rkx , 3.62240_rkx ,15.63030_rkx , 3.64850_rkx ,16.16270_rkx , &
    3.66570_rkx ,17.07870_rkx , 3.72400_rkx ,17.13010_rkx , 3.73710_rkx , &
   17.29570_rkx , 3.75280_rkx ,17.43470_rkx , 3.76940_rkx ,17.60120_rkx , &
    3.78100_rkx ,17.52590_rkx , 3.78800_rkx ,17.21790_rkx , 3.80740_rkx , &
   15.24990_rkx , 3.85640_rkx ,13.22780_rkx , 4.03860_rkx ,13.22780_rkx , &
    4.03860_rkx ,22.48880_rkx , 5.62270_rkx ,22.62770_rkx , 5.61380_rkx , &
   22.67970_rkx , 5.61090_rkx ,22.72570_rkx , 5.60950_rkx ,22.76830_rkx , &
    5.60980_rkx ,22.80590_rkx , 5.61170_rkx ,22.91520_rkx , 5.62400_rkx , &
   23.61060_rkx , 5.66380_rkx ,24.24360_rkx , 5.69990_rkx ,25.74500_rkx , &
    5.76950_rkx ,25.92050_rkx , 5.78650_rkx ,26.22020_rkx , 5.80620_rkx , &
   26.57360_rkx , 5.82770_rkx ,26.92400_rkx , 5.84240_rkx ,26.92910_rkx , &
    5.85120_rkx ,26.83940_rkx , 5.87590_rkx ,24.85840_rkx , 5.94260_rkx , &
   23.35360_rkx , 6.16670_rkx ,23.35360_rkx , 6.16670_rkx /

  data (((wsslt(nn,ll,mm),ll=1,2),nn=1,nwav),mm=1,nih) / &
    0.99970_rkx , 0.99780_rkx , 0.99980_rkx , 0.99870_rkx , 0.99980_rkx , &
    0.99900_rkx , 0.99990_rkx , 0.99920_rkx , 0.99990_rkx , 0.99940_rkx , &
    0.99990_rkx , 0.99950_rkx , 1.00000_rkx , 0.99980_rkx , 1.00000_rkx , &
    1.00000_rkx , 1.00000_rkx , 1.00000_rkx , 0.99780_rkx , 0.98760_rkx , &
    0.99700_rkx , 0.98450_rkx , 0.99480_rkx , 0.97590_rkx , 0.99260_rkx , &
    0.96710_rkx , 0.99250_rkx , 0.96520_rkx , 0.99110_rkx , 0.96080_rkx , &
    0.98690_rkx , 0.94790_rkx , 0.95600_rkx , 0.85510_rkx , 0.98970_rkx , &
    0.97820_rkx , 0.98970_rkx , 0.97820_rkx , 0.99980_rkx , 0.99930_rkx , &
    0.99990_rkx , 0.99960_rkx , 1.00000_rkx , 0.99960_rkx , 1.00000_rkx , &
    0.99970_rkx , 1.00000_rkx , 0.99980_rkx , 1.00000_rkx , 0.99980_rkx , &
    1.00000_rkx , 0.99990_rkx , 1.00000_rkx , 1.00000_rkx , 1.00000_rkx , &
    1.00000_rkx , 0.99890_rkx , 0.99100_rkx , 0.99610_rkx , 0.98380_rkx , &
    0.97580_rkx , 0.96040_rkx , 0.96060_rkx , 0.94340_rkx , 0.96860_rkx , &
    0.94900_rkx , 0.96730_rkx , 0.94590_rkx , 0.95970_rkx , 0.93470_rkx , &
    0.70640_rkx , 0.71750_rkx , 0.93370_rkx , 0.85470_rkx , 0.93370_rkx , &
    0.85470_rkx , 0.99980_rkx , 0.99940_rkx , 0.99990_rkx , 0.99970_rkx , &
    1.00000_rkx , 0.99970_rkx , 1.00000_rkx , 0.99980_rkx , 1.00000_rkx , &
    0.99990_rkx , 1.00000_rkx , 0.99990_rkx , 1.00000_rkx , 1.00000_rkx , &
    1.00000_rkx , 1.00000_rkx , 1.00000_rkx , 1.00000_rkx , 0.99900_rkx , &
    0.99100_rkx , 0.99600_rkx , 0.98320_rkx , 0.97510_rkx , 0.95980_rkx , &
    0.95960_rkx , 0.94280_rkx , 0.96790_rkx , 0.94820_rkx , 0.96670_rkx , &
    0.94510_rkx , 0.95920_rkx , 0.93370_rkx , 0.70160_rkx , 0.71770_rkx , &
    0.92940_rkx , 0.83360_rkx , 0.92940_rkx , 0.83360_rkx , 1.00000_rkx , &
    0.99940_rkx , 1.00000_rkx , 0.99970_rkx , 1.00000_rkx , 0.99970_rkx , &
    1.00000_rkx , 0.99980_rkx , 1.00000_rkx , 0.99990_rkx , 1.00000_rkx , &
    0.99990_rkx , 1.00000_rkx , 1.00000_rkx , 1.00000_rkx , 1.00000_rkx , &
    1.00000_rkx , 1.00000_rkx , 0.99900_rkx , 0.99070_rkx , 0.99590_rkx , &
    0.98250_rkx , 0.97480_rkx , 0.95920_rkx , 0.95920_rkx , 0.94210_rkx , &
    0.96760_rkx , 0.94730_rkx , 0.96640_rkx , 0.94410_rkx , 0.95910_rkx , &
    0.93230_rkx , 0.70100_rkx , 0.71720_rkx , 0.92720_rkx , 0.81720_rkx , &
    0.92720_rkx , 0.81720_rkx , 1.00000_rkx , 0.99960_rkx , 1.00000_rkx , &
    0.99970_rkx , 1.00000_rkx , 0.99980_rkx , 1.00000_rkx , 0.99980_rkx , &
    1.00000_rkx , 0.99990_rkx , 1.00000_rkx , 0.99990_rkx , 1.00000_rkx , &
    1.00000_rkx , 1.00000_rkx , 1.00000_rkx , 1.00000_rkx , 1.00000_rkx , &
    0.99900_rkx , 0.99010_rkx , 0.99580_rkx , 0.98100_rkx , 0.97440_rkx , &
    0.95790_rkx , 0.95880_rkx , 0.94050_rkx , 0.96730_rkx , 0.94520_rkx , &
    0.96620_rkx , 0.94170_rkx , 0.95920_rkx , 0.92880_rkx , 0.70350_rkx , &
    0.71500_rkx , 0.92460_rkx , 0.78760_rkx , 0.92460_rkx , 0.78760_rkx , &
    1.00000_rkx , 0.99970_rkx , 1.00000_rkx , 0.99980_rkx , 1.00000_rkx , &
    0.99980_rkx , 1.00000_rkx , 0.99990_rkx , 1.00000_rkx , 0.99990_rkx , &
    1.00000_rkx , 0.99990_rkx , 1.00000_rkx , 1.00000_rkx , 1.00000_rkx , &
    1.00000_rkx , 1.00000_rkx , 1.00000_rkx , 0.99890_rkx , 0.98890_rkx , &
    0.99550_rkx , 0.97880_rkx , 0.97400_rkx , 0.95610_rkx , 0.95860_rkx , &
    0.93790_rkx , 0.96700_rkx , 0.94180_rkx , 0.96600_rkx , 0.93770_rkx , &
    0.95930_rkx , 0.92320_rkx , 0.70870_rkx , 0.71080_rkx , 0.92240_rkx , &
    0.75570_rkx , 0.92240_rkx , 0.75570_rkx , 1.00000_rkx , 0.99980_rkx , &
    1.00000_rkx , 0.99990_rkx , 1.00000_rkx , 1.00000_rkx , 1.00000_rkx , &
    1.00000_rkx , 1.00000_rkx , 1.00000_rkx , 1.00000_rkx , 1.00000_rkx , &
    1.00000_rkx , 1.00000_rkx , 1.00000_rkx , 1.00000_rkx , 1.00000_rkx , &
    1.00000_rkx , 0.99860_rkx , 0.98660_rkx , 0.99500_rkx , 0.97530_rkx , &
    0.97330_rkx , 0.95280_rkx , 0.95800_rkx , 0.93350_rkx , 0.96630_rkx , &
    0.93590_rkx , 0.96530_rkx , 0.93080_rkx , 0.95900_rkx , 0.91320_rkx , &
    0.71670_rkx , 0.70160_rkx , 0.91790_rkx , 0.71290_rkx , 0.91790_rkx , &
    0.71290_rkx , 1.00000_rkx , 0.99980_rkx , 1.00000_rkx , 0.99990_rkx , &
    1.00000_rkx , 1.00000_rkx , 1.00000_rkx , 1.00000_rkx , 1.00000_rkx , &
    1.00000_rkx , 1.00000_rkx , 1.00000_rkx , 1.00000_rkx , 1.00000_rkx , &
    1.00000_rkx , 1.00000_rkx , 1.00000_rkx , 1.00000_rkx , 0.99830_rkx , &
    0.98460_rkx , 0.99430_rkx , 0.97210_rkx , 0.97240_rkx , 0.94980_rkx , &
    0.95720_rkx , 0.92930_rkx , 0.96540_rkx , 0.93050_rkx , 0.96440_rkx , &
    0.92440_rkx , 0.95820_rkx , 0.90420_rkx , 0.72210_rkx , 0.69280_rkx , &
    0.91180_rkx , 0.68270_rkx , 0.91180_rkx , 0.68270_rkx/

  data (((gsslt(nn,ll,mm),ll=1,2), nn=1,nwav),mm=1,nih) / &
    0.73080_rkx , 0.80840_rkx , 0.71820_rkx , 0.81040_rkx , 0.71420_rkx , &
    0.81080_rkx , 0.71090_rkx , 0.81090_rkx , 0.70820_rkx , 0.81060_rkx , &
    0.70600_rkx , 0.81000_rkx , 0.70120_rkx , 0.80630_rkx , 0.69510_rkx , &
    0.79950_rkx , 0.69590_rkx , 0.79020_rkx , 0.70140_rkx , 0.77760_rkx , &
    0.69940_rkx , 0.77390_rkx , 0.69710_rkx , 0.76920_rkx , 0.69470_rkx , &
    0.76430_rkx , 0.69600_rkx , 0.76180_rkx , 0.69530_rkx , 0.76130_rkx , &
    0.69220_rkx , 0.75980_rkx , 0.64050_rkx , 0.74180_rkx , 0.59490_rkx , &
    0.70590_rkx , 0.59490_rkx , 0.70590_rkx , 0.78530_rkx , 0.84490_rkx , &
    0.78490_rkx , 0.84630_rkx , 0.78460_rkx , 0.84680_rkx , 0.78400_rkx , &
    0.84720_rkx , 0.78310_rkx , 0.84760_rkx , 0.78200_rkx , 0.84800_rkx , &
    0.77700_rkx , 0.84930_rkx , 0.77180_rkx , 0.84890_rkx , 0.77310_rkx , &
    0.84390_rkx , 0.77860_rkx , 0.83450_rkx , 0.77770_rkx , 0.83330_rkx , &
    0.77760_rkx , 0.83590_rkx , 0.77890_rkx , 0.83640_rkx , 0.78110_rkx , &
    0.83260_rkx , 0.78220_rkx , 0.83280_rkx , 0.78470_rkx , 0.83430_rkx , &
    0.77590_rkx , 0.88690_rkx , 0.70530_rkx , 0.80650_rkx , 0.70530_rkx , &
    0.80650_rkx , 0.80300_rkx , 0.84880_rkx , 0.79650_rkx , 0.84790_rkx , &
    0.79440_rkx , 0.84790_rkx , 0.79260_rkx , 0.84810_rkx , 0.79120_rkx , &
    0.84850_rkx , 0.79000_rkx , 0.84900_rkx , 0.78750_rkx , 0.85180_rkx , &
    0.78010_rkx , 0.85380_rkx , 0.77990_rkx , 0.84840_rkx , 0.78650_rkx , &
    0.84180_rkx , 0.78580_rkx , 0.84050_rkx , 0.78610_rkx , 0.84320_rkx , &
    0.78810_rkx , 0.84410_rkx , 0.79060_rkx , 0.84040_rkx , 0.79200_rkx , &
    0.84070_rkx , 0.79570_rkx , 0.84230_rkx , 0.79390_rkx , 0.89370_rkx , &
    0.72450_rkx , 0.81840_rkx , 0.72450_rkx , 0.81840_rkx , 0.80440_rkx , &
    0.83590_rkx , 0.80240_rkx , 0.85000_rkx , 0.80150_rkx , 0.85400_rkx , &
    0.80070_rkx , 0.85670_rkx , 0.79980_rkx , 0.85840_rkx , 0.79900_rkx , &
    0.85900_rkx , 0.79620_rkx , 0.85590_rkx , 0.78600_rkx , 0.85570_rkx , &
    0.78510_rkx , 0.85480_rkx , 0.79040_rkx , 0.84740_rkx , 0.79010_rkx , &
    0.84670_rkx , 0.79080_rkx , 0.84990_rkx , 0.79340_rkx , 0.85060_rkx , &
    0.79610_rkx , 0.84700_rkx , 0.79780_rkx , 0.84720_rkx , 0.80260_rkx , &
    0.84880_rkx , 0.80620_rkx , 0.89840_rkx , 0.73900_rkx , 0.82710_rkx , &
    0.73900_rkx , 0.82710_rkx , 0.81710_rkx , 0.84450_rkx , 0.81550_rkx , &
    0.85040_rkx , 0.81470_rkx , 0.85230_rkx , 0.81380_rkx , 0.85370_rkx , &
    0.81290_rkx , 0.85460_rkx , 0.81200_rkx , 0.85500_rkx , 0.80870_rkx , &
    0.85420_rkx , 0.79550_rkx , 0.86100_rkx , 0.79060_rkx , 0.85680_rkx , &
    0.79590_rkx , 0.85560_rkx , 0.79590_rkx , 0.85500_rkx , 0.79740_rkx , &
    0.85830_rkx , 0.80080_rkx , 0.86020_rkx , 0.80350_rkx , 0.85730_rkx , &
    0.80560_rkx , 0.85770_rkx , 0.81190_rkx , 0.85960_rkx , 0.82680_rkx , &
    0.90580_rkx , 0.76040_rkx , 0.84160_rkx , 0.76040_rkx , 0.84160_rkx , &
    0.82960_rkx , 0.83970_rkx , 0.82610_rkx , 0.84290_rkx , 0.82470_rkx , &
    0.84430_rkx , 0.82360_rkx , 0.84560_rkx , 0.82270_rkx , 0.84680_rkx , &
    0.82200_rkx , 0.84800_rkx , 0.82050_rkx , 0.85190_rkx , 0.80440_rkx , &
    0.86460_rkx , 0.79840_rkx , 0.86330_rkx , 0.79950_rkx , 0.86230_rkx , &
    0.79980_rkx , 0.86220_rkx , 0.80170_rkx , 0.86620_rkx , 0.80580_rkx , &
    0.86830_rkx , 0.80820_rkx , 0.86600_rkx , 0.81070_rkx , 0.86650_rkx , &
    0.81830_rkx , 0.86880_rkx , 0.84470_rkx , 0.91370_rkx , 0.78000_rkx , &
    0.85830_rkx , 0.78000_rkx , 0.85830_rkx , 0.83790_rkx , 0.83920_rkx , &
    0.83800_rkx , 0.83790_rkx , 0.83780_rkx , 0.83810_rkx , 0.83740_rkx , &
    0.83880_rkx , 0.83680_rkx , 0.84020_rkx , 0.83600_rkx , 0.84210_rkx , &
    0.83240_rkx , 0.85090_rkx , 0.81740_rkx , 0.86400_rkx , 0.80800_rkx , &
    0.87030_rkx , 0.80450_rkx , 0.86700_rkx , 0.80400_rkx , 0.86850_rkx , &
    0.80560_rkx , 0.87300_rkx , 0.80970_rkx , 0.87640_rkx , 0.81120_rkx , &
    0.87540_rkx , 0.81390_rkx , 0.87650_rkx , 0.82260_rkx , 0.88010_rkx , &
    0.86370_rkx , 0.92410_rkx , 0.79820_rkx , 0.88210_rkx , 0.79820_rkx , &
    0.88210_rkx , 0.84460_rkx , 0.80750_rkx , 0.84500_rkx , 0.82000_rkx , &
    0.84500_rkx , 0.82460_rkx , 0.84480_rkx , 0.82850_rkx , 0.84450_rkx , &
    0.83200_rkx , 0.84400_rkx , 0.83500_rkx , 0.84160_rkx , 0.84330_rkx , &
    0.82800_rkx , 0.86270_rkx , 0.81760_rkx , 0.87020_rkx , 0.80900_rkx , &
    0.87030_rkx , 0.80800_rkx , 0.87240_rkx , 0.80920_rkx , 0.87730_rkx , &
    0.81270_rkx , 0.88150_rkx , 0.81290_rkx , 0.88140_rkx , 0.81550_rkx , &
    0.88280_rkx , 0.82420_rkx , 0.88730_rkx , 0.87450_rkx , 0.93080_rkx , &
    0.80830_rkx , 0.90060_rkx , 0.80830_rkx , 0.90060_rkx/

  data rhp /0.0_rkx,0.5_rkx,0.7_rkx,0.8_rkx,0.9_rkx,0.95_rkx,0.98_rkx,0.99_rkx/

  ! DATA section for optical properties relative to RRTM
  ! based on of line calculation considering the Kok et al., 2011 distribution

  data ((ksdust_rrtm (ii,jj),jj=1,4),ii=1,nbndsw) /     &
      3.24733e-2_rkx, 3.45723e-1_rkx, 6.11556e-1_rkx, 1.31353e-1_rkx, &
      7.33946e-2_rkx, 6.27518e-1_rkx, 6.35682e-1_rkx, 1.85898e-1_rkx, &
      1.42493e-1_rkx, 8.24609e-1_rkx, 5.49972e-1_rkx, 1.70663e-1_rkx, &
      2.23231e-1_rkx, 1.07062e+0_rkx, 4.39040e-1_rkx, 1.35025e-1_rkx, &
      3.54726e-1_rkx, 1.19388e+0_rkx, 3.20780e-1_rkx, 1.57492e-1_rkx, &
      6.43902e-1_rkx, 1.35678e+0_rkx, 3.17542e-1_rkx, 1.51201e-1_rkx, &
      9.62607e-1_rkx, 1.37925e+0_rkx, 4.08074e-1_rkx, 1.54931e-1_rkx, &
      1.79510e+0_rkx, 9.68465e-1_rkx, 3.85324e-1_rkx, 1.50441e-1_rkx, &
      3.07554e+0_rkx, 6.58609e-1_rkx, 3.78327e-1_rkx, 1.45725e-1_rkx, &
      3.52915e+0_rkx, 8.63619e-1_rkx, 3.39740e-1_rkx, 1.43190e-1_rkx, &
      2.75913e+0_rkx, 7.18698e-1_rkx, 3.41137e-1_rkx, 1.41600e-1_rkx, &
      1.87476e+0_rkx, 7.44859e-1_rkx, 3.34836e-1_rkx, 1.40409e-1_rkx, &
      2.12181e+0_rkx, 7.26664e-1_rkx, 3.29921e-1_rkx, 1.39311e-1_rkx, &
      3.92232e-3_rkx, 4.74096e-2_rkx, 1.85288e-1_rkx, 2.21978e-1_rkx /

  data ((wsdust_rrtm (ii,jj),jj=1,4),ii=1,nbndsw) / &
       9.07714e-1_rkx, 9.84963e-1_rkx, 9.89606e-1_rkx, 9.48398e-1_rkx, &
       9.41418e-1_rkx, 9.87864e-1_rkx, 9.86320e-1_rkx, 9.51511e-1_rkx, &
       9.59479e-1_rkx, 9.88337e-1_rkx, 9.79395e-1_rkx, 9.36367e-1_rkx, &
       9.68132e-1_rkx, 9.88170e-1_rkx, 9.68969e-1_rkx, 9.12397e-1_rkx, &
       9.74402e-1_rkx, 9.88054e-1_rkx, 9.51572e-1_rkx, 9.17815e-1_rkx, &
       9.79381e-1_rkx, 9.85916e-1_rkx, 9.37219e-1_rkx, 8.99879e-1_rkx, &
       9.81505e-1_rkx, 9.83429e-1_rkx, 9.47774e-1_rkx, 8.91498e-1_rkx, &
       9.85477e-1_rkx, 9.66435e-1_rkx, 9.26920e-1_rkx, 8.66052e-1_rkx, &
       9.87068e-1_rkx, 9.33441e-1_rkx, 9.09271e-1_rkx, 8.24030e-1_rkx, &
       9.66195e-1_rkx, 8.77245e-1_rkx, 7.87770e-1_rkx, 6.79679e-1_rkx, &
       8.68209e-1_rkx, 6.96429e-1_rkx, 6.11392e-1_rkx, 5.51325e-1_rkx, &
       6.69915e-1_rkx, 5.91606e-1_rkx, 5.43835e-1_rkx, 5.42113e-1_rkx, &
       6.21792e-1_rkx, 5.43167e-1_rkx, 5.36133e-1_rkx, 5.44148e-1_rkx, &
       5.44753e-1_rkx, 9.35908e-1_rkx, 9.85617e-1_rkx, 9.87402e-1_rkx /

  data ((gsdust_rrtm (ii,jj),jj=1,4),ii=1,nbndsw)  /  &
      7.14045e-2_rkx, 5.57701e-1_rkx, 7.29551e-1_rkx, 5.25760e-1_rkx, &
      1.09877e-1_rkx, 6.18631e-1_rkx, 7.27320e-1_rkx, 7.39899e-1_rkx, &
      1.58598e-1_rkx, 6.59187e-1_rkx, 6.81214e-1_rkx, 7.68289e-1_rkx, &
      2.07594e-1_rkx, 7.23095e-1_rkx, 6.00556e-1_rkx, 7.16044e-1_rkx, &
      2.84977e-1_rkx, 7.21698e-1_rkx, 5.01661e-1_rkx, 7.63721e-1_rkx, &
      4.53583e-1_rkx, 7.36860e-1_rkx, 5.56412e-1_rkx, 7.65208e-1_rkx, &
      5.84279e-1_rkx, 7.25706e-1_rkx, 7.27370e-1_rkx, 7.92828e-1_rkx, &
      6.36315e-1_rkx, 6.12740e-1_rkx, 7.55553e-1_rkx, 8.09833e-1_rkx, &
      7.23353e-1_rkx, 5.47276e-1_rkx, 7.79724e-1_rkx, 8.33725e-1_rkx, &
      7.37234e-1_rkx, 7.79661e-1_rkx, 8.17743e-1_rkx, 8.88829e-1_rkx, &
      6.84414e-1_rkx, 8.21398e-1_rkx, 9.04363e-1_rkx, 9.41787e-1_rkx, &
      6.27575e-1_rkx, 8.95405e-1_rkx, 9.39012e-1_rkx, 9.47955e-1_rkx, &
      8.17597e-1_rkx, 9.30697e-1_rkx, 9.46158e-1_rkx, 9.48354e-1_rkx, &
      1.84466e-2_rkx, 1.34666e-1_rkx, 4.55520e-1_rkx, 6.80178e-1_rkx /

  data ((ksdust12_rrtm (ii,jj),jj=1,12),ii=1,nbndsw) / &
      2.72948e-3_rkx, 1.05097e-2_rkx, 1.28690e-1_rkx, 4.58140e-1_rkx, &
      6.25384e-1_rkx, 5.67730e-1_rkx, 4.20692e-1_rkx, 2.20517e-1_rkx, &
      1.46855e-1_rkx, 8.05498e-2_rkx, 4.74997e-2_rkx, 3.00359e-2_rkx, &
      3.96960e-3_rkx, 2.23419e-2_rkx, 2.57957e-1_rkx, 6.75648e-1_rkx, &
      7.47434e-1_rkx, 5.12739e-1_rkx, 2.88169e-1_rkx, 1.64365e-1_rkx, &
      1.49056e-1_rkx, 7.84490e-2_rkx, 4.71086e-2_rkx, 2.93560e-2_rkx, &
      5.58669e-3_rkx, 4.28785e-2_rkx, 4.33757e-1_rkx, 9.39034e-1_rkx, &
      7.62785e-1_rkx, 3.76847e-1_rkx, 2.09533e-1_rkx, 2.15889e-1_rkx, &
      1.16729e-1_rkx, 8.28706e-2_rkx, 4.62397e-2_rkx, 2.92904e-2_rkx, &
      7.26846e-3_rkx, 6.86183e-2_rkx, 6.46740e-1_rkx, 1.02583e+0_rkx, &
      6.83835e-1_rkx, 2.85331e-1_rkx, 2.19521e-1_rkx, 2.52894e-1_rkx, &
      1.40686e-1_rkx, 7.36198e-2_rkx, 4.62776e-2_rkx, 2.90049e-2_rkx, &
      1.00291e-2_rkx, 1.17021e-1_rkx, 9.61487e-1_rkx, 1.16843e+0_rkx, &
      5.61863e-1_rkx, 2.53167e-1_rkx, 2.86868e-1_rkx, 2.16731e-1_rkx, &
      1.33201e-1_rkx, 7.83249e-2_rkx, 4.55693e-2_rkx, 2.89160e-2_rkx, &
      1.69911e-2_rkx, 2.47432e-1_rkx, 1.32737e+0_rkx, 1.13745e+0_rkx, &
      3.72238e-1_rkx, 3.47236e-1_rkx, 2.88531e-1_rkx, 1.89873e-1_rkx, &
      1.29320e-1_rkx, 7.61732e-2_rkx, 4.52760e-2_rkx, 2.88026e-2_rkx, &
      2.49299e-2_rkx, 3.93107e-1_rkx, 1.74189e+0_rkx, 1.05356e+0_rkx, &
      3.33502e-1_rkx, 3.96214e-1_rkx, 2.23144e-1_rkx, 2.26244e-1_rkx, &
      1.18460e-1_rkx, 7.90690e-2_rkx, 4.42922e-2_rkx, 2.85342e-2_rkx, &
      6.09426e-2_rkx, 8.91504e-1_rkx, 2.03876e+0_rkx, 6.82357e-1_rkx, &
      4.62954e-1_rkx, 3.20372e-1_rkx, 2.47584e-1_rkx, 1.95196e-1_rkx, &
      1.25126e-1_rkx, 7.48942e-2_rkx, 4.45527e-2_rkx, 2.84688e-2_rkx, &
      2.01171e-1_rkx, 2.39732e+0_rkx, 1.86163e+0_rkx, 7.22278e-1_rkx, &
      3.93826e-1_rkx, 2.96730e-1_rkx, 2.49322e-1_rkx, 1.92359e-1_rkx, &
      1.22366e-1_rkx, 7.37752e-2_rkx, 4.40550e-2_rkx, 2.82308e-2_rkx, &
      6.22058e-1_rkx, 3.83522e+0_rkx, 1.17175e+0_rkx, 6.87013e-1_rkx, &
      4.27299e-1_rkx, 3.06369e-1_rkx, 2.42542e-1_rkx, 1.89225e-1_rkx, &
      1.21452e-1_rkx, 7.32786e-2_rkx, 4.37889e-2_rkx, 2.80936e-2_rkx, &
      1.77007e+0_rkx, 5.17408e+0_rkx, 1.25537e+0_rkx, 6.72982e-1_rkx, &
      4.10053e-1_rkx, 2.92894e-1_rkx, 2.36534e-1_rkx, 1.85151e-1_rkx, &
      1.19775e-1_rkx, 7.26544e-2_rkx, 4.35189e-2_rkx, 2.79676e-2_rkx, &
      3.85513e+0_rkx, 5.04019e+0_rkx, 1.30027e+0_rkx, 6.30313e-1_rkx, &
      4.01259e-1_rkx, 2.91139e-1_rkx, 2.33807e-1_rkx, 1.83256e-1_rkx, &
      1.18858e-1_rkx, 7.22256e-2_rkx, 4.33345e-2_rkx, 1.0000e-20_rkx, &
      7.61601e+0_rkx, 3.65543e+0_rkx, 1.19341e+0_rkx, 6.21575e-1_rkx, &
      3.94794e-1_rkx, 2.87308e-1_rkx, 2.31411e-1_rkx, 1.81592e-1_rkx, &
      1.18014e-1_rkx, 7.18499e-2_rkx, 4.31715e-2_rkx, 1.0000e-20_rkx, &
      9.97750e-4_rkx, 1.76373e-3_rkx, 1.43158e-2_rkx, 6.47129e-2_rkx, &
      1.47315e-1_rkx, 2.11338e-1_rkx, 2.42352e-1_rkx, 2.51536e-1_rkx, &
      1.94438e-1_rkx, 1.00233e-1_rkx, 4.90044e-2_rkx, 3.17719e-2_rkx /

  data ((wsdust12_rrtm (ii,jj),jj=1,12),ii=1,nbndsw) / &
      1.09340e-1_rkx, 7.44437e-1_rkx, 9.71476e-1_rkx, 9.87375e-1_rkx, &
      9.90051e-1_rkx, 9.88374e-1_rkx, 9.83892e-1_rkx, 9.67989e-1_rkx, &
      9.54207e-1_rkx, 9.28060e-1_rkx, 8.96477e-1_rkx, 8.58330e-1_rkx, &
      1.78006e-1_rkx, 8.32865e-1_rkx, 9.78937e-1_rkx, 9.88943e-1_rkx, &
      9.88544e-1_rkx, 9.82510e-1_rkx, 9.67867e-1_rkx, 9.45076e-1_rkx, &
      9.41136e-1_rkx, 9.10361e-1_rkx, 8.72626e-1_rkx, 8.23501e-1_rkx, &
      2.59037e-1_rkx, 8.86310e-1_rkx, 9.81759e-1_rkx, 9.88627e-1_rkx, &
      9.85287e-1_rkx, 9.69910e-1_rkx, 9.45027e-1_rkx, 9.47820e-1_rkx, &
      9.14237e-1_rkx, 8.99370e-1_rkx, 8.47013e-1_rkx, 7.93639e-1_rkx, &
      3.30266e-1_rkx, 9.14146e-1_rkx, 9.83361e-1_rkx, 9.88473e-1_rkx, &
      9.80679e-1_rkx, 9.52761e-1_rkx, 9.39744e-1_rkx, 9.49006e-1_rkx, &
      9.22952e-1_rkx, 8.73460e-1_rkx, 8.30465e-1_rkx, 7.70237e-1_rkx, &
      4.19588e-1_rkx, 9.36441e-1_rkx, 9.86080e-1_rkx, 9.87200e-1_rkx, &
      9.71644e-1_rkx, 9.38151e-1_rkx, 9.46501e-1_rkx, 9.32188e-1_rkx, &
      9.08616e-1_rkx, 8.67375e-1_rkx, 8.08301e-1_rkx, 7.46269e-1_rkx, &
      5.56481e-1_rkx, 9.58262e-1_rkx, 9.87344e-1_rkx, 9.83070e-1_rkx, &
      9.46494e-1_rkx, 9.44305e-1_rkx, 9.34754e-1_rkx, 9.11477e-1_rkx, &
      8.89347e-1_rkx, 8.40595e-1_rkx, 7.77415e-1_rkx, 7.11804e-1_rkx, &
      6.48767e-1_rkx, 9.68363e-1_rkx, 9.87373e-1_rkx, 9.76232e-1_rkx, &
      9.37328e-1_rkx, 9.42950e-1_rkx, 9.07787e-1_rkx, 9.20349e-1_rkx, &
      8.65349e-1_rkx, 8.30818e-1_rkx, 7.50775e-1_rkx, 6.86180e-1_rkx, &
      7.74388e-1_rkx, 9.76674e-1_rkx, 9.86210e-1_rkx, 9.53073e-1_rkx, &
      9.36816e-1_rkx, 9.18098e-1_rkx, 9.04123e-1_rkx, 8.87840e-1_rkx, &
      8.48355e-1_rkx, 7.88857e-1_rkx, 7.15187e-1_rkx, 6.49858e-1_rkx, &
      9.02079e-1_rkx, 9.84543e-1_rkx, 9.77098e-1_rkx, 9.41579e-1_rkx, &
      9.07323e-1_rkx, 8.90279e-1_rkx, 8.76244e-1_rkx, 8.53588e-1_rkx, &
      8.02472e-1_rkx, 7.32884e-1_rkx, 6.57070e-1_rkx, 6.01391e-1_rkx, &
      9.01246e-1_rkx, 9.72366e-1_rkx, 8.91438e-1_rkx, 8.50295e-1_rkx, &
      8.12766e-1_rkx, 7.76625e-1_rkx, 7.48010e-1_rkx, 7.16036e-1_rkx, &
      6.59625e-1_rkx, 6.05375e-1_rkx, 5.69713e-1_rkx, 5.54799e-1_rkx, &
      8.69690e-1_rkx, 9.32847e-1_rkx, 7.63443e-1_rkx, 7.01149e-1_rkx, &
      6.31386e-1_rkx, 5.92917e-1_rkx, 5.76659e-1_rkx, 5.61551e-1_rkx, &
      5.47911e-1_rkx, 5.45667e-1_rkx, 5.47216e-1_rkx, 5.48324e-1_rkx, &
      8.42400e-1_rkx, 8.58172e-1_rkx, 6.57181e-1_rkx, 5.72085e-1_rkx, &
      5.48832e-1_rkx, 5.41316e-1_rkx, 5.39378e-1_rkx, 5.40216e-1_rkx, &
      5.43356e-1_rkx, 5.46259e-1_rkx, 5.47985e-1_rkx, 5.00000e-1_rkx, &
      8.48520e-1_rkx, 7.09509e-1_rkx, 5.70206e-1_rkx, 5.35622e-1_rkx, &
      5.34532e-1_rkx, 5.37518e-1_rkx, 5.39774e-1_rkx, 5.42083e-1_rkx, &
      5.45190e-1_rkx, 5.47380e-1_rkx, 5.48590e-1_rkx, 5.00000e-1_rkx, &
      2.09253e-2_rkx, 2.91017e-1_rkx, 8.11386e-1_rkx, 9.53685e-1_rkx, &
      9.81216e-1_rkx, 9.87701e-1_rkx, 9.89537e-1_rkx, 9.90139e-1_rkx, &
      9.83821e-1_rkx, 9.69371e-1_rkx, 9.48524e-1_rkx, 9.28404e-1_rkx /

  data ((gsdust12_rrtm (ii,jj),jj=1,12),ii=1,nbndsw) / &
      3.46379e-3_rkx, 2.99321e-2_rkx, 2.02337e-1_rkx, 6.16252e-1_rkx, &
      7.21069e-1_rkx, 7.35882e-1_rkx, 7.00282e-1_rkx, 5.57231e-1_rkx, &
      6.99890e-1_rkx, 7.50332e-1_rkx, 7.94881e-1_rkx, 8.23712e-1_rkx, &
      5.32454e-3_rkx, 4.58652e-2_rkx, 3.30338e-1_rkx, 6.41233e-1_rkx, &
      7.35060e-1_rkx, 6.99022e-1_rkx, 5.71750e-1_rkx, 4.98460e-1_rkx, &
      7.67045e-1_rkx, 7.60635e-1_rkx, 8.10746e-1_rkx, 8.37959e-1_rkx, &
      7.60988e-3_rkx, 6.54008e-2_rkx, 4.95852e-1_rkx, 7.22164e-1_rkx, &
      7.24757e-1_rkx, 6.03182e-1_rkx, 4.73265e-1_rkx, 6.86063e-1_rkx, &
      7.21469e-1_rkx, 8.01505e-1_rkx, 8.24644e-1_rkx, 8.53110e-1_rkx, &
      9.78847e-3_rkx, 8.40745e-2_rkx, 6.01693e-1_rkx, 7.18575e-1_rkx, &
      6.95022e-1_rkx, 4.89171e-1_rkx, 5.58598e-1_rkx, 7.72881e-1_rkx, &
      7.75748e-1_rkx, 7.87758e-1_rkx, 8.35258e-1_rkx, 8.61751e-1_rkx, &
      1.29334e-2_rkx, 1.11347e-1_rkx, 6.19352e-1_rkx, 7.38646e-1_rkx, &
      6.30267e-1_rkx, 4.94111e-1_rkx, 7.14231e-1_rkx, 7.65081e-1_rkx, &
      7.69894e-1_rkx, 8.11382e-1_rkx, 8.44376e-1_rkx, 8.72182e-1_rkx, &
      1.92973e-2_rkx, 1.68701e-1_rkx, 6.58747e-1_rkx, 7.18152e-1_rkx, &
      4.90052e-1_rkx, 7.02517e-1_rkx, 7.71167e-1_rkx, 7.40547e-1_rkx, &
      7.91408e-1_rkx, 8.24420e-1_rkx, 8.59087e-1_rkx, 8.86589e-1_rkx, &
      2.52011e-2_rkx, 2.25066e-1_rkx, 7.26645e-1_rkx, 6.79960e-1_rkx, &
      5.29683e-1_rkx, 7.76974e-1_rkx, 7.17543e-1_rkx, 7.93729e-1_rkx, &
      7.84479e-1_rkx, 8.42833e-1_rkx, 8.66250e-1_rkx, 8.95115e-1_rkx, &
      4.19456e-2_rkx, 4.02610e-1_rkx, 7.29282e-1_rkx, 5.52694e-1_rkx, &
      7.13001e-1_rkx, 7.58849e-1_rkx, 7.60124e-1_rkx, 7.82627e-1_rkx, &
      8.17454e-1_rkx, 8.51547e-1_rkx, 8.84484e-1_rkx, 9.09941e-1_rkx, &
      8.28151e-2_rkx, 6.19089e-1_rkx, 6.85932e-1_rkx, 7.02482e-1_rkx, &
      7.39448e-1_rkx, 7.66561e-1_rkx, 8.02612e-1_rkx, 8.15096e-1_rkx, &
      8.44005e-1_rkx, 8.76250e-1_rkx, 9.06868e-1_rkx, 9.28012e-1_rkx, &
      1.47716e-1_rkx, 6.85494e-1_rkx, 5.44204e-1_rkx, 7.79828e-1_rkx, &
      8.07462e-1_rkx, 8.40093e-1_rkx, 8.53897e-1_rkx, 8.72429e-1_rkx, &
      8.99659e-1_rkx, 9.23888e-1_rkx, 9.39399e-1_rkx, 9.45923e-1_rkx, &
      2.84132e-1_rkx, 7.44738e-1_rkx, 7.33322e-1_rkx, 8.50731e-1_rkx, &
      8.92127e-1_rkx, 9.12016e-1_rkx, 9.24673e-1_rkx, 9.34774e-1_rkx, &
      9.44573e-1_rkx, 9.48195e-1_rkx, 9.48839e-1_rkx, 9.48915e-1_rkx, &
      5.04929e-1_rkx, 7.52464e-1_rkx, 8.65095e-1_rkx, 9.05884e-1_rkx, &
      9.33183e-1_rkx, 9.42013e-1_rkx, 9.45047e-1_rkx, 9.46979e-1_rkx, &
      9.48268e-1_rkx, 9.48695e-1_rkx, 9.48832e-1_rkx, 9.90000e-1_rkx, &
      6.32938e-1_rkx, 6.96838e-1_rkx, 8.93021e-1_rkx, 9.34684e-1_rkx, &
      9.44583e-1_rkx, 9.46880e-1_rkx, 9.47578e-1_rkx, 9.48038e-1_rkx, &
      9.48490e-1_rkx, 9.48714e-1_rkx, 9.48767e-1_rkx, 9.90000e-1_rkx, &
      8.87657e-4_rkx, 7.71129e-3_rkx, 5.06849e-2_rkx, 1.80875e-1_rkx, &
      3.66911e-1_rkx, 5.23451e-1_rkx, 6.19055e-1_rkx, 6.74429e-1_rkx, &
      6.73365e-1_rkx, 6.39275e-1_rkx, 6.80069e-1_rkx, 7.61202e-1_rkx /

  data ((ksdust_rrtm_lw (ii,jj),jj=1,4),ii=1,nbndlw) / &
      9.03338e-8_rkx, 1.66503e-6_rkx, 1.39793e-5_rkx, 1.23597e-4_rkx, &
      5.29696e-5_rkx, 1.02266e-3_rkx, 1.02906e-2_rkx, 9.09172e-2_rkx, &
      1.03134e-4_rkx, 1.98371e-3_rkx, 1.88747e-2_rkx, 8.67894e-2_rkx, &
      1.14509e-4_rkx, 2.17008e-3_rkx, 1.89807e-2_rkx, 7.34485e-2_rkx, &
      2.42895e-4_rkx, 4.57206e-3_rkx, 3.87656e-2_rkx, 1.20615e-1_rkx, &
      5.78706e-4_rkx, 1.13272e-2_rkx, 8.88989e-2_rkx, 1.42348e-1_rkx, &
      1.18229e-3_rkx, 2.31581e-2_rkx, 1.35854e-1_rkx, 9.96127e-2_rkx, &
      1.56680e-3_rkx, 2.95729e-2_rkx, 1.32997e-1_rkx, 9.00509e-2_rkx, &
      7.11396e-4_rkx, 1.17724e-2_rkx, 4.78602e-2_rkx, 6.83209e-2_rkx, &
      1.42405e-3_rkx, 2.46294e-2_rkx, 9.97541e-2_rkx, 1.19819e-1_rkx, &
      2.54564e-3_rkx, 4.13630e-2_rkx, 1.42638e-1_rkx, 1.25996e-1_rkx, &
      6.56414e-3_rkx, 1.00878e-1_rkx, 2.92038e-1_rkx, 1.22892e-1_rkx, &
      9.65619e-3_rkx, 1.44428e-1_rkx, 3.71668e-1_rkx, 1.06664e-1_rkx, &
      1.18215e-2_rkx, 1.63034e-1_rkx, 3.92363e-1_rkx, 9.76398e-2_rkx, &
      1.47898e-2_rkx, 1.85000e-1_rkx, 4.00920e-1_rkx, 9.13925e-2_rkx, &
      2.63245e-2_rkx, 2.62229e-1_rkx, 4.06941e-1_rkx, 7.63635e-2_rkx /

  data ((ksdust12_rrtm_lw (ii,jj),jj=1,12),ii=1,nbndlw) / &
    9.4332e-10_rkx, 2.42747e-8_rkx, 4.12358e-7_rkx, 2.49960e-6_rkx, &
    8.67040e-6_rkx, 2.00439e-5_rkx, 3.48134e-5_rkx, 6.39697e-5_rkx, &
    1.80706e-4_rkx, 3.62353e-4_rkx, 6.48472e-4_rkx, 1.00623e-3_rkx, &
    5.49405e-7_rkx, 1.41745e-5_rkx, 2.44980e-4_rkx, 1.56266e-3_rkx, &
    5.98433e-3_rkx, 1.56573e-2_rkx, 2.99434e-2_rkx, 5.76057e-2_rkx, &
    9.57461e-2_rkx, 5.27134e-2_rkx, 2.81645e-2_rkx, 1.83919e-2_rkx, &
    1.06979e-6_rkx, 2.76003e-5_rkx, 4.76715e-4_rkx, 3.02346e-3_rkx, &
    1.12907e-2_rkx, 2.76508e-2_rkx, 4.74603e-2_rkx, 7.34485e-2_rkx, &
    8.13079e-2_rkx, 5.00051e-2_rkx, 2.66968e-2_rkx, 1.72178e-2_rkx, &
    1.19006e-6_rkx, 3.06811e-5_rkx, 5.27223e-4_rkx, 3.28672e-3_rkx, &
    1.17650e-2_rkx, 2.67074e-2_rkx, 4.19379e-2_rkx, 5.92327e-2_rkx, &
    7.56272e-2_rkx, 5.56937e-2_rkx, 2.53841e-2_rkx, 1.62879e-2_rkx, &
    2.52349e-6_rkx, 6.50768e-5_rkx, 1.11702e-3_rkx, 6.90405e-3_rkx, &
    2.43645e-2_rkx, 5.34150e-2_rkx, 8.02288e-2_rkx, 1.12439e-1_rkx, &
    1.17072e-1_rkx, 5.53413e-2_rkx, 2.55754e-2_rkx, 1.65092e-2_rkx, &
    5.96784e-6_rkx, 1.54341e-4_rkx, 2.69697e-3_rkx, 1.72493e-2_rkx, &
    5.96038e-2_rkx, 1.13530e-1_rkx, 1.49212e-1_rkx, 1.61819e-1_rkx, &
    1.13926e-1_rkx, 4.20387e-2_rkx, 2.70152e-2_rkx, 1.68667e-2_rkx, &
    1.21514e-5_rkx, 3.14708e-4_rkx, 5.53147e-3_rkx, 3.49294e-2_rkx, &
    1.04488e-1_rkx, 1.52373e-1_rkx, 1.54806e-1_rkx, 1.36628e-1_rkx, &
    7.82340e-2_rkx, 4.33355e-2_rkx, 2.64115e-2_rkx, 1.70195e-2_rkx, &
    1.61361e-5_rkx, 4.17667e-4_rkx, 7.27898e-3_rkx, 4.36492e-2_rkx, &
    1.11867e-1_rkx, 1.39808e-1_rkx, 1.35289e-1_rkx, 1.18753e-1_rkx, &
    7.34595e-2_rkx, 4.31202e-2_rkx, 2.61331e-2_rkx, 1.68656e-2_rkx, &
    7.48894e-6_rkx, 1.92223e-4_rkx, 3.17285e-3_rkx, 1.67118e-2_rkx, &
    3.90610e-2_rkx, 5.42006e-2_rkx, 6.33148e-2_rkx, 6.91587e-2_rkx, &
    6.40591e-2_rkx, 4.16369e-2_rkx, 2.36985e-2_rkx, 1.53070e-2_rkx, &
    1.48517e-5_rkx, 3.82566e-4_rkx, 6.45799e-3_rkx, 3.51449e-2_rkx, &
    8.00462e-2_rkx, 1.15857e-1_rkx, 1.31083e-1_rkx, 1.35583e-1_rkx, &
    1.00870e-1_rkx, 4.19620e-2_rkx, 2.46062e-2_rkx, 1.57179e-2_rkx, &
    2.66658e-5_rkx, 6.86078e-4_rkx, 1.13876e-2_rkx, 5.71044e-2_rkx, &
    1.16591e-1_rkx, 1.56714e-1_rkx, 1.68116e-1_rkx, 1.59980e-1_rkx, &
    9.71746e-2_rkx, 3.96648e-2_rkx, 2.44858e-2_rkx, 1.57377e-2_rkx, &
    6.92718e-5_rkx, 1.77937e-3_rkx, 2.90183e-2_rkx, 1.33955e-1_rkx, &
    2.70079e-1_rkx, 3.10977e-1_rkx, 2.91058e-1_rkx, 2.25479e-1_rkx, &
    7.58939e-2_rkx, 4.71680e-2_rkx, 2.51570e-2_rkx, 1.59894e-2_rkx, &
    9.92866e-5_rkx, 2.57410e-3_rkx, 4.38245e-2_rkx, 1.86049e-1_rkx, &
    3.42407e-1_rkx, 3.74026e-1_rkx, 3.37175e-1_rkx, 2.28502e-1_rkx, &
    6.60027e-2_rkx, 4.75567e-2_rkx, 2.45834e-2_rkx, 1.60022e-2_rkx, &
    1.21841e-4_rkx, 3.15727e-3_rkx, 5.28732e-2_rkx, 2.07183e-1_rkx, &
    3.53059e-1_rkx, 3.73059e-1_rkx, 3.26846e-1_rkx, 2.15787e-1_rkx, &
    6.47597e-2_rkx, 4.54902e-2_rkx, 2.44727e-2_rkx, 1.58424e-2_rkx, &
    1.52949e-4_rkx, 3.96055e-3_rkx, 6.48010e-2_rkx, 2.34767e-1_rkx, &
    3.73278e-1_rkx, 3.82935e-1_rkx, 3.20989e-1_rkx, 2.07929e-1_rkx, &
    6.50166e-2_rkx, 4.32298e-2_rkx, 2.46475e-2_rkx, 1.57455e-2_rkx, &
    2.74053e-4_rkx, 7.09637e-3_rkx, 1.07272e-1_rkx, 3.26611e-1_rkx, &
    4.23478e-1_rkx, 3.71831e-1_rkx, 2.75473e-1_rkx, 1.50134e-1_rkx, &
    7.01898e-2_rkx, 4.08139e-2_rkx, 2.46670e-2_rkx, 1.57207e-2_rkx /

  data kssm1_rrtm /0.06_rkx, 0.084_rkx, 0.111_rkx, 0.142_rkx, &
      0.194_rkx, 0.301_rkx, 0.411_rkx, 0.934_rkx, 2.34_rkx, 4.88_rkx, &
      8.525_rkx, 12.897_rkx, 15.918_rkx, 0.0281_rkx/

  data gssm1_rrtm /0.018_rkx, 0.027_rkx, 0.039_rkx, 0.051_rkx, &
      0.068_rkx, 0.099_rkx, 0.126_rkx, 0.216_rkx, &
      0.383_rkx, 0.531_rkx, 0.629_rkx, 0.693_rkx, &
      0.727_rkx, 0.0046_rkx/

  data wssm1_rrtm /0.071_rkx, 0.123_rkx, 0.188_rkx, 0.255_rkx, &
      0.340_rkx, 0.461_rkx, 0.541_rkx, 0.671_rkx, &
      0.797_rkx, 0.848_rkx, 0.875_rkx, 0.884_rkx, &
      0.875_rkx, 0.0114_rkx/

  data kssm2_rrtm /0.045_rkx, 0.065_rkx, 0.093_rkx, 0.129_rkx, &
      0.192_rkx, 0.334_rkx, 0.481_rkx, 1.164_rkx, 2.919_rkx, 5.752_rkx, &
      9.242_rkx, 15.528_rkx, 13.755_rkx, 0.0181_rkx/

  data gssm2_rrtm /0.0258_rkx, 0.039_rkx, 0.055_rkx, 0.072_rkx, &
      0.097_rkx, 0.141_rkx, 0.179_rkx, 0.295_rkx, &
      0.479_rkx, 0.599_rkx, 0.671_rkx, 0.713_rkx, &
      0.721_rkx, 0.007_rkx/

  data wssm2_rrtm /0.167_rkx, 0.268_rkx, 0.375_rkx, 0.468_rkx, &
      0.565_rkx, 0.676_rkx, 0.738_rkx, 0.818_rkx, &
      0.887_rkx, 0.912_rkx, 0.923_rkx, 0.921_rkx, &
      0.904_rkx, 0.029_rkx/

  data aerclima_chtr     / 'BC_HB ' , 'BC_HL ' , 'OC_HB ' , 'OC_HL ' , &
                           'SO2   ' , 'SO4   ' , 'SSLT01' , 'SSLT02' , &
                           'DUST01' , 'DUST02' , 'DUST03' , 'DUST04' /

  data ncaec / -1 /

  contains

    subroutine allocate_mod_rad_aerosol
      implicit none

      if ( irrtm == 1 ) then
        nband = nbndsw
      else
        nband = nspi
      end if

      npoints = (jci2-jci1+1)*(ici2-ici1+1)

      if ( ichem == 1 .or. iclimaaer == 1 ) then
        call getmem3d(aermmr,1,npoints,1,kz,1,ntr,'aerosol:aermmr')
        if ( iclimaaer == 1 ) then
          call getmem4d(aerm1,jce1,jce2,ice1,ice2,1,kz,1,ntr,'aerosol:aerm1')
          call getmem4d(aerm2,jce1,jce2,ice1,ice2,1,kz,1,ntr,'aerosol:aerm2')
          if ( .not. do_parallel_netcdf_in ) then
            if ( myid == iocpu ) then
              call getmem3d(aerio,jdot1,jdot2,idot1,idot2,1,kz,'aerosol:aerio')
            end if
          end if
        end if
      end if

      if ( iclimaaer == 2 ) then
        if ( myid == iocpu ) then
          call getmem2d(alon,jcross1,jcross2,icross1,icross2,'aerosol:alon')
          call getmem2d(alat,jcross1,jcross2,icross1,icross2,'aerosol:alat')
          call getmem3d(zp3d,jcross1,jcross2, &
                             icross1,icross2,1,kz,'aerosol:zp3d')
          call getmem3d(zdz3d,jcross1,jcross2, &
                             icross1,icross2,1,kz,'aerosol:zdz3d')
          ! FAB: now define radiative OP on kth radiative levels,
          ! including strato hat
          call getmem3d(zpr3d,jcross1,jcross2, &
                              icross1,icross2,1,kth,'aerosol:zpr3d')
          call getmem3d(zdzr3d,jcross1,jcross2, &
                              icross1,icross2,1,kth,'aerosol:zdz3d')
          call getmem4d(ext1,jcross1,jcross2, &
                             icross1,icross2,1,kth,1,nacwb,'aerosol:ext1')
          call getmem4d(ext2,jcross1,jcross2, &
                             icross1,icross2,1,kth,1,nacwb,'aerosol:ext2')
          call getmem4d(ext,jcross1,jcross2, &
                            icross1,icross2,1,kth,1,nacwb,'aerosol:ext')
          call getmem4d(ssa1,jcross1,jcross2, &
                             icross1,icross2,1,kth,1,nacwb,'aerosol:ssa1')
          call getmem4d(ssa2,jcross1,jcross2, &
                             icross1,icross2,1,kth,1,nacwb,'aerosol:ssa2')
          call getmem4d(ssa,jcross1,jcross2, &
                            icross1,icross2,1,kth,1,nacwb,'aerosol:ssa')
          call getmem4d(asy1,jcross1,jcross2, &
                             icross1,icross2,1,kth,1,nacwb,'aerosol:asy1')
          call getmem4d(asy2,jcross1,jcross2, &
                             icross1,icross2,1,kth,1,nacwb,'aerosol:asy2')
          call getmem4d(asy,jcross1,jcross2, &
                            icross1,icross2,1,kth,1,nacwb,'aerosol:asy')
        end if
      end if

      call getmem1d(gsbc_hb,1,nband,'aerosol:gsbc_hb')
      call getmem1d(gsbc_hl,1,nband,'aerosol:gsbc_hl')
      call getmem1d(gsoc_hb,1,nband,'aerosol:gsoc_hb')
      call getmem1d(gsoc_hl,1,nband,'aerosol:gsoc_hl')
      call getmem1d(gssm1,1,nband,'aerosol:gssm1')
      call getmem1d(gssm2,1,nband,'aerosol:gssm2')

      call getmem1d(ksbc_hb,1,nband,'aerosol:ksbc_hb')
      call getmem1d(ksbc_hl,1,nband,'aerosol:ksbc_hl')
      call getmem1d(ksoc_hb,1,nband,'aerosol:ksoc_hb')
      call getmem1d(ksoc_hl,1,nband,'aerosol:ksoc_hl')
      call getmem1d(kssm1,1,nband,'aerosol:kssm1')
      call getmem1d(kssm2,1,nband,'aerosol:kssm2')

      call getmem1d(wsbc_hb,1,nband,'aerosol:wsbc_hb')
      call getmem1d(wsbc_hl,1,nband,'aerosol:wsbc_hl')
      call getmem1d(wsoc_hb,1,nband,'aerosol:wsoc_hl')
      call getmem1d(wsoc_hl,1,nband,'aerosol:wsoc_hl')
      call getmem1d(wssm1,1,nband,'aerosol:wssm1')
      call getmem1d(wssm2,1,nband,'aerosol:wssm2')

      call getmem2d(gsdust,1,nband,1,nbin,'aerosol:gsdust')
      call getmem2d(ksdust,1,nband,1,nbin,'aerosol:ksdust')
      call getmem2d(wsdust,1,nband,1,nbin,'aerosol:wsdust')
      ! op propert lw for rrtm
      call getmem2d(ksdust_lw,1,nbndlw,1,nbin,'aerosol:ksdust_lw')

      call getmem2d(path,1,npoints,1,kz,'aerosol:path')
      call getmem2d(aermmb,1,npoints,1,kz,'aerosol:aermmb')
      call getmem3d(ftota3d,1,npoints,0,kz,1,nband,'aerosol:ftota3d')

      ! these variables are defined on full rad grid including hat
      if ( irrtm == 1 ) then
        call getmem3d(gtota3d,1,npoints,0,kth,1,nband,'aerosol:gtota3d')
        call getmem3d(tauasc3d,1,npoints,0,kth,1,nband,'aerosol:tauasc3d')
        call getmem3d(tauxar3d,1,npoints,0,kth,1,nband,'aerosol:tauxar3d')
        call getmem3d(tauxar3d_lw,1,npoints, &
                      0,kth,1,nbndlw,'aerosol:tauxar3d_lw')
      else ! standard scheme has one extra strato level at k = 0
        call getmem3d(gtota3d,1,npoints,0,kz,1,nband,'aerosol:gtota3d')
        call getmem3d(tauasc3d,1,npoints,0,kz,1,nband,'aerosol:tauasc3d')
        call getmem3d(tauxar3d,1,npoints,0,kz,1,nband,'aerosol:tauxar3d')
      end if

      call getmem2d(ftota,1,npoints,1,nband,'aerosol:ftota')
      call getmem2d(gtota,1,npoints,1,nband,'aerosol:gtota')
      call getmem2d(tauasc,1,npoints,1,nband,'aerosol:tauasc')
      call getmem2d(tauxar,1,npoints,1,nspi,'aerosol:tauxar')
      call getmem2d(aermtot,1,npoints,1,kz,'aerosol:aermtot')
      call getmem2d(aervtot,1,npoints,1,kz,'aerosol:aervtot')
      call getmem3d(aertrlw,1,npoints,1,kzp1,1,kzp1,'aerosol:aertrlw')
      if ( ichem == 1 .or. iclimaaer == 1 ) then
        call getmem3d(fa,1,npoints,0,kz,1,ntr,'aerosol:fa')
        call getmem3d(ga,1,npoints,0,kz,1,ntr,'aerosol:ga')
        call getmem3d(tx,1,npoints,0,kz,1,ntr,'aerosol:tx')
        call getmem3d(uaer,1,npoints,0,kz,1,ntr,'aerosol:uaer')
        call getmem3d(wa,1,npoints,0,kz,1,ntr,'aerosol:wa')
        call getmem2d(faer,1,npoints,1,ntr,'aerosol:faer')
        call getmem2d(gaer,1,npoints,1,ntr,'aerosol:gaer')
        call getmem2d(tauaer,1,npoints,1,ntr,'aerosol:tauaer')
        call getmem2d(utaer,1,npoints,1,ntr,'aerosol:utaer')
        call getmem2d(waer,1,npoints,1,ntr,'aerosol:waer')
      end if

      if ( iclimaaer == 2 ) then
        ! FAB note that prof are always determined on kth level,
        ! even with standard scheme
        call getmem4d(extprof,jci1,jci2,ici1,ici2,1,kth,1,nacwb,'rad:extprof')
        call getmem4d(asyprof,jci1,jci2,ici1,ici2,1,kth,1,nacwb,'rad:asyprof')
        call getmem4d(ssaprof,jci1,jci2,ici1,ici2,1,kth,1,nacwb,'rad:ssaprof')
      else if ( iclimaaer == 3 ) then
        macv2sp_hist = trim(inpglob)//pthsep//'CMIP6'//pthsep// &
              'AEROSOL'//pthsep//'MACv2.0-SP_v1.nc'
        select case (scenario)
          case ('ssp119', 'SSP119')
            macv2sp_scen = trim(inpglob)//pthsep//'CMIP6'//pthsep// &
              'AEROSOL'//pthsep//'MACv2.0-SP_IMAGE-SSP1-19-SPA1.nc'
          case ('ssp126', 'SSP126')
            macv2sp_scen = trim(inpglob)//pthsep//'CMIP6'//pthsep// &
              'AEROSOL'//pthsep//'MACv2.0-SP_IMAGE-SSP1-26-SPA1.nc'
          case ('ssp245', 'SSP245')
            macv2sp_scen = trim(inpglob)//pthsep//'CMIP6'//pthsep// &
              'AEROSOL'//pthsep//'MACv2.0-SP_MESSAGE-GLOBIOM-SSP2-45-SPA2.nc'
          case ('ssp370', 'SSP370')
            macv2sp_scen = trim(inpglob)//pthsep//'CMIP6'//pthsep// &
              'AEROSOL'//pthsep//'MACv2.0-SP_AIM-SSP3-Ref-SPA0.nc'
          case ('ssp434', 'SSP434')
            macv2sp_scen = trim(inpglob)//pthsep//'CMIP6'//pthsep// &
              'AEROSOL'//pthsep//'MACv2.0-SP_GCAM4-SSP4-34-SPA4.nc'
          case ('ssp460', 'SSP460')
            macv2sp_scen = trim(inpglob)//pthsep//'CMIP6'//pthsep// &
              'AEROSOL'//pthsep//'MACv2.0-SP_GCAM4-SSP4-60-SPA4.nc'
          case ('ssp534', 'SSP534')
            macv2sp_scen = trim(inpglob)//pthsep//'CMIP6'//pthsep// &
              'AEROSOL'//pthsep//'MACv2.0-SP_REMIND-MAGPIE-SSP5-34-OS.nc'
          case ('ssp585', 'SSP585')
            macv2sp_scen = trim(inpglob)//pthsep//'CMIP6'//pthsep// &
              'AEROSOL'//pthsep//'MACv2.0-SP_REMIND-MAGPIE-SSP5-Ref.nc'
          case default
            macv2sp_scen = macv2sp_hist
        end select
        call getmem1d(dnovrnr4,1,npoints,'rad:dnovrnr4')
        call getmem3d(extprofr4,1,npoints,1,kz,1,nband,'rad:extprofr4')
        call getmem3d(asyprofr4,1,npoints,1,kz,1,nband,'rad:asyprofr4')
        call getmem3d(ssaprofr4,1,npoints,1,kz,1,nband,'rad:ssaprofr4')
        call getmem1d(lambdaw,1,nband,'rad:lambdaw')
        call getmem1d(latr4,1,npoints,'aerosol:latr4')
        call getmem1d(lonr4,1,npoints,'aerosol:lonr4')
        call getmem1d(altr4,1,npoints,'aerosol:altr4')
        call getmem2d(z,1,npoints,1,kz,'aerosol:z')
        call getmem2d(dz,1,npoints,1,kz,'aerosol:dz')
      end if

      ! initialise aerosol properties in function of the radiation
      ! and dust scheme option
      if ( irrtm == 1 ) then
        gsbc_hb = gsbc_hb_rrtm
        gsbc_hl = gsbc_hl_rrtm
        gsoc_hb = gsoc_hb_rrtm
        gsoc_hl = gsoc_hl_rrtm
        ksbc_hb = ksbc_hb_rrtm
        ksbc_hl = ksbc_hl_rrtm
        ksoc_hb = ksoc_hb_rrtm
        ksoc_hl = ksoc_hl_rrtm
        wsbc_hb = wsbc_hb_rrtm
        wsbc_hl = wsbc_hl_rrtm
        wsoc_hb = wsoc_hb_rrtm
        wsoc_hl = wsoc_hl_rrtm
        if ( ismoke > 0) then
          gssm1 = gssm1_rrtm
          kssm1 = kssm1_rrtm
          wssm1 = wssm1_rrtm
          gssm2 = gssm2_rrtm
          kssm2 = kssm2_rrtm
          wssm2 = wssm2_rrtm
        end if
        if ( nbin == 4 ) then
          gsdust =  gsdust_rrtm
          ksdust =  ksdust_rrtm
          wsdust =  wsdust_rrtm
          ksdust_lw = ksdust_rrtm_lw
        else if ( nbin == 12 ) then
          gsdust =  gsdust12_rrtm
          ksdust =  ksdust12_rrtm
          wsdust =  wsdust12_rrtm
          ksdust_lw = ksdust12_rrtm_lw
        end if
      else if ( irrtm == 0 ) then
        gsbc_hb = gsbc_hb_stand
        gsbc_hl = gsbc_hl_stand
        gsoc_hb = gsoc_hb_stand
        gsoc_hl = gsoc_hl_stand
        ksbc_hb = ksbc_hb_stand
        ksbc_hl = ksbc_hl_stand
        ksoc_hb = ksoc_hb_stand
        ksoc_hl = ksoc_hl_stand
        wsbc_hb = wsbc_hb_stand
        wsbc_hl = wsbc_hl_stand
        wsoc_hb = wsoc_hb_stand
        wsoc_hl = wsoc_hl_stand
        if ( nbin == 4 ) then
          gsdust =  gsdust_stand
          ksdust =  ksdust_stand
          wsdust =  wsdust_stand
        else if (nbin == 12) then
          gsdust =  gsdust12_stand
          ksdust =  ksdust12_stand
          wsdust =  wsdust12_stand
        end if
      end if
    end subroutine allocate_mod_rad_aerosol

    subroutine init_aerclima
      implicit none
      integer(ik4) :: itr
      type (rcm_time_and_date) :: aedate

      if ( iclimaaer /= 1 ) return

      ntr = aerclima_ntr
      nbin = aerclima_nbin
      allocate(chtrname(ntr))
      do itr = 1 , ntr
        chtrname(itr) = aerclima_chtr(itr)
      end do

      aedate = idate1
      if ( aedate /= globidate1 ) then
        aedate = monfirst(aedate)
      end if

      call open_aerclima(aedate)

      aefreq%ival = ibdyfrq
      aefreq%iunit = uhrs
      aerfreq = real(ibdyfrq,rkx)
      d1 = idate1
      d2 = idate1
    end subroutine init_aerclima

    subroutine read_aerclima(idatex,m2r)
      implicit none
      type (rcm_time_and_date) , intent(in) :: idatex
      type(mod_2_rad) , intent(in) :: m2r
      type(rcm_time_interval) :: tdif
      real(rkx) :: w1 , w2 , step
      integer(ik4) :: i , j , k , n , ib

      if ( d1 == d2 ) then
        call doread(d1,m2r,1,aerm1)
        d2 = d1 + aefreq
        call doread(d2,m2r,2,aerm2)
        if ( myid == italk ) then
          write(stdout, *) 'Ready AEROSOL data from ', &
              tochar10(d1),' to ',tochar10(d2)
        end if
        step = d_zero
      else
        step = dtsec/3600.0_rkx
      end if

      if ( idatex >= d2 ) then
        aerm2 = aerm1
        d1 = d2
        d2 = d1 + aefreq
        if ( d2 > aetime(naetime) ) then
          call open_aerclima(d2)
        end if
        call doread(d2,m2r,2,aerm2)
        if ( myid == italk ) then
          write(stdout, *) 'Ready AEROSOL data from ', &
              tochar10(d1),' to ',tochar10(d2)
        end if
      end if

      tdif = d2 - idatex
      w1 = (real(tohours(tdif),rkx)-step)/aerfreq
      w2 = d_one - w1
      do n = 1 , ntr
        do k = 1 , kz
          ib = 1
          do i = ici1 , ici2
            do j = jci1 , jci2
              aermmr(ib,k,n) = max(w1*aerm1(j,i,k,n) + w2*aerm2(j,i,k,n),d_zero)
              ib = ib + 1
            end do
          end do
        end do
      end do
    end subroutine read_aerclima

    integer(ik4) function findrec(idate) result(irec)
      implicit none
      type (rcm_time_and_date) , intent(in) :: idate
      type(rcm_time_interval) :: tdif

      irec = -1
      if ( idate < aetime(1) ) return
      if ( idate > aetime(naetime) ) return
      tdif = idate - aetime(1)
      irec = (nint(tohours(tdif))/ibdyfrq)+1
    end function findrec

    subroutine doread(idate,m2r,step,aerm)
      implicit none
      type (rcm_time_and_date) , intent(in) :: idate
      type(mod_2_rad) , intent(in) :: m2r
      integer(ik4) , intent(in) :: step
      real(rkx) , dimension(:,:,:,:) , pointer , intent(inout) :: aerm
      real(rkx) , dimension(:,:,:) , pointer :: pnt
      integer(ik4) :: n , irec
      integer(ik4) , dimension(4) :: istart , icount

      irec = findrec(idate)
      if ( irec < 0 ) then
        write(stderr,* ) 'Searching for date '//tochar(idate)// &
          ' in AE file : NOT FOUND'
        write(stderr,* ) 'Available dates : from '//tochar10(aetime(1))// &
          ' to '//tochar10(aetime(naetime))
        call fatal(__FILE__,__LINE__,'NO AEROSOL DATA')
      end if

      if ( .not. do_parallel_netcdf_in ) then
        if ( myid /= iocpu ) then
          do n = 1 , ntr
            call assignpnt(aerm,pnt,n)
            call grid_distribute(aerio,pnt,jce1,jce2,ice1,ice2,1,kz)
          end do
          return
        else
          istart(1) = 1
          istart(2) = 1
          istart(3) = 1
          istart(4) = irec
          icount(1) = jdot2-jdot1 + 1
          icount(2) = idot2-idot1 + 1
          icount(3) = kz
          icount(4) = 1
          do n = 1 , ntr
            call assignpnt(aerm,pnt,n)
            ncstatus = nf90_get_var(ncaec,ncaevar(n),aerio,istart,icount)
            call check_ok(__FILE__,__LINE__, &
               'Error reading variable '//trim(aerclima_chtr(n))// &
               ' in AE file','AEBC FILE')
            call grid_distribute(aerio,pnt,jce1,jce2,ice1,ice2,1,kz)
          end do
        end if
      else
        istart(1) = jce1
        istart(2) = ice1
        istart(3) = 1
        istart(4) = irec
        icount(1) = jce2
        icount(2) = ice2
        icount(3) = kz
        icount(4) = 1
        do n = 1 , ntr
          call assignpnt(aerm,pnt,n)
          ncstatus = nf90_get_var(ncaec,ncaevar(n),pnt,istart,icount)
          call check_ok(__FILE__,__LINE__, &
             'Error reading variable '//trim(aerclima_chtr(n))// &
             ' in AE file','AEBC FILE')
        end do
      end if

      if ( idynamic == 2 ) then
        if ( step == 1 ) then
          call nhinterp(ice1,ice2,jce1,jce2,kz,ntr, &
                        hsigma,sigma,aerm,m2r%btv0,m2r%bps0,m2r%ps0)
        else if ( step == 2 ) then
          call nhinterp(ice1,ice2,jce1,jce2,kz,ntr, &
                        hsigma,sigma,aerm,m2r%btv1,m2r%bps1,m2r%ps0)
        end if
      end if
      if ( idynamic == 3 ) then
        if ( step == 1 ) then
          call zita_interp(jce1,jce2,ice1,ice2,kz,ntr, &
                           aerm,m2r%za,m2r%btv0,hsigma,m2r%bps0,0)
        else if ( step == 2 ) then
          call zita_interp(jce1,jce2,ice1,ice2,kz,ntr, &
                           aerm,m2r%za,m2r%btv1,hsigma,m2r%bps1,0)
        end if
      end if

    end subroutine doread

    subroutine open_aerclima(idate)
      implicit none
      type (rcm_time_and_date) , intent(in) :: idate
      integer(ik4) :: nae , idtime , n
      character(len=256) :: aefile
      real(rkx) , allocatable , dimension(:) :: xtime
      character(len=64) :: timeunits , timecal
      character(len=11) :: ctime

      if ( .not. do_parallel_netcdf_in ) then
        if ( myid /= iocpu ) then
          call bcast(naetime)
          if ( allocated(aetime) ) then
            deallocate(aetime)
          end if
          allocate(aetime(naetime))
          call bcast(aetime)
          return
        end if
      end if

      call close_aerclima

      write (ctime, '(a)') tochar10(idate)
      aefile = trim(dirglob)//pthsep//trim(domname)// &
               '_AEBC.'//trim(ctime)//'.nc'

      write (stdout, *) 'Opening aerosol file : '//trim(aefile)

      ncstatus = nf90_open(aefile,nf90_nowrite,ncaec)
      call check_ok(__FILE__,__LINE__, &
        'Error Open AE file '//trim(aefile),'AEBC FILE')
      do nae = 1 , ntr
        ncstatus = nf90_inq_varid(ncaec,aerclima_chtr(nae),ncaevar(nae))
        call check_ok(__FILE__,__LINE__, &
          'Error searching variable '//trim(aerclima_chtr(nae))// &
          ' in AE file '//trim(aefile),'AEBC FILE')
      end do

      ncstatus = nf90_inq_dimid(ncaec,'time',idtime)
      call check_ok(__FILE__,__LINE__, &
         'Error searching dimension time in AE file '//trim(aefile),'AEBC FILE')
      ncstatus = nf90_inquire_dimension(ncaec,idtime,len=naetime)
      call check_ok(__FILE__,__LINE__, &
         'Error reading dimension time in AE file '//trim(aefile),'AEBC FILE')
      allocate(xtime(naetime))
      allocate(aetime(naetime))
      ncstatus = nf90_inq_varid(ncaec,'time',idtime)
      call check_ok(__FILE__,__LINE__, &
         'Error searching variable time in AE file '//trim(aefile),'AEBC FILE')
      ncstatus = nf90_get_att(ncaec,idtime,'units',timeunits)
      call check_ok(__FILE__,__LINE__, &
         'variable time missing attribute units '// &
         'in AE file '//trim(aefile),'AEBC FILE')
      ncstatus = nf90_get_att(ncaec,idtime,'calendar',timecal)
      call check_ok(__FILE__,__LINE__, &
         'variable time missing attribute calendar '// &
         'in AE file '//trim(aefile),'AEBC FILE')
      ncstatus = nf90_get_var(ncaec,idtime,xtime)
      call check_ok(__FILE__,__LINE__, &
         'Error reading variable time in AE file '//trim(aefile),'AEBC FILE')
      do n = 1 , naetime
        aetime(n) = timeval2date(xtime(n),timeunits,timecal)
      end do
      deallocate(xtime)
      if ( .not. do_parallel_netcdf_in ) then
        call bcast(naetime)
        call bcast(aetime)
      end if
    end subroutine open_aerclima

    subroutine close_aerclima
      implicit none
      if ( .not. do_parallel_netcdf_in ) then
        if ( myid /= iocpu ) return
      end if
      if ( ncaec > 0 ) then
        if ( allocated(aetime) ) then
          deallocate(aetime)
        end if
        ncstatus = nf90_close(ncaec)
        call check_ok(__FILE__,__LINE__, &
               'Error Close AE file','AEBC FILE')
        ncaec = -1
      end if
    end subroutine close_aerclima

    subroutine check_ok(f,l,m1,mf)
      implicit none
      character(*) , intent(in) :: f, m1 , mf
      integer(ik4) , intent(in) :: l
      if ( ncstatus /= nf90_noerr ) then
        write (stderr,*) trim(m1)
        write (stderr,*) nf90_strerror(ncstatus)
        call fatal(f,l,trim(mf))
      end if
    end subroutine check_ok
    !
    !!FAB :  Read directly climatologies of optical properties
    !! (ext,ssa,asy)

    subroutine read_aeroppdata(idatex,m2r)
      implicit none
      type (rcm_time_and_date) , intent(in) :: idatex
      type(mod_2_rad) , intent(in) :: m2r
      logical , save :: lfirst
      logical :: dointerp
      real(rkx) , dimension(kth) :: opprnt
      real(rkx) :: xfac1 , xfac2 , odist
      type (rcm_time_and_date) :: imonmidd
      integer(ik4) :: iyear , imon , iday , ihour
      integer(ik4) :: k , im1 , iy1 , im2 , iy2, wn
      integer(ik4) , save :: ism , isy
      type (rcm_time_and_date) :: iref1 , iref2
      type (rcm_time_interval) :: tdif
      data lfirst /.true./
      data ism /-1/
      data isy /-1/

      call split_idate(idatex,iyear,imon,iday,ihour)
      imonmidd = monmiddle(idatex)

      if (iyear < 1979 .and. iyear > 2020) then
        write (stderr,*) 'NO CLIMATIC AEROPP DATA AVAILABLE FOR ',iyear*100+imon
        return
      end if

      if ( lfirst ) then
        call grid_collect(m2r%xlon,alon,jce1,jce2,ice1,ice2)
        call grid_collect(m2r%xlat,alat,jce1,jce2,ice1,ice2)
        if ( myid == iocpu ) then
<<<<<<< HEAD
          call getfile(iyear,imon,ncid,3) ! open just clim vis for latlon
                                          ! reading
=======
          call getfile(iyear,imon,ncid1)
>>>>>>> 8d03983c

          call getmem1d(lat,1,clnlat,'aeropp:lat')
          call getmem1d(lon,1,clnlon,'aeropp:lon')
          call getmem3d(xext1,1,clnlon, &
                              1,clnlat,1,clnlev, 'aerosol:xext1')
          call getmem3d(xext2,1,clnlon, &
                              1,clnlat,1,clnlev, 'aerosol:xext2')
          call getmem3d(xssa1,1,clnlon, &
                              1,clnlat,1,clnlev, 'aerosol:xssa1')
          call getmem3d(xssa2,1,clnlon, &
                              1,clnlat,1,clnlev, 'aerosol:xssa2')
          call getmem3d(xasy1,1,clnlon, &
                              1,clnlat,1,clnlev, 'aerosol:xasy1')
          call getmem3d(xasy2,1,clnlon, &
                              1,clnlat,1,clnlev, 'aerosol:xasy2')
          call getmem3d(xdelp1,1,clnlon, &
                               1,clnlat,1,clnlev, 'aerosol:xasy2')
          call getmem3d(xdelp2,1,clnlon, &
                               1,clnlat,1,clnlev, 'aerosol:xasy2')
          call getmem3d(yext,1,njcross,1,nicross,1,clnlev,':yext')
          call getmem3d(yssa,1,njcross,1,nicross,1,clnlev,':yssa')
          call getmem3d(yasy,1,njcross,1,nicross,1,clnlev,':yasy')
          call getmem3d(ydelp,1,njcross,1,nicross,1,clnlev,':ydelp')
          call getmem3d(yphcl,1,njcross,1,nicross,1,clnlev,':yphcl')
          call init_aeroppdata(ncid1,lat,lon)
          call h_interpolator_create(hint,lat,lon,alat,alon)
        end if
      end if

      im1 = imon
      iy1 = iyear
      im2 = imon
      iy2 = iyear
      if ( idatex > imonmidd ) then
        call inextmon(iy2,im2)
        iref1 = imonmidd
        iref2 = monmiddle(nextmon(idatex))
      else
        call iprevmon(iy1,im1)
        iref1 = monmiddle(prevmon(idatex))
        iref2 = imonmidd
      end if
      dointerp = .false.
      if ( ism /= im1 .or. isy /= iy1 ) then
        ism = im1
        isy = iy1
        dointerp = .true.
      end if
      if ( dointerp ) then
        call grid_collect(m2r%phatms,zp3d,jci1,jci2,ici1,ici2,1,kz)
        call grid_collect(m2r%deltaz,zdz3d,jci1,jci2,ici1,ici2,1,kz)
        if ( myid == iocpu ) then
          ! First build model pressure levels (in Pa) including
          ! radiative hat (up to kth)
          do k = 1, kz
            zpr3d(1:njcross,1:nicross,kth-kz+k) = zp3d(1:njcross,1:nicross,k)
            zdzr3d(1:njcross,1:nicross,kth-kz+k) = zdz3d(1:njcross,1:nicross,k)
          end do
          do k = 1, kth -kz
            zpr3d(1:njcross,1:nicross,kth-kz-k+1) = stdplevh(kclimh+k-1)*d_100
            zdzr3d(1:njcross,1:nicross,kth-kz-k+1) = &
              (stdhlevf(kclimh +k)-stdhlevf(kclimh +k -1)) * d_1000
          end do

          write (stdout,*) 'Reading EXT.,SSA,ASY Data...'
          if ( lfirst ) then
<<<<<<< HEAD
            do wn = 1, nacwb
              call getfile(iy1,im1,ncid,wn)
              call readvar3d(ncid,'EXTTOT',xext1)
              call readvar3d(ncid,'SSATOT',xssa1)
              call readvar3d(ncid,'GTOT',xasy1)
              call readvar3d(ncid,'DELP',xdelp1)

              call getfile(iy2,im2,ncid,wn)
              call readvar3d(ncid,'EXTTOT',xext2)
              call readvar3d(ncid,'SSATOT',xssa2)
              call readvar3d(ncid,'GTOT',xasy2)
              call readvar3d(ncid,'DELP',xdelp2)

              call remove_nans(xext1,d_zero)
              call remove_nans(xext2,d_zero)
              call remove_nans(xssa1,d_one)
              call remove_nans(xssa2,d_one)
              call remove_nans(xasy1,0.2_rkx)
              call remove_nans(xasy2,0.2_rkx)

              call h_interpolate_cont(hint,xext1,yext)
              call h_interpolate_cont(hint,xssa1,yssa)
              call h_interpolate_cont(hint,xasy1,yasy)
              call h_interpolate_cont(hint,xdelp1,ydelp)
=======
            call getfile(iy1,im1,ncid1)
            call readvar3d(ncid1,'EXTTOT',xext1)
            call readvar3d(ncid1,'SSATOT',xssa1)
            call readvar3d(ncid1,'GTOT',xasy1)
            call readvar3d(ncid1,'DELP',xdelp1)

            call getfile(iy2,im2,ncid2)
            call readvar3d(ncid2,'EXTTOT',xext2)
            call readvar3d(ncid2,'SSATOT',xssa2)
            call readvar3d(ncid2,'GTOT',xasy2)
            call readvar3d(ncid2,'DELP',xdelp2)

            call remove_nans(xext1,d_zero)
            call remove_nans(xext2,d_zero)
            call remove_nans(xssa1,d_one)
            call remove_nans(xssa2,d_one)
            call remove_nans(xasy1,0.2_rkx)
            call remove_nans(xasy2,0.2_rkx)

            call h_interpolate_cont(hint,xext1,yext)
            call h_interpolate_cont(hint,xssa1,yssa)
            call h_interpolate_cont(hint,xasy1,yasy)
            call h_interpolate_cont(hint,xdelp1,ydelp)
>>>>>>> 8d03983c
            !
            ! VERTICAL Interpolation
            !
            ! The pressure at the MERRA top is a fixed constant:
            !
            !                 PTOP = 0.01 hPa (1 Pa)
            !
            ! Pressures at edges should be computed by summing the DELP
            ! pressure thickness starting at PTOP.
            ! A representative pressure for the layer can then be obtained
            ! from these. Here just use linear av for now, should be improved !!
            ! MERRA grid is top down
              yphcl(1:njcross,1:nicross,1)  = d_one + &
                  ydelp(1:njcross,1:nicross,1)*d_half
              do k = 2 , clnlev
                yphcl(1:njcross,1:nicross,k) = &
                   yphcl(1:njcross,1:nicross,k-1)  + &
                   (ydelp(1:njcross,1:nicross,k-1) + &
                    ydelp(1:njcross,1:nicross,k))*d_half
              end do

              call intp1(ext1(:,:,:,wn),yext,zpr3d,yphcl,njcross,nicross, &
                       kth,clnlev,0.7_rkx,0.7_rkx,0.4_rkx)
              call intp1(ssa1(:,:,:,wn),yssa,zpr3d,yphcl,njcross,nicross, &
                       kth,clnlev,0.7_rkx,0.7_rkx,0.4_rkx)
              call intp1(asy1(:,:,:,wn),yasy,zpr3d,yphcl,njcross,nicross, &
                       kth,clnlev,0.7_rkx,0.7_rkx,0.4_rkx)

            ! same for ext2
              call h_interpolate_cont(hint,xext2,yext)
              call h_interpolate_cont(hint,xssa2,yssa)
              call h_interpolate_cont(hint,xasy2,yasy)
              call h_interpolate_cont(hint,xdelp2,ydelp)
              yphcl(1:njcross,1:nicross,1) = d_one + &
                  ydelp(1:njcross,1:nicross,1)*d_half
              do k = 2,clnlev
                yphcl(1:njcross,1:nicross,k) = &
                    yphcl(1:njcross,1:nicross,k-1)  + &
                    (ydelp(1:njcross,1:nicross,k-1) + &
                     ydelp(1:njcross,1:nicross,k))*d_half
              end do
              call intp1(ext2(:,:,:,wn),yext,zpr3d,yphcl,njcross,nicross, &
                       kth,clnlev,0.7_rkx,0.7_rkx,0.4_rkx)
              call intp1(ssa2(:,:,:,wn),yssa,zpr3d,yphcl,njcross,nicross, &
                       kth,clnlev,0.7_rkx,0.7_rkx,0.4_rkx)
              call intp1(asy2(:,:,:,wn),yasy,zpr3d,yphcl,njcross,nicross, &
                       kth,clnlev,0.7_rkx,0.7_rkx,0.4_rkx)
            end do
          else  ! ( if not first call , just update ext2 )
<<<<<<< HEAD
            do wn = 1, nacwb
              ext1(:,:,:,wn) = ext2(:,:,:,wn)
              ssa1(:,:,:,wn) = ssa2(:,:,:,wn)
              asy1(:,:,:,wn) = asy2(:,:,:,wn)
              call getfile(iy2,im2,ncid,wn)
              call readvar3d(ncid,'EXTTOT',xext2)
              call readvar3d(ncid,'SSATOT',xssa2)
              call readvar3d(ncid,'GTOT',xasy2)
              call readvar3d(ncid,'DELP',xdelp2)

              call remove_nans(xext2,d_zero)
              call remove_nans(xssa2,d_one)
              call remove_nans(xasy2,0.2_rkx)

              call h_interpolate_cont(hint,xext2,yext)
              call h_interpolate_cont(hint,xssa2,yssa)
              call h_interpolate_cont(hint,xasy2,yasy)
              call h_interpolate_cont(hint,xdelp2,ydelp)

              yphcl(1:njcross,1:nicross,1) = d_one + &
                  ydelp(1:njcross,1:nicross,1)*d_half
              do k = 2,clnlev
                yphcl(1:njcross,1:nicross,k) = &
=======

            ext1 = ext2
            ssa1 = ssa2
            asy1 = asy2
            call getfile(iy2,im2,ncid2)
            call readvar3d(ncid2,'EXTTOT',xext2)
            call readvar3d(ncid2,'SSATOT',xssa2)
            call readvar3d(ncid2,'GTOT',xasy2)
            call readvar3d(ncid2,'DELP',xdelp2)

            call remove_nans(xext2,d_zero)
            call remove_nans(xssa2,d_one)
            call remove_nans(xasy2,0.2_rkx)

            call h_interpolate_cont(hint,xext2,yext)
            call h_interpolate_cont(hint,xssa2,yssa)
            call h_interpolate_cont(hint,xasy2,yasy)
            call h_interpolate_cont(hint,xdelp2,ydelp)

            yphcl(1:njcross,1:nicross,1) = d_one + &
                ydelp(1:njcross,1:nicross,1)*d_half
            do k = 2,clnlev
              yphcl(1:njcross,1:nicross,k) = &
>>>>>>> 8d03983c
                  yphcl(1:njcross,1:nicross,k-1)  + &
                  (ydelp(1:njcross,1:nicross,k-1) + &
                   ydelp(1:njcross,1:nicross,k))*d_half
              end do

              call intp1(ext2(:,:,:,wn),yext,zpr3d,yphcl,njcross,nicross, &
                         kth,clnlev,0.7_rkx,0.7_rkx,0.4_rkx)
              call intp1(ssa2(:,:,:,wn),yssa,zpr3d,yphcl,njcross,nicross, &
                         kth,clnlev,0.7_rkx,0.7_rkx,0.4_rkx)
              call intp1(asy2(:,:,:,wn),yasy,zpr3d,yphcl,njcross,nicross, &
                         kth,clnlev,0.7_rkx,0.7_rkx,0.4_rkx)
            end do ! clim wav band loop
          end if
        end if
      end if ! end of interp
      if ( myid == iocpu ) then
        ! FAB :  normally we should perform vertical interpolation here
        ! rather than in dointerp, since it depends on instantaneous model
        ! pressure field !
        tdif = idatex-iref1
        xfac1 = real(tohours(tdif),rkx)
        tdif = idatex-iref2
        xfac2 = real(tohours(tdif),rkx)
        odist = xfac1 - xfac2
        xfac1 = xfac1 / odist
        xfac2 = d_one - xfac1
        ! ! Important :  radiation schemes expect AOD per layer, calculated
        !   from extinction
        do wn = 1, nacwb
         ext(:,:,:,wn) = (ext1(:,:,:,wn)*xfac2 + ext2(:,:,:,wn)*xfac1) * zdzr3d
        end do
         ssa = ssa1*xfac2 + ssa2*xfac1
         asy = asy1*xfac2 + asy2*xfac1

        where ( ext < 1.E-10_rkx ) ext = 1.E-10_rkx
        where ( ssa < 1.E-10_rkx ) ssa = 0.991_rkx
        where ( asy < 1.E-10_rkx ) ssa = 0.611_rkx
      end if
      call grid_distribute(ext,extprof,jci1,jci2,ici1,ici2,1,kth,1,nacwb)
      call grid_distribute(ssa,ssaprof,jci1,jci2,ici1,ici2,1,kth,1,nacwb)
      call grid_distribute(asy,asyprof,jci1,jci2,ici1,ici2,1,kth,1,nacwb)
      if ( myid == italk .and. dointerp ) then
        do k = 1 , kth
          opprnt(k) = extprof(3,3,kth-k+1,3) !!vis band in MERRA clim
        end do                              
        call vprntv(opprnt,kth,'Updated ext profile at (3,3)')
        do k = 1 , kth
          opprnt(k) = ssaprof(3,3,kth-k+1,3)
        end do
        call vprntv(opprnt,kth,'Updated ssa profile at (3,3)')
        do k = 1 , kth
          opprnt(k) = asyprof(3,3,kth-k+1,3)
        end do
        call vprntv(opprnt,kth,'Updated asy profile at (3,3)')
      end if
      lfirst = .false.
    end subroutine read_aeroppdata

    subroutine inextmon(iyear,imon)
      implicit none
      integer(ik4) , intent(inout) :: iyear , imon
      imon = imon + 1
      if ( imon > 12 ) then
        imon = 1
        iyear = iyear + 1
      end if
    end subroutine inextmon

    subroutine iprevmon(iyear,imon)
      implicit none
      integer(ik4) , intent(inout) :: iyear , imon
      imon = imon - 1
      if ( imon < 1 ) then
        imon = 12
        iyear = iyear - 1
      end if
    end subroutine iprevmon

    subroutine init_aeroppdata(ncid,lat,lon)
      implicit none
      integer(ik4) , intent(in) :: ncid
      real(rkx) , intent(inout) , dimension(:) :: lat , lon
      call readvar1d(ncid,'lat',lat)
      call readvar1d(ncid,'lon',lon)
    end subroutine init_aeroppdata

    subroutine readvar1d(ncid,vname,val)
      implicit none
      integer(ik4) , intent(in) :: ncid
      character(len=*) , intent(in) :: vname
      real(rkx) , intent(out) , dimension(:) :: val
      integer(ik4) :: icvar , iret
      iret = nf90_inq_varid(ncid,vname,icvar)
      if ( iret /= nf90_noerr ) then
        write (stderr, *) nf90_strerror(iret)
        call fatal(__FILE__,__LINE__,'CANNOT READ FROM AEROPP FILE')
      end if
      iret = nf90_get_var(ncid,icvar,val)
      if ( iret /= nf90_noerr ) then
        write (stderr, *) nf90_strerror(iret)
        call fatal(__FILE__,__LINE__,'CANNOT READ FROM AEROPP FILE')
      end if
    end subroutine readvar1d

    subroutine readvar3d(ncid,vname,val)
      implicit none
      integer(ik4) , intent(in) :: ncid
      character(len=*) , intent(in) :: vname
      real(rkx) , intent(out) , dimension(:,:,:) :: val
      integer(ik4) , save :: icvar
      integer(ik4) , save , dimension(3) :: istart , icount
      integer(ik4) :: iret
      data icvar /-1/
      data istart  /  1 ,  1 ,  1/

      icount(1) = clnlon
      icount(2) = clnlat
      icount(3) = clnlev
      iret = nf90_inq_varid(ncid,vname,icvar)
      if ( iret /= nf90_noerr ) then
        write (stderr, *) nf90_strerror(iret)
        call fatal(__FILE__,__LINE__,'CANNOT READ FROM AEROPPCLIM FILE')
      end if
      iret = nf90_get_var(ncid,icvar,val,istart,icount)
      if ( iret /= nf90_noerr ) then
        write (stderr, *) nf90_strerror(iret)
        call fatal(__FILE__,__LINE__,'CANNOT READ FROM AEROPPCLIM FILE')
      end if
    end subroutine readvar3d
    !
    !-----------------------------------------------------------------------
    !
    ! SUBROUTINE AERMIX
    !
    ! Set global mean tropospheric aerosol
    !
    ! Specify aerosol mixing ratio and compute relative humidity for later
    ! adjustment of aerosol optical properties. Aerosol mass mixing ratio
    ! is specified so that the column visible aerosol optical depth is a
    ! specified global number (tauvis). This means that the actual mixing
    ! ratio depends on pressure thickness of the lowest three atmospheric
    ! layers near the surface.
    !
    ! Optical properties and relative humidity parameterization are from:
    !
    ! J.T. Kiehl and B.P. Briegleb  "The Relative Roles of Sulfate Aerosols
    ! and Greenhouse Gases in Climate Forcing"  Science  260  pp311-314
    ! 16 April 1993
    !
    ! Visible (vis) here means 0.5-0.7 micro-meters
    ! Forward scattering fraction is taken as asymmetry parameter squared
    !
    !---------------------------Code history--------------------------------
    !
    ! Original version:  B. Briegleb  March 1995
    ! Standarized:       L. Buja,     Feb 1996
    ! Reviewed:          B. Briegleb, Mar 1996
    !
    !-----------------------------------------------------------------------
    !
    subroutine aermix(pint,n1,n2)
      implicit none
      integer(ik4) , intent(in) :: n1 , n2
      ! Radiation level interface pressures (dynes/cm2)
      real(rkx) , intent(in) , pointer , dimension(:,:) :: pint
      !
      !-----------------------------------------------------------------------
      !
      ! mxaerl - max nmbr aerosol levels counting up from surface
      ! tauvis - visible optical depth
      ! kaervs - visible extinction coefficiant of aerosol (m2/g)
      ! omgvis - visible omega0
      ! gvis   - visible forward scattering asymmetry parameter
      !
      !-----------------------------------------------------------------------
      !
      real(rkx) :: gvis , kaervs , omgvis , rhfac , tauvis
      integer(ik4) :: n , k , mxaerl

      data kaervs /5.3012_rkx/        ! multiplication factor for kaer
      data omgvis /0.999999_rkx/
      data gvis   /0.694889_rkx/
      data rhfac  /1.6718_rkx/        ! EES added for efficiency
      !
      !-----------------------------------------------------------------------
      !
      mxaerl = 4
      !
      !fil  tauvis = 0.01_rkx
      tauvis = 0.04_rkx
      !
      ! Set relative humidity and factor; then aerosol amount:
      !
      do k = 1 , kz
        do n = n1 , n2
          !
          ! Define background aerosol
          ! Find constant aerosol mass mixing ratio for specified levels
          ! in the column, converting units where appropriate
          ! for the moment no more used
          !
          if ( k >= kz + 1 - mxaerl ) then
            aermmb(n,k) = egravgts * tauvis / &
                         (d10e4*kaervs*rhfac*(d_one-omgvis*gvis*gvis) * &
                         (pint(n,kzp1)-pint(n,kzp1-mxaerl)))
          else
            aermmb(n,k) = d_zero
          end if
        end do
      end do
    end subroutine aermix
    !
    ! SUBROUTINE AEROPPT
    !
    subroutine aeroppt(rh,pint,n1,n2)
      implicit none
      !
      ! Interface pressure, relative humidity
      !
      integer(ik4) , intent(in) :: n1 , n2
      real(rkx) , intent(in) , pointer , dimension(:,:) :: pint
      real(rkx) , intent(in) , pointer , dimension(:,:) :: rh

      integer(ik4) :: n , l , ibin , jbin , itr , k1 , k2 , ns
      integer(ik4) :: j , i , k , visband
      real(rkx) :: uaerdust , qabslw , rh0
      real(rkx) , dimension(14) :: wavn ! central sw wave number for rrtm 
      real(rkx) , dimension(4) :: wavncl ! central sw wave number for clim data 
      real(rkx) , dimension(3) :: tmp 
      !-
      ! Aerosol forced by Optical Properties Climatology
      ! distinguish between standard scheme and RRTM scheme
      ! Rq extprof has been scaled for layer height before
      ! ( represents here the layer AOD )
      ! Directly force aerosol properties passed to radiation driver and exit

      if ( iclimaaer == 2 ) then
        aertrlw(:,:,:) = d_one
        if ( irrtm == 1 ) then
          do ns= 1, 14
            wavn(ns)= 0.5_rkx*(wavnm2(ns) +  wavnm1(ns))  
          end do  
           ! wavncl are the climatological spectral bands 3,6,10,13
           ! might evolve evolve in future
           ! 
            wavncl(1)  = wavn(3)
            wavncl(2)  = wavn(6)
            wavncl(3)  = wavn(10)
            wavncl(4)  = wavn(13)
          do k = 1 , kth
            n = 1
            do i = ici1 , ici2
              do j = jci1 , jci2
       ! spectral interpolation for all RRTM band ; special band 14 is left aside  
       ! use linear extrapolation between clim data wn points ( check interp1d code in Share) 
                call interp1d(wavncl(1:4),extprof(j,i,k,1:4),wavn(1:13),tauxar3d(n,k,1:13),1._rkx,1._rkx,1._rkx)
                call interp1d(wavncl(1:4),ssaprof(j,i,k,1:4),wavn(1:13),tauasc3d(n,k,1:13),1._rkx,1._rkx,1._rkx)
                call interp1d(wavncl(1:4),asyprof(j,i,k,1:4),wavn(1:13),gtota3d(n,k,1:13),1._rkx,1._rkx,1._rkx)
       !  the LW prop assumed to be spectrally constant for now might change in
       !  future 
                tauxar3d_lw(n,k,:) = extprof(j,i,k,5) 
                n = n + 1
              end do
            end do
          end do
        else if ( irrtm == 0 ) then
          visband = 8
          ns = visband
          tauxar(:,ns) = d_zero
          tauasc(:,ns) = d_zero
          gtota(:,ns) = d_zero
          ftota(:,ns) = d_zero
          ! adapt the clim vert grid (1 to kth) to the standard
          ! rad grid ( 0 to kz) first Treat the top radiative layer
          ! tauxar3d(n,0,ns)
          if ( kth > kz ) then
            n = 1
            do i = ici1 , ici2
              do j = jci1 , jci2
                ! index 3 correponds to clim vis band !! might change in future
                !
                tauxar3d(n,0,ns) = sum(extprof(j,i,1:kth-kz,3) )
                tauasc3d(n,0,ns) = sum(ssaprof(j,i,1:kth-kz,3)) / &
                                  real(kth-kz,rkx) * tauxar3d(n,0,ns)
                gtota3d(n,0,ns) = sum(asyprof(j,i,1:kth-kz,3)) / &
                                  real(kth-kz,rkx) * tauasc3d(n,0,ns)
                ftota3d(n,0,ns) = (sum(asyprof(j,i,1:kth-kz,3)) / &
                                  real(kth-kz,rkx))**2 * tauasc3d(n,0,ns)
                n = n +1
              end do
            end do
          end if
          do k = 1 , kz
            n = 1
            do i = ici1 , ici2
              do j = jci1 , jci2
                ! already scaled for layer height
                ! grid is top down
                ! FAB : index 2 is the vis band in MERRA aerclim
                ! MIGHT CHANGE 
                tauxar3d(n,k,ns) = extprof(j,i,kth-kz+k,3)
                ! here the standard scheme expect layer scaled quantity
                tauasc3d(n,k,ns) = ssaprof(j,i,kth-kz+k,3) * tauxar3d(n,k,ns)
                gtota3d(n,k,ns)  = asyprof(j,i,kth-kz+k,3) * tauasc3d(n,k,ns)
                ftota3d(n,k,ns)  = asyprof(j,i,kth-kz+k,3)**2 * tauasc3d(n,k,ns)
                tauxar(n,ns) = tauxar(n,ns) + tauxar3d(n,k,ns)
                tauasc(n,ns) = tauasc(n,ns) + tauasc3d(n,k,ns)
                gtota(n,ns)  = gtota(n,ns)  + gtota3d(n,k,ns)
                ftota(n,ns)  = ftota(n,ns)  + ftota3d(n,k,ns)
                n = n + 1
              end do
            end do
          end do
        end if
        return  ! important
      else if ( iclimaaer == 3 ) then
        ! Limit only to SW (?)
        aertrlw(:,:,:) = d_one
        if ( irrtm == 1 ) then
          do n = 1 , nband
            do k = 1 , kz
              do i = 1 , npoints
                tauxar3d(i,k,n) = extprofr4(i,k,n)
                tauasc3d(i,k,n) = ssaprofr4(i,k,n)
                gtota3d(i,k,n)  = asyprofr4(i,k,n)
              end do
            end do
          end do
        else if ( irrtm == 0 ) then
          do n = 1 , nband
            do k = 1 , kz
              do i = 1 , npoints
                ! already scaled for layer height
                tauxar3d(i,k,n) = extprofr4(i,k,n)
                ! here the standard scheme expect layer scaled quantity
                tauasc3d(i,k,n) = ssaprofr4(i,k,n) * tauxar3d(i,k,n)
                gtota3d(i,k,n)  = asyprofr4(i,k,n) * &
                       ssaprofr4(i,k,n) * tauxar3d(i,k,n)
                ftota3d(i,k,n)  = asyprofr4(i,k,n)**2 * &
                       ssaprofr4(i,k,n) * tauxar3d(i,k,n)

                ! define also tauxar for std scheme clear sky diagnostics
                tauxar(i,n) = tauxar(i,n) + tauxar3d(i,k,n)
                tauasc(i,n) = tauasc(i,n) + tauasc3d(i,k,n)
                ftota(i,n) =  ftota(i,n)  + ftota3d(i,k,n)
                gtota(i,n) =  gtota(i,n)  + gtota3d(i,k,n)
              end do
            end do
          end do
        end if
        return  ! important
      end if
      ! Exit if you don't want aerosol optical properties calculated from
      ! concentrations (either intractive aerosol, or prescribed concentration
      ! climatology)
      if ( ichem /= 1 .and. iclimaaer /= 1 ) then
        tauxar(:,:) = d_zero
        tauasc(:,:) = d_zero
        gtota(:,:) = d_zero
        ftota(:,:) = d_zero
        tauxar3d(:,:,:) = d_zero
        tauasc3d(:,:,:) = d_zero
        gtota3d(:,:,:) = d_zero
        ftota3d(:,:,:) = d_zero
        aertrlw (:,:,:) = d_one
        if ( irrtm == 1 ) then
          tauxar3d_lw(:,:,:) = d_zero
        end if
        return
      end if
      !
      !Calculate aerosol properties passed to radiation from concentrations
      !(interactive or prescribed from climatology)
      !
      tx = d_zero
      wa = d_zero
      ga = d_zero
      fa = d_zero
      !
      !CCCCCCCCCCCCCCCCCCCCCCCCCCCCCCCCCCCCCCCCCCCCCCCCCCCCCCCCCCCCCCCCCCCCCCCCC
      !
      !   Melange externe
      !
      !CCCCCCCCCCCCCCCCCCCCCCCCCCCCCCCCCCCCCCCCCCCCCCCCCCCCCCCCCCCCCCCCCCCCCCCCC
      !
      !   Spectral loop
      !
      do k = 1 , kz
        do n = n1 , n2
          path(n,k) = (pint(n,k+1)-pint(n,k))*regravgts
        end do
      end do

      do ns = 1 , nband
        tauxar(:,ns) = d_zero
        tauasc(:,ns) = d_zero
        gtota(:,ns) = d_zero
        ftota(:,ns) = d_zero

        tauxar3d(:,:,ns) = d_zero
        tauasc3d(:,:,ns) = d_zero
        gtota3d(:,:,ns) = d_zero
        ftota3d(:,:,ns) = d_zero

        uaer(:,:,:) = d_zero
        tx(:,:,:) = d_zero
        wa(:,:,:) = d_zero
        ga(:,:,:) = d_zero
        fa(:,:,:) = d_zero
        utaer(:,:) = d_zero
        tauaer(:,:) = d_zero
        waer(:,:) = d_zero
        gaer(:,:) = d_zero
        faer(:,:) = d_zero
        !
        !CCCCCCCCCCCCCCCCCCCCCCCCCCCCCCCCCCCCCCCCCCCCCCCCCCCCCCCCCCCCCCCCCC
        !
        ! calculate optical properties of each aerosol component
        ! correct for rh if needed
        !
        !CCCCCCCCCCCCCCCCCCCCCCCCCCCCCCCCCCCCCCCCCCCCCCCCCCCCCCCCCCCCCCCCCCC
        !
        ibin = 0
        jbin = 0
        do itr = 1 , ntr
          if ( chtrname(itr) == 'XXXXX') then
            continue
          end if
          if ( chtrname(itr)(1:4) == 'DUST') then
            ibin = ibin + 1
            do k = 1 , kz
              do n = n1 , n2
                uaer(n,k,itr) = aermmr(n,k,itr)*path(n,k)
                tx(n,k,itr) = d10e5*uaer(n,k,itr)*ksdust(ns,ibin)
                wa(n,k,itr) = wsdust(ns,ibin)
                ga(n,k,itr) = gsdust(ns,ibin)
                fa(n,k,itr) = gsdust(ns,ibin)*gsdust(ns,ibin)
              end do
            end do
          else if ( chtrname(itr)(1:3) == 'SO4' .or.    &
                    chtrname(itr)(1:5) == 'H2SO4'.or.    &
                    chtrname(itr)(1:4) == 'ANO3' .or.   &
                    chtrname(itr)(1:4) == 'ANH4' ) then
            do k = 1 , kz
              do n = n1 , n2
                rh0 = min(0.97_rkx,max(d_zero,rh(n,k)))
                ! maximum limit for effect on sulfate extinction
                uaer(n,k,itr) = aermmr(n,k,itr)*path(n,k)
                tx(n,k,itr) = d10e5*uaer(n,k,itr) *    &
                  ksbase(ns)*exp(kscoef(ns,1) +        &
                     kscoef(ns,2)/(rh0+kscoef(ns,3)) + &
                     kscoef(ns,4)/(rh0+kscoef(ns,5)))
                wa(n,k,itr) = d_one - wsbase(ns) * exp(wscoef(ns,1) + &
                  wscoef(ns,2) / (rh0+wscoef(ns,3)) +             &
                  wscoef(ns,4) / (rh0+wscoef(ns,5)))
                ga(n,k,itr) = gsbase(ns) * exp(gscoef(ns,1) + &
                  gscoef(ns,2) / (rh0+gscoef(ns,3)) +     &
                  gscoef(ns,4) / (rh0+gscoef(ns,5)))
                fa(n,k,itr) = ga(n,k,itr)*ga(n,k,itr)
              end do
            end do
          else if ( chtrname(itr)(1:4) == 'SSLT' ) then
            jbin = jbin+1
            do k = 1 , kz
              do n = n1 , n2
                rh0 = min(0.99_rkx,max(d_zero,rh(n,k)))
                do l = 1 , 7
                  if ( rh0 > rhp(l) .and. rh0 <= rhp(l+1) ) then
                    ! FAB : test according to li et al., ksslt cannot exceed 1.3
                    ! quick fix for now, update parameterisation to LI et al,
                    ! ACP 2008 in a near future
                    kssslt(ns,jbin) = min(ksslt(ns,jbin,l),1.2_rkx)
                    gssslt(ns,jbin) = gsslt(ns,jbin,l)
                    wssslt(ns,jbin) = wsslt(ns,jbin,l)
                  end if
                end do
                uaer(n,k,itr) = aermmr(n,k,itr)*path(n,k)
                tx(n,k,itr) = d10e5*uaer(n,k,itr)*kssslt(ns,jbin)
                wa(n,k,itr) = wssslt(ns,jbin)
                ga(n,k,itr) = gssslt(ns,jbin)
                fa(n,k,itr) = gssslt(ns,jbin)*gssslt(ns,jbin)
              end do
            end do
          else if ( chtrname(itr)(1:5) == 'OC_HL' ) then
            do k = 1 , kz
              do n = n1 , n2
                uaer(n,k,itr) = aermmr(n,k,itr)*path(n,k)
                rh0 = min(0.99_rkx,max(d_zero,rh(n,k)))
                ! Humidity effect !
                tx(n,k,itr) = d10e5*uaer(n,k,itr)*ksoc_hl(ns) * &
                              (d_one-rh0)**(-0.25_rkx)
                wa(n,k,itr) = wsoc_hl(ns)
                ga(n,k,itr) = gsoc_hl(ns)
                fa(n,k,itr) = ga(n,k,itr)*ga(n,k,itr)
              end do
            end do
          else if ( chtrname(itr)(1:5) == 'BC_HL' ) then
            do k = 1 , kz
              do n = n1 , n2
                uaer(n,k,itr) = aermmr(n,k,itr)*path(n,k)
                rh0 = min(0.99_rkx,max(d_zero,rh(n,k)))
                ! Humidity effect !
                tx(n,k,itr) = d10e5*uaer(n,k,itr)*ksbc_hl(ns) * &
                              (d_one-rh0)**(-0.20_rkx)
                wa(n,k,itr) = wsbc_hl(ns)
                ga(n,k,itr) = gsbc_hl(ns)
                fa(n,k,itr) = ga(n,k,itr)*ga(n,k,itr)
              end do
            end do
          else if ( chtrname(itr)(1:5) == 'OC_HB' ) then
            do k = 1 , kz
              do n = n1 , n2
                uaer(n,k,itr) = aermmr(n,k,itr)*path(n,k)
                tx(n,k,itr) = d10e5*uaer(n,k,itr)*ksoc_hb(ns)
                wa(n,k,itr) = wsoc_hb(ns)
                ga(n,k,itr) = gsoc_hb(ns)
                fa(n,k,itr) = gsoc_hb(ns)*gsoc_hb(ns)
              end do
            end do
          else if ( chtrname(itr)(1:5) == 'BC_HB' ) then
            do k = 1 , kz
              do n = n1 , n2
                uaer(n,k,itr) = aermmr(n,k,itr)*path(n,k)
                ! Absorbing aerosols (soot type)
                tx(n,k,itr) = d10e5*uaer(n,k,itr)*ksbc_hb(ns)
                wa(n,k,itr) = wsbc_hb(ns)
                ga(n,k,itr) = gsbc_hb(ns)
                fa(n,k,itr) = gsbc_hb(ns)*gsbc_hb(ns)
              end do
            end do
          else if ( chtrname(itr)(1:3) == 'SM1' ) then
            do k = 1 , kz
              do n = n1 , n2
                uaer(n,k,itr) = aermmr(n,k,itr)*path(n,k)
                rh0 = min(0.99_rkx,max(d_zero,rh(n,k)))
                tx(n,k,itr) = d10e5*uaer(n,k,itr)*kssm1(ns) * &
                              (d_one-rh0)**(-0.15_rkx)
                wa(n,k,itr) = wssm1(ns)
                ga(n,k,itr) = gssm1(ns)
                fa(n,k,itr) = gssm1(ns)*gssm1(ns)
              end do
            end do
          else if ( chtrname(itr)(1:3) == 'SM2' ) then
            do k = 1 , kz
              do n = n1 , n2
                uaer(n,k,itr) = aermmr(n,k,itr)*path(n,k)
                rh0 = min(0.99_rkx,max(d_zero,rh(n,k)))
                tx(n,k,itr) = d10e5*uaer(n,k,itr)*kssm2(ns) * &
                              (d_one-rh0)**(-0.25_rkx)
                wa(n,k,itr) = wssm2(ns)
                ga(n,k,itr) = gssm2(ns)
                fa(n,k,itr) = gssm2(ns)*gssm2(ns)
              end do
            end do
          end if
        end do ! end tracer loop
        !ccccccccccccccccccccccccccccccccccccccccccccccccccccccccccccc
        ! calculate optical properties of the aerosol mixture
        !             passed to radiation scheme
        !ccccccccccccccccccccccccccccccccccccccccccccccccccccccccccccc
        ! optical properties for the clear sky diagnostic standard scheme
        do itr = 1 , ntr
          do k = 1 , kz
            do n = n1 , n2
              utaer(n,itr) = utaer(n,itr) + uaer(n,k,itr)
              tauaer(n,itr) = tauaer(n,itr) + tx(n,k,itr)
              waer(n,itr) = waer(n,itr) + wa(n,k,itr)*uaer(n,k,itr)
              gaer(n,itr) = gaer(n,itr) + ga(n,k,itr)*uaer(n,k,itr)
              faer(n,itr) = faer(n,itr) + fa(n,k,itr)*uaer(n,k,itr)
            end do
          end do
        end do
        do itr = 1 , ntr
          do n = n1 , n2
            if ( utaer(n,itr) <= minimum_utaer ) utaer(n,itr) = minimum_utaer
            waer(n,itr) = waer(n,itr)/utaer(n,itr)
            gaer(n,itr) = gaer(n,itr)/utaer(n,itr)
            faer(n,itr) = faer(n,itr)/utaer(n,itr)
          end do
        end do
        !
        ! Calculate the EXTERNAL Mixing of aerosols
        ! melange externe
        !
        ! only for climatic feedback allowed

        if ( irrtm == 0 ) then
          do itr = 1 , ntr
            do k = 0 , kz
              do n = n1 , n2
                tauxar3d(n,k,ns) = tauxar3d(n,k,ns) + tx(n,k,itr)
                tauasc3d(n,k,ns) = tauasc3d(n,k,ns) + tx(n,k,itr)*wa(n,k,itr)
                gtota3d(n,k,ns) = gtota3d(n,k,ns) + ga(n,k,itr) * &
                                  tx(n,k,itr)*wa(n,k,itr)
                ftota3d(n,k,ns) = ftota3d(n,k,ns) + fa(n,k,itr) * &
                                  tx(n,k,itr)*wa(n,k,itr)
              end do
            end do
          end do
          do k = 0 , kz
            do n = n1 , n2
              !consider a minimal extinction and reflectivity background
              if ( tauxar3d(n,k,ns) < 1.E-10_rkx ) then
                tauxar3d(n,k,ns) = 1.E-10_rkx
                tauasc3d(n,k,ns) = 0.999999_rkx * tauxar3d(n,k,ns)
                gtota3d(n,k,ns) = 0.5_rkx * tauasc3d(n,k,ns)
                ftota3d(n,k,ns) = 0.5_rkx * gtota3d(n,k,ns)
              end if
            end do
          end do
          !
          ! Clear sky (always calcuated if ichdir >=1 for
          ! diagnostic radiative forcing)
          !
          do itr = 1 , ntr
            do n = n1 , n2
              tauxar(n,ns) = tauxar(n,ns) + tauaer(n,itr)
              if (waer(n,itr) > minimum_waer) then
                tauasc(n,ns) = tauasc(n,ns) + tauaer(n,itr)*waer(n,itr)
              end if
              if (gaer(n,itr) > minimum_gaer .and.  &
                waer(n,itr) > minimum_gaer) then
                gtota(n,ns) = gtota(n,ns) + gaer(n,itr) * &
                                tauaer(n,itr)*waer(n,itr)
                ftota(n,ns) = ftota(n,ns) + faer(n,itr) * &
                                tauaer(n,itr)*waer(n,itr)
              end if
            end do
          end do
          ! in the case RRTM expect the layer extinction, and effective
          ! SSA and asym relative to the mixture
        else if ( irrtm == 1 ) then
          do itr = 1 , ntr
            do k = 1 , kz
              do n = n1 , n2
                kk = kth -kz + k
                tauxar3d(n,kk,ns) = tauxar3d(n,kk,ns) + tx(n,k,itr)
                tauasc3d(n,kk,ns) = tauasc3d(n,kk,ns) + tx(n,k,itr)*wa(n,k,itr)
                gtota3d(n,kk,ns) = gtota3d(n,kk,ns) + ga(n,k,itr) * &
                                  tx(n,k,itr)*wa(n,k,itr)
              end do
            end do
          end do
          do k = kth -kz+1 , kth
            do n = n1 , n2
              !consider a minimal extinction background
              if ( tauxar3d(n,k,ns) > 1.E-10_rkx ) then
                tauasc3d(n,k,ns) = tauasc3d(n,k,ns) / tauxar3d(n,k,ns)
                gtota3d(n,k,ns) = gtota3d(n,k,ns) / &
                  (tauasc3d(n,k,ns)*tauxar3d(n,k,ns))
              else
                tauxar3d(n,k,ns) = 1.E-10_rkx
                tauasc3d(n,k,ns) = 0.999999_rkx
                gtota3d(n,k,ns) = 0.5_rkx
              end if
            end do
          end do
          ! radiative hat
          tauxar3d(n1:n2,0:kth -kz,ns) = 1.E-10_rkx
          tauasc3d(n1:n2,0:kth -kz,ns) = 0.999999_rkx
          gtota3d(n1:n2 ,0:kth -kz,ns) = 0.5_rkx
        end if
      end do ! end spectral loop

      ! DUST LW emissivity
      !
      if ( irrtm == 0 ) then
        ! qabslw = absorption coeff between k1 and  k2 (m2.g-1) in the LW :
        qabslw = d_r10
        ! initialisation à 1 = perfect transmittivity
        aertrlw (:,:,:) = d_one
        !
        do itr = 1 , ntr
          if ( chtrname(itr)(1:4) == 'DUST' ) then
            do k1 = 1 , kzp1
              do k2 = 1 , kzp1
                do n = n1 , n2
                  if ( k1 == k2 ) aertrlw(n,k1,k2) = d_one
                  ! aerosol path btw k1 and k2 flux level
                  uaerdust = d_zero
                  if ( k1<k2 ) then
                    uaerdust =  uaerdust + d10e5 * sum(uaer(n,k1:k2-1,itr))
                    aertrlw(n,k1,k2) = exp(-fiveothree * qabslw * uaerdust)
                  else if ( k1>k2 ) then
                    uaerdust =  uaerdust + d10e5 * sum(uaer(n,k2:k1-1,itr))
                    aertrlw(n,k1,k2) = exp(-fiveothree * qabslw * uaerdust)
                  end if
                end do
              end do
            end do
          end if
        end do
      else if ( irrtm == 1 ) then
        ! in this case use directly the LW extinction.
        do ns = 1 , nbndlw
          tauxar3d_lw(:,:,ns) = 1.0E-10_rkx
          ibin = 0
          do itr = 1 , ntr
            if ( chtrname(itr)(1:4) == 'DUST') then
              ibin = ibin + 1
              do k = 1 , kz
                do n = n1 , n2
                  kk = kth - kz +k
                  uaer(n,k,itr) = aermmr(n,k,itr)*path(n,k)
                  tx(n,k,itr) = d10e5*uaer(n,k,itr)*ksdust_lw(ns,ibin)
                  ! add the extinction for every bins
                  tauxar3d_lw(n,kk,ns) = tauxar3d_lw(n,kk,ns) + tx(n,k,itr)
                end do
              end do
            end if
          end do
        end do
      end if
    end subroutine aeroppt

    subroutine cmip6_plume_profile(x,m2r)
      implicit none
      type (rcm_time_and_date) , intent(in) :: x
      type(mod_2_rad) , intent(in) :: m2r
      logical , save :: lfirst = .true.
      integer(ik4) :: ibin , i , j , k , n
      integer(ik4) :: iy , im , id
      integer(ik4) , save :: idlast = -1
      real(rk8) :: year_fr

      if ( lfirst ) then
        if ( irrtm == 0 ) then
          do n = 1 , nband
            lambdaw(n) = (wavmin(n)+wavmax(n))*d_half*d_1000
          end do
        else if ( irrtm == 1 ) then
          do n = 1 , nband
            ! wavenumber is in cm-1 , convert to wavelenght in nm for mac-v2
            lambdaw(n) = (1.e7_rkx/wavnm1(n)+1.e7_rkx/wavnm2(n))*d_half
          end do
        end if
        ibin = 1
        do i = ici1 , ici2
          do j = jci1 , jci2
            altr4(ibin) = m2r%ht(j,i)*regrav
            latr4(ibin) = m2r%xlat(j,i)
            lonr4(ibin) = m2r%xlon(j,i)
            ibin = ibin + 1
          end do
        end do
        lfirst = .false.
      end if
      call split_idate(x,iy,im,id)
      if ( id /= idlast ) then
        do k = 1 , kz
          ibin = 1
          do i = ici1 , ici2
            do j = jci1 , jci2
              z(ibin,k)  = m2r%za(j,i,k)
              dz(ibin,k) = m2r%deltaz(j,i,k)
              ibin = ibin + 1
            end do
          end do
        end do
        year_fr = real(iy) + real(yeardayfrac(x))/real(yeardays(iy,x%calendar))
        do n = 1 , nband
          call sp_aop_profile(macv2sp_hist,macv2sp_scen, &
                              kz,npoints,lambdaw(n), &
                              altr4,lonr4,latr4,year_fr,z,dz, &
                              dnovrnr4,extprofr4(:,:,n), &
                              ssaprofr4(:,:,n),asyprofr4(:,:,n))
        end do
        if ( myid == italk ) then
          write(stdout,*) 'Updating aerosol optical properties...'
        end if
        idlast = id
      end if
    end subroutine cmip6_plume_profile

    subroutine getfile(year,month,ncid,wbclim)
      implicit none
      integer(ik4) , intent(in) :: year,month,wbclim
      integer(ik4) , intent(inout) ::  ncid
      character(len=256) :: infile
      integer(ik4) :: iret , idimid
      character(len=5) :: filnum
      if (wbclim == 1) filnum = 'wb3.'
      if (wbclim == 2) filnum = 'wb6.'
      if (wbclim == 3) filnum = 'wb10.'
      if (wbclim == 4) filnum = 'wb13.'
      if (wbclim == 5) filnum = 'wb19.' ! 
 
      write(infile,'(A,A,I4,I0.2,A)') &
        trim(radclimpath)//pthsep//'MERRA2_OPPMONTH_',trim(filnum),year,month,'.nc'
      if ( ncid < 0 ) then
        iret = nf90_open(infile,nf90_nowrite,ncid)
        if ( iret /= nf90_noerr ) then
          write (stderr, *) nf90_strerror(iret), trim(infile)
          call fatal(__FILE__,__LINE__,'CANNOT OPEN AEROSOL OP.PROP CLIM FILE')
        else
          write(stdout,*) 'AEROPP file open ', trim(infile)
        end if
      else
        iret = nf90_close(ncid)
        if ( iret /= nf90_noerr ) then
          write (stderr, *) nf90_strerror(iret), trim(infile)
          call fatal(__FILE__,__LINE__,'CANNOT CLOSE FILE')
        end if
        iret = nf90_open(infile,nf90_nowrite,ncid)
        if ( iret /= nf90_noerr ) then
          write (stderr, *) nf90_strerror(iret), trim(infile)
          call fatal(__FILE__,__LINE__, &
                     'CANNOT OPEN AEROSOL OP.PROP CLIM FILE')
        end if
        write(stdout,*) 'AEROPP file open ', trim(infile)
      end if
      ncstatus = nf90_inq_dimid(ncid,'lev',idimid)
      call check_ok(__FILE__,__LINE__, &
         'Error searching dimension lev in file '//trim(infile),'OPP FILE')
      ncstatus = nf90_inquire_dimension(ncid,idimid,len=clnlev)
      call check_ok(__FILE__,__LINE__, &
         'Error reading dimension lev in file '//trim(infile),'OPP FILE')
      ncstatus = nf90_inq_dimid(ncid,'lon',idimid)
      call check_ok(__FILE__,__LINE__, &
         'Error searching dimension lon in file '//trim(infile),'OPP FILE')
      ncstatus = nf90_inquire_dimension(ncid,idimid,len=clnlon)
      call check_ok(__FILE__,__LINE__, &
         'Error reading dimension lon in file '//trim(infile),'OPP FILE')
      ncstatus = nf90_inq_dimid(ncid,'lat',idimid)
      call check_ok(__FILE__,__LINE__, &
         'Error searching dimension lat in file '//trim(infile),'OPP FILE')
      ncstatus = nf90_inquire_dimension(ncid,idimid,len=clnlat)
      call check_ok(__FILE__,__LINE__, &
         'Error reading dimension lat in file '//trim(infile),'OPP FILE')
    end subroutine getfile

    subroutine remove_nans(val,set)
      implicit none
      real(rkx) , pointer , dimension(:,:,:) , intent(inout) :: val
      real(rkx) , intent(in) :: set
      where ( is_nan(val) )
        val = set
      end where
    end subroutine remove_nans

end module mod_rad_aerosol

! vim: tabstop=8 expandtab shiftwidth=2 softtabstop=2<|MERGE_RESOLUTION|>--- conflicted
+++ resolved
@@ -1622,12 +1622,8 @@
         call grid_collect(m2r%xlon,alon,jce1,jce2,ice1,ice2)
         call grid_collect(m2r%xlat,alat,jce1,jce2,ice1,ice2)
         if ( myid == iocpu ) then
-<<<<<<< HEAD
-          call getfile(iyear,imon,ncid,3) ! open just clim vis for latlon
+          call getfile(iyear,imon,ncid1,3) ! open just clim vis for latlon
                                           ! reading
-=======
-          call getfile(iyear,imon,ncid1)
->>>>>>> 8d03983c
 
           call getmem1d(lat,1,clnlat,'aeropp:lat')
           call getmem1d(lon,1,clnlon,'aeropp:lon')
@@ -1694,19 +1690,18 @@
 
           write (stdout,*) 'Reading EXT.,SSA,ASY Data...'
           if ( lfirst ) then
-<<<<<<< HEAD
             do wn = 1, nacwb
-              call getfile(iy1,im1,ncid,wn)
-              call readvar3d(ncid,'EXTTOT',xext1)
-              call readvar3d(ncid,'SSATOT',xssa1)
-              call readvar3d(ncid,'GTOT',xasy1)
-              call readvar3d(ncid,'DELP',xdelp1)
-
-              call getfile(iy2,im2,ncid,wn)
-              call readvar3d(ncid,'EXTTOT',xext2)
-              call readvar3d(ncid,'SSATOT',xssa2)
-              call readvar3d(ncid,'GTOT',xasy2)
-              call readvar3d(ncid,'DELP',xdelp2)
+              call getfile(iy1,im1,ncid1,wn)
+              call readvar3d(ncid1,'EXTTOT',xext1)
+              call readvar3d(ncid1,'SSATOT',xssa1)
+              call readvar3d(ncid1,'GTOT',xasy1)
+              call readvar3d(ncid1,'DELP',xdelp1)
+
+              call getfile(iy2,im2,ncid1,wn)
+              call readvar3d(ncid1,'EXTTOT',xext2)
+              call readvar3d(ncid1,'SSATOT',xssa2)
+              call readvar3d(ncid1,'GTOT',xasy2)
+              call readvar3d(ncid1,'DELP',xdelp2)
 
               call remove_nans(xext1,d_zero)
               call remove_nans(xext2,d_zero)
@@ -1719,31 +1714,6 @@
               call h_interpolate_cont(hint,xssa1,yssa)
               call h_interpolate_cont(hint,xasy1,yasy)
               call h_interpolate_cont(hint,xdelp1,ydelp)
-=======
-            call getfile(iy1,im1,ncid1)
-            call readvar3d(ncid1,'EXTTOT',xext1)
-            call readvar3d(ncid1,'SSATOT',xssa1)
-            call readvar3d(ncid1,'GTOT',xasy1)
-            call readvar3d(ncid1,'DELP',xdelp1)
-
-            call getfile(iy2,im2,ncid2)
-            call readvar3d(ncid2,'EXTTOT',xext2)
-            call readvar3d(ncid2,'SSATOT',xssa2)
-            call readvar3d(ncid2,'GTOT',xasy2)
-            call readvar3d(ncid2,'DELP',xdelp2)
-
-            call remove_nans(xext1,d_zero)
-            call remove_nans(xext2,d_zero)
-            call remove_nans(xssa1,d_one)
-            call remove_nans(xssa2,d_one)
-            call remove_nans(xasy1,0.2_rkx)
-            call remove_nans(xasy2,0.2_rkx)
-
-            call h_interpolate_cont(hint,xext1,yext)
-            call h_interpolate_cont(hint,xssa1,yssa)
-            call h_interpolate_cont(hint,xasy1,yasy)
-            call h_interpolate_cont(hint,xdelp1,ydelp)
->>>>>>> 8d03983c
             !
             ! VERTICAL Interpolation
             !
@@ -1793,16 +1763,15 @@
                        kth,clnlev,0.7_rkx,0.7_rkx,0.4_rkx)
             end do
           else  ! ( if not first call , just update ext2 )
-<<<<<<< HEAD
             do wn = 1, nacwb
               ext1(:,:,:,wn) = ext2(:,:,:,wn)
               ssa1(:,:,:,wn) = ssa2(:,:,:,wn)
               asy1(:,:,:,wn) = asy2(:,:,:,wn)
-              call getfile(iy2,im2,ncid,wn)
-              call readvar3d(ncid,'EXTTOT',xext2)
-              call readvar3d(ncid,'SSATOT',xssa2)
-              call readvar3d(ncid,'GTOT',xasy2)
-              call readvar3d(ncid,'DELP',xdelp2)
+              call getfile(iy2,im2,ncid1,wn)
+              call readvar3d(ncid1,'EXTTOT',xext2)
+              call readvar3d(ncid1,'SSATOT',xssa2)
+              call readvar3d(ncid1,'GTOT',xasy2)
+              call readvar3d(ncid1,'DELP',xdelp2)
 
               call remove_nans(xext2,d_zero)
               call remove_nans(xssa2,d_one)
@@ -1817,31 +1786,6 @@
                   ydelp(1:njcross,1:nicross,1)*d_half
               do k = 2,clnlev
                 yphcl(1:njcross,1:nicross,k) = &
-=======
-
-            ext1 = ext2
-            ssa1 = ssa2
-            asy1 = asy2
-            call getfile(iy2,im2,ncid2)
-            call readvar3d(ncid2,'EXTTOT',xext2)
-            call readvar3d(ncid2,'SSATOT',xssa2)
-            call readvar3d(ncid2,'GTOT',xasy2)
-            call readvar3d(ncid2,'DELP',xdelp2)
-
-            call remove_nans(xext2,d_zero)
-            call remove_nans(xssa2,d_one)
-            call remove_nans(xasy2,0.2_rkx)
-
-            call h_interpolate_cont(hint,xext2,yext)
-            call h_interpolate_cont(hint,xssa2,yssa)
-            call h_interpolate_cont(hint,xasy2,yasy)
-            call h_interpolate_cont(hint,xdelp2,ydelp)
-
-            yphcl(1:njcross,1:nicross,1) = d_one + &
-                ydelp(1:njcross,1:nicross,1)*d_half
-            do k = 2,clnlev
-              yphcl(1:njcross,1:nicross,k) = &
->>>>>>> 8d03983c
                   yphcl(1:njcross,1:nicross,k-1)  + &
                   (ydelp(1:njcross,1:nicross,k-1) + &
                    ydelp(1:njcross,1:nicross,k))*d_half
