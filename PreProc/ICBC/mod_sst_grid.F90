--- conflicted
+++ resolved
@@ -17,440 +17,6 @@
 !
 !::::::::::::::::::::::::::::::::::::::::::::::::::::::::::::::::::::::::::::::
 
-<<<<<<< HEAD
-      module mod_sst_grid
-      use netcdf
-      use mod_dynparam
-      implicit none
-
-      integer , private :: ncid
-      integer , dimension(4) , private :: idims
-      integer , dimension(4) , private :: ivar
-      integer , private :: irefdate
-      integer , private :: itime
-
-      real(4) , allocatable , dimension(:,:) :: lu , sstmm , icemm ,    &
-                                  &             xlat , xlon , finmat
-      real(4) , allocatable , dimension(:) :: sigma
-
-      contains
-
-      subroutine init_grid
-        implicit none
-        allocate(lu(iy,jx))
-        allocate(sstmm(iy,jx))
-        allocate(icemm(iy,jx))
-        allocate(xlat(iy,jx))
-        allocate(xlon(iy,jx))
-        allocate(finmat(jx,iy))
-        allocate(sigma(kzp1))
-      end subroutine init_grid
-
-      subroutine free_grid
-        implicit none
-        deallocate(lu)
-        deallocate(sstmm)
-        deallocate(icemm)
-        deallocate(xlat)
-        deallocate(xlon)
-        deallocate(finmat)
-        deallocate(sigma)
-      end subroutine free_grid
-
-      subroutine read_domain(terfile)
-        implicit none
-        character(256) :: terfile
-        intent(in) :: terfile
-
-        integer :: iyy , jxx
-        integer :: istatus , incin , idimid , ivarid
-
-        istatus = nf90_open(terfile, nf90_nowrite, incin)
-        call check_ok(istatus, &
-             &        'Error Opening Domain file '//trim(terfile))
-
-        istatus = nf90_inq_dimid(incin, "iy", idimid)
-        call check_ok(istatus,'Dimension iy missing')
-        istatus = nf90_inquire_dimension(incin, idimid, len=iyy)
-        call check_ok(istatus,'Dimension iy read error')
-        istatus = nf90_inq_dimid(incin, "jx", idimid)
-        call check_ok(istatus,'Dimension jx missing')
-        istatus = nf90_inquire_dimension(incin, idimid, len=jxx)
-        call check_ok(istatus,'Dimension jx read error')
-        if ( iyy/=iy .or. jxx/=jx ) then
-          print * , 'IMPROPER DIMENSION SPECIFICATION'
-          print * , '  namelist   : ' , iy , jx
-          print * , '  DOMAIN     : ' , iyy , jxx
-          stop 'Dimensions mismatch'
-        end if
-
-        istatus = nf90_inq_varid(incin, "sigma", ivarid)
-        call check_ok(istatus,'Variable sigma missing')
-        istatus = nf90_get_var(incin, ivarid, sigma)
-        call check_ok(istatus,'Variable sigma read error')
-        istatus = nf90_inq_varid(incin, "landuse", ivarid)
-        call check_ok(istatus,'Variable landuse missing')
-        istatus = nf90_get_var(incin, ivarid, finmat)
-        call check_ok(istatus,'Variable landuse read error')
-        lu = transpose(finmat)
-        istatus = nf90_inq_varid(incin, "xlat", ivarid)
-        call check_ok(istatus,'Variable xlat missing')
-        istatus = nf90_get_var(incin, ivarid, finmat)
-        call check_ok(istatus,'Variable xlat read error')
-        xlat = transpose(finmat)
-        istatus = nf90_inq_varid(incin, "xlon", ivarid)
-        call check_ok(istatus,'Variable xlon missing')
-        istatus = nf90_get_var(incin, ivarid, finmat)
-        call check_ok(istatus,'Variable xlon read error')
-        xlon = transpose(finmat)
-        istatus = nf90_close(incin)
-        call check_ok(istatus, &
-             &        ('Error closing Domain file '//trim(terfile)))
-
-      end subroutine read_domain
-
-      subroutine open_sstfile(idate1)
-        use mod_date , only : split_idate
-        implicit none
-        integer , intent(in) :: idate1
-        integer :: istatus
-        character(256) :: sstname , history
-        character(64) :: csdate
-        real(4) , dimension(2) :: trlat
-        real(4) :: hptop
-        real(4) , allocatable , dimension(:) :: yiy
-        real(4) , allocatable , dimension(:) :: xjx
-        integer , dimension(2) :: ivvar
-        integer , dimension(2) :: illvar
-        integer , dimension(2) :: izvar
-        integer , dimension(8) :: tvals
-        integer :: iyy , im , id , ih , i , j
-
-        irefdate = idate1
-        itime = 1
-
-        call split_idate(idate1,iyy,im,id,ih)
-        write (csdate,'(i0.4,a,i0.2,a,i0.2,a,i0.2,a)') &
-                & iyy,'-',im,'-',id,' ',ih,':00:00 UTC'
-
-        sstname = trim(dirglob)//pthsep//trim(domname)//'_SST.nc'
-#ifdef NETCDF4_HDF5
-        istatus = nf90_create(sstname, &
-                  ior(ior(nf90_clobber,nf90_hdf5),nf90_classic_model), &
-                  ncid)
-#else
-        istatus = nf90_create(sstname, nf90_clobber, ncid)
-#endif
-        call check_ok(istatus, &
-                      ('Error creating NetCDF output '//trim(sstname)))
-        istatus = nf90_put_att(ncid, nf90_global, 'title',  &
-                 & 'ICTP Regional Climatic model V4 SST program output')
-        call check_ok(istatus,'Error adding global title')
-        istatus = nf90_put_att(ncid, nf90_global, 'institution', &
-                 & 'ICTP')
-        call check_ok(istatus,'Error adding global institution')
-        istatus = nf90_put_att(ncid, nf90_global, 'source', &
-                 & 'RegCM Model simulation SST output')
-        call check_ok(istatus,'Error adding global source')
-        istatus = nf90_put_att(ncid, nf90_global, 'Conventions', &
-                 & 'CF-1.4')
-        call check_ok(istatus,'Error adding global Conventions')
-        call date_and_time(values=tvals)
-        write (history,'(i0.4,a,i0.2,a,i0.2,a,i0.2,a,i0.2,a,i0.2,a)')   &
-             tvals(1) , '-' , tvals(2) , '-' , tvals(3) , ' ' ,         &
-             tvals(5) , ':' , tvals(6) , ':' , tvals(7) ,               &
-             ' : Created by RegCM sst program'
-        istatus = nf90_put_att(ncid, nf90_global, 'history', history)
-        call check_ok(istatus,'Error adding global history')
-
-        istatus = nf90_put_att(ncid, nf90_global, 'references', &
-                 & 'http://eforge.escience-lab.org/gf/project/regcm')
-        call check_ok(istatus,'Error adding global references')
-        istatus = nf90_put_att(ncid, nf90_global, 'experiment', &
-                 & domname)
-        call check_ok(istatus,'Error adding global experiment')
-        istatus = nf90_put_att(ncid, nf90_global, 'projection', iproj)
-        call check_ok(istatus,'Error adding global projection')
-        istatus = nf90_put_att(ncid, nf90_global,   &
-                 &   'grid_size_in_meters', ds*1000.0)
-        call check_ok(istatus,'Error adding global gridsize')
-        istatus = nf90_put_att(ncid, nf90_global,   &
-                 &   'latitude_of_projection_origin', clat)
-        call check_ok(istatus,'Error adding global clat')
-        istatus = nf90_put_att(ncid, nf90_global,   &
-                 &   'longitude_of_projection_origin', clon)
-        call check_ok(istatus,'Error adding global clon')
-        if (iproj == 'ROTMER') then
-          istatus = nf90_put_att(ncid, nf90_global, &
-                   &   'grid_north_pole_latitude', plat)
-          call check_ok(istatus,'Error adding global plat')
-          istatus = nf90_put_att(ncid, nf90_global, &
-                   &   'grid_north_pole_longitude', plon)
-          call check_ok(istatus,'Error adding global plon')
-        else if (iproj == 'LAMCON') then
-          trlat(1) = real(truelatl)
-          trlat(2) = real(truelath)
-          istatus = nf90_put_att(ncid, nf90_global, &
-                   &   'standard_parallel', trlat)
-          call check_ok(istatus,'Error adding global truelat')
-        end if
-        istatus = nf90_put_att(ncid, nf90_global,  &
-                           &   'sst_source', ssttyp)
-        call check_ok(istatus,'Error adding global sst_source')
-!
-        istatus = nf90_def_dim(ncid, 'iy', iy, idims(2))
-        call check_ok(istatus,'Error creating dimension iy')
-        istatus = nf90_def_dim(ncid, 'jx', jx, idims(1))
-        call check_ok(istatus,'Error creating dimension jx')
-        istatus = nf90_def_dim(ncid, 'time', nf90_unlimited, idims(3))
-        call check_ok(istatus,'Error creating dimension time')
-        istatus = nf90_def_dim(ncid, 'kz', kz+1, idims(4))
-        call check_ok(istatus,'Error creating dimension kz')
-!
-        istatus = nf90_def_var(ncid, 'sigma', nf90_float, idims(4),   &
-                            &  izvar(1))
-        call check_ok(istatus,'Error adding variable sigma')
-        istatus = nf90_put_att(ncid, izvar(1), 'standard_name',       &
-                            &  'atmosphere_sigma_coordinate')
-        call check_ok(istatus,'Error adding sigma standard_name')
-        istatus = nf90_put_att(ncid, izvar(1), 'long_name',      &
-                            &  'Sigma at model layer midpoints')
-        call check_ok(istatus,'Error adding sigma long_name')
-        istatus = nf90_put_att(ncid, izvar(1), 'units', '1')
-        call check_ok(istatus,'Error adding sigma units')
-        istatus = nf90_put_att(ncid, izvar(1), 'axis', 'Z')
-        call check_ok(istatus,'Error adding sigma axis')
-        istatus = nf90_put_att(ncid, izvar(1), 'positive', 'down')
-        call check_ok(istatus,'Error adding sigma positive')
-        istatus = nf90_put_att(ncid, izvar(1), 'formula_terms',  &
-                     &         'sigma: sigma ps: ps ptop: ptop')
-        call check_ok(istatus,'Error adding sigma formula_terms')
-        istatus = nf90_def_var(ncid, 'ptop', nf90_float,         &
-                           &   varid=izvar(2))
-        call check_ok(istatus,'Error adding variable ptop')
-        istatus = nf90_put_att(ncid, izvar(2), 'standard_name',  &
-                            &  'air_pressure')
-        call check_ok(istatus,'Error adding ptop standard_name')
-        istatus = nf90_put_att(ncid, izvar(2), 'long_name',      &
-                            &  'Pressure at model top')
-        call check_ok(istatus,'Error adding ptop long_name')
-        istatus = nf90_put_att(ncid, izvar(2), 'units', 'hPa')
-        call check_ok(istatus,'Error adding ptop units')
-        istatus = nf90_def_var(ncid, 'iy', nf90_float, idims(2), &
-                            &  ivvar(1))
-        call check_ok(istatus,'Error adding variable iy')
-        istatus = nf90_put_att(ncid, ivvar(1), 'standard_name',  &
-                            &  'projection_y_coordinate')
-        call check_ok(istatus,'Error adding iy standard_name')
-        istatus = nf90_put_att(ncid, ivvar(1), 'long_name',      &
-                            &  'y-coordinate in Cartesian system')
-        call check_ok(istatus,'Error adding iy long_name')
-        istatus = nf90_put_att(ncid, ivvar(1), 'units', 'km')
-        call check_ok(istatus,'Error adding iy uits')
-        istatus = nf90_def_var(ncid, 'jx', nf90_float, idims(1), &
-                            &  ivvar(2))
-        call check_ok(istatus,'Error adding variable jx')
-        istatus = nf90_put_att(ncid, ivvar(2), 'standard_name', &
-                            &  'projection_x_coordinate')
-        call check_ok(istatus,'Error adding jx standard_name')
-        istatus = nf90_put_att(ncid, ivvar(2), 'long_name',    &
-                            &  'x-coordinate in Cartesian system')
-        call check_ok(istatus,'Error adding jx long_name')
-        istatus = nf90_put_att(ncid, ivvar(2), 'units', 'km')
-        call check_ok(istatus,'Error adding jx units')
-        istatus = nf90_def_var(ncid, 'xlat', nf90_float, idims(1:2),  &
-                            &  illvar(1))
-        call check_ok(istatus,'Error adding variable xlat')
-        istatus = nf90_put_att(ncid, illvar(1), 'standard_name', &
-                            &  'latitude')
-        call check_ok(istatus,'Error adding xlat standard_name')
-        istatus = nf90_put_att(ncid, illvar(1), 'long_name',     &
-                            &  'Latitude at cross points')
-        call check_ok(istatus,'Error adding xlat long_name')
-        istatus = nf90_put_att(ncid, illvar(1), 'units',         &
-                            &  'degrees_north')
-        call check_ok(istatus,'Error adding xlat units')
-        istatus = nf90_def_var(ncid, 'xlon', nf90_float, idims(1:2),  &
-                            &  illvar(2))
-        call check_ok(istatus,'Error adding variable xlon')
-        istatus = nf90_put_att(ncid, illvar(2), 'standard_name', &
-                            &  'longitude')
-        call check_ok(istatus,'Error adding xlon standard_name')
-        istatus = nf90_put_att(ncid, illvar(2), 'long_name',     &
-                            &  'Longitude at cross points')
-        call check_ok(istatus,'Error adding xlon long_name')
-        istatus = nf90_put_att(ncid, illvar(2), 'units',         &
-                            &  'degrees_east')
-        call check_ok(istatus,'Error adding xlon units')
-        istatus = nf90_def_var(ncid, 'time', nf90_double, idims(3:3),  &
-                            &  ivar(1))
-        call check_ok(istatus,'Error adding variable time')
-        istatus = nf90_put_att(ncid, ivar(1), 'units', &
-                       &   'hours since '//csdate)
-        call check_ok(istatus,'Error adding time units')
-        istatus = nf90_def_var(ncid, 'sst', nf90_float, idims(1:3),  &
-                            &  ivar(2))
-        call check_ok(istatus,'Error adding variable sst')
-        istatus = nf90_put_att(ncid, ivar(2), 'standard_name', &
-                            &  'sea_surface_temperature')
-        call check_ok(istatus,'Error adding sst standard_name')
-        istatus = nf90_put_att(ncid, ivar(2), 'long_name',     &
-                            &  'Sea Surface Temperature')
-        call check_ok(istatus,'Error adding sst long_name')
-        istatus = nf90_put_att(ncid, ivar(2), 'units', 'K')
-        call check_ok(istatus,'Error adding sst units')
-        istatus = nf90_put_att(ncid, ivar(2), '_FillValue', -9999.0)
-        call check_ok(istatus,'Error adding sst _FillValue')
-        istatus = nf90_put_att(ncid, ivar(2), 'coordinates', &
-                            &  'xlon xlat')
-        call check_ok(istatus,'Error adding sst coordinates')
-        if ( ssttyp=='OI2ST' .or. ssttyp=='OI2WK' ) then
-          istatus = nf90_def_var(ncid, 'ice', nf90_float, idims(1:3),  &
-                              &  ivar(3))
-          call check_ok(istatus,'Error adding variable ice')
-          istatus = nf90_put_att(ncid, ivar(3), 'standard_name', &
-                              &  'sea_ice_thickness')
-          call check_ok(istatus,'Error adding ice standard_name')
-          istatus = nf90_put_att(ncid, ivar(3), 'long_name',     &
-                              &  'Sea ice depth')
-          call check_ok(istatus,'Error adding ice long_name')
-          istatus = nf90_put_att(ncid, ivar(3), 'units', 'mm')
-          call check_ok(istatus,'Error adding ice units')
-          istatus = nf90_put_att(ncid, ivar(3), '_FillValue', -9999.0)
-          call check_ok(istatus,'Error adding ice _FillValue')
-          istatus = nf90_put_att(ncid, ivar(3), 'coordinates', &
-                              &  'xlon xlat')
-          call check_ok(istatus,'Error adding ice coordinates')
-        end if
-        istatus = nf90_def_var(ncid, 'landuse', nf90_float,idims(1:3),&
-                            &  ivar(4))
-        call check_ok(istatus,'Error adding variable landuse')
-        istatus = nf90_put_att(ncid, ivar(4), 'legend',               &
-                & '1  => Crop/mixed farming'//char(10)//              &
-                & '2  => Short grass'//char(10)//                     &
-                & '3  => Evergreen needleleaf tree'//char(10)//       &
-                & '4  => Deciduous needleleaf tree'//char(10)//       &
-                & '5  => Deciduous broadleaf tree'//char(10)//        &
-                & '6  => Evergreen broadleaf tree'//char(10)//        &
-                & '7  => Tall grass'//char(10)//                      &
-                & '8  => Desert'//char(10)//                          &
-                & '9  => Tundra'//char(10)//                          &
-                & '10 => Irrigated Crop'//char(10)//                  &
-                & '11 => Semi-desert'//char(10)//                     &
-                & '12 => Ice cap/glacier'//char(10)//                 &
-                & '13 => Bog or marsh'//char(10)//                    &
-                & '14 => Inland water'//char(10)//                    &
-                & '15 => Ocean'//char(10)//                           &
-                & '16 => Evergreen shrub'//char(10)//                 &
-                & '17 => Deciduous shrub'//char(10)//                 &
-                & '18 => Mixed Woodland'//char(10)//                  &
-                & '19 => Forest/Field mosaic'//char(10)//             &
-                & '20 => Water and Land mixture'//char(10)//          &
-                & '21 => Urban'//char(10)//                           &
-                & '22 => Sub-Urban')
-        call check_ok(istatus,'Error adding landuse legend')
-        istatus = nf90_put_att(ncid, ivar(4), 'standard_name',        &
-                            &  'land_type')
-        call check_ok(istatus,'Error adding landuse standard_name')
-        istatus = nf90_put_att(ncid, ivar(4), 'long_name',            &
-                      &  'Landuse category as defined in BATS1E')
-        call check_ok(istatus,'Error adding landuse long_name')
-        istatus = nf90_put_att(ncid, ivar(4), 'units', '1')
-        call check_ok(istatus,'Error adding landuse units')
-        istatus = nf90_put_att(ncid, ivar(4), 'coordinates',          &
-                            &  'xlon xlat')
-        call check_ok(istatus,'Error adding landuse coordinates')
-!
-        istatus = nf90_enddef(ncid)
-        call check_ok(istatus,'Error End Definitions NetCDF output')
-!
-        istatus = nf90_put_var(ncid, izvar(1), sigma)
-        call check_ok(istatus,'Error variable sigma write')
-        hptop = real(ptop*10.0D0)
-        istatus = nf90_put_var(ncid, izvar(2), hptop)
-        call check_ok(istatus,'Error variable ptop write')
-        allocate(yiy(iy))
-        allocate(xjx(jx))
-        yiy(1) = -real((dble(iy-1)/2.0D0) * ds)
-        xjx(1) = -real((dble(jx-1)/2.0D0) * ds)
-        do i = 2 , iy
-          yiy(i) = real(dble(yiy(i-1))+ds)
-        end do
-        do j = 2 , jx
-          xjx(j) = real(dble(xjx(j-1))+ds)
-        end do
-        istatus = nf90_put_var(ncid, ivvar(1), yiy)
-        call check_ok(istatus,'Error variable iy write')
-        istatus = nf90_put_var(ncid, ivvar(2), xjx)
-        call check_ok(istatus,'Error variable jx write')
-        deallocate(yiy)
-        deallocate(xjx)
-        istatus = nf90_put_var(ncid, illvar(1), transpose(xlat))
-        call check_ok(istatus,'Error variable xlat write')
-        istatus = nf90_put_var(ncid, illvar(2), transpose(xlon))
-        call check_ok(istatus,'Error variable xlon write')
-
-      end subroutine open_sstfile
-
-      subroutine close_sstfile
-        implicit none
-        integer :: istatus
-        istatus = nf90_close(ncid)
-        call check_ok(istatus,'Error Closing output sst file')
-      end subroutine close_sstfile
-
-      subroutine writerec(idate,lice)
-        use mod_date , only : idatediff
-        implicit none
-        integer , intent(in) :: idate
-        logical , intent(in) :: lice
-        integer :: istatus
-        integer , dimension(1) :: istart1 , icount1
-        integer , dimension(3) :: istart , icount
-        real(8) , dimension(1) :: xdate
-        istart(3) = itime
-        istart(2) = 1
-        istart(1) = 1
-        istart1(1) = itime
-        icount(3) = 1
-        icount(2) = iy
-        icount(1) = jx
-        icount1(1) = 1
-        xdate(1) = dble(idatediff(idate,irefdate))
-        istatus = nf90_put_var(ncid, ivar(1), xdate, istart1, icount1)
-        call check_ok(istatus,'Error variable time write')
-        istatus = nf90_put_var(ncid, ivar(2), transpose(sstmm), &
-                               istart, icount)
-        call check_ok(istatus,'Error variable sst write')
-        if (lice) then
-          istatus = nf90_put_var(ncid, ivar(3), transpose(icemm), &
-                                 istart, icount)
-          call check_ok(istatus,'Error variable ice write')
-        end if
-        istatus = nf90_put_var(ncid, ivar(4), transpose(lu), &
-                               istart, icount)
-        call check_ok(istatus,'Error variable landuse write')
-        if ( debug_level > 2 ) then
-          istatus = nf90_sync(ncid)
-          call check_ok(istatus,'Error sync output file')
-        end if
-        itime = itime + 1
-      end subroutine writerec
-
-      subroutine check_ok(ierr,message)
-        use netcdf
-        implicit none
-        integer , intent(in) :: ierr
-        character(*) :: message
-        if (ierr /= nf90_noerr) then 
-          write (6,*) message
-          write (6,*) nf90_strerror(ierr)
-          stop
-        end if
-      end subroutine check_ok
-
-      end module mod_sst_grid
-=======
 module mod_sst_grid
 
   use mod_intkinds
@@ -571,5 +137,4 @@
   end subroutine writerec
 
 end module mod_sst_grid
-! vim: tabstop=8 expandtab shiftwidth=2 softtabstop=2
->>>>>>> 96c69505
+! vim: tabstop=8 expandtab shiftwidth=2 softtabstop=2