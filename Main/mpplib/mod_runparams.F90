--- conflicted
+++ resolved
@@ -574,30 +574,21 @@
   end subroutine allocate_mod_runparams
 
   pure logical function iswater(a)
-<<<<<<< HEAD
-=======
 !$acc routine seq
->>>>>>> 8527a575
     real(rkx) , intent(in) :: a
     iswater = .false.
     if (a > 13.5_rkx .and. a < 15.5_rkx) iswater = .true.
   end function
 
   pure logical function isocean(a)
-<<<<<<< HEAD
-=======
 !$acc routine seq
->>>>>>> 8527a575
     real(rkx) , intent(in) :: a
     isocean = .false.
     if (a > 14.5_rkx .and. a < 15.5_rkx) isocean = .true.
   end function
 
   pure logical function islake(a)
-<<<<<<< HEAD
-=======
 !$acc routine seq
->>>>>>> 8527a575
     real(rkx) , intent(in) :: a
     islake = .false.
     if (a > 13.5_rkx .and. a < 14.5_rkx) islake = .true.
