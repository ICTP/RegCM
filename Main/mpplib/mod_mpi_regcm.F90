!::::::::::::::::::::::::::::::::::::::::::::::::::::::::::::::::::::::::::::::
!
!    This file is part of ICTP RegCM.
!
!    ICTP RegCM is free software: you can redistribute it and/or modify
!    it under the terms of the GNU General Public License as published by
!    the Free Software Foundation, either version 3 of the License, or
!    (at your option) any later version.
!
!    ICTP RegCM is distributed in the hope that it will be useful,
!    but WITHOUT ANY WARRANTY; without even the implied warranty of
!    MERCHANTABILITY or FITNESS FOR A PARTICULAR PURPOSE.  See the
!    GNU General Public License for more details.
!
!    You should have received a copy of the GNU General Public License
!    along with ICTP RegCM.  If not, see <http://www.gnu.org/licenses/>.
!
!::::::::::::::::::::::::::::::::::::::::::::::::::::::::::::::::::::::::::::::

#ifdef MPI08

module mod_mpi_regcm
  use, intrinsic :: iso_fortran_env
  use mpi_f08
  use mod_intkinds
  use mod_realkinds
  use mod_dynparam
  use mod_constants
  use mod_runparams , only : namelistfile , prgname
  use mod_mpmessage
  use mod_memutil
  use mod_date
  use mod_stdio
  use netcdf
  use mod_regcm_types

  implicit none

  private

  integer(ik4) , public , parameter :: iocpu = 0 ! The id of the cpu doing I/O
  integer(ik4) , public , parameter :: italk = 0 ! Who is doing the print ?

  public :: rcmpi
  public :: rcm_mpi_init
  public :: rcm_bcast
  public :: rcm_true
  public :: rcm_sum , rcm_max , rcm_min , rcm_mean
  public :: rcm_exch , rcm_exch_lrbt , rcm_exch_lr , rcm_exch_bt
  public :: rcm_exch_lb , rcm_exch_rt , rcm_exch_bdy_lr , rcm_exch_bdy_bt

  type regcm_mpi
    type(mpi_comm) :: globalcom
    type(mpi_comm) :: nodecom
    type(mpi_comm) :: cartcom
    integer :: myrank = 0
    integer :: cartrank = 0
    integer :: mysize = 0
    integer :: north = mpi_proc_null
    integer :: south = mpi_proc_null
    integer :: east  = mpi_proc_null
    integer :: west  = mpi_proc_null
    integer , dimension(2) :: pdims = [0,0]
    integer , dimension(2) :: pplace = [0,0]
    logical , dimension(2) :: period = [.false.,.false.]
  end type regcm_mpi

  type(regcm_mpi) :: rcmpi

  type regcm_exchange_handler
    type(mpi_request) :: req
  end type regcm_exchange_handler

  interface rcm_bcast
    module procedure bcast_logical,           &
                     bcast_int4,              &
                     bcast_int8,              &
                     bcast_real4,             &
                     bcast_real8,             &
                     bcast_arr_logical,       &
                     bcast_arr_character,     &
                     bcast_arr_text_list,     &
                     bcast_arr_int4,          &
                     bcast_arr_int8,          &
                     bcast_arr_real4,         &
                     bcast_arr_real8,         &
                     bcast_matr_real8,        &
                     bcast_matr_real4,        &
                     bcast_rcm_time_and_date, &
                     bcast_arr_rcm_time_and_date
  end interface rcm_bcast

  interface rcm_sum
    module procedure sumall_real4, &
                     sumall_real8 , &
#ifdef QUAD_PRECISION
                     sumall_real16, &
#endif
                     sumall_int4 ,  &
                     sumall_int8 ,  &
                     sumall_int4_array
  end interface rcm_sum

  interface rcm_max
    module procedure maxall_real8
    module procedure maxall_real4
    module procedure maxall_integer8
    module procedure maxall_integer4
  end interface rcm_max

  interface rcm_min
    module procedure minall_real8
    module procedure minall_real4
    module procedure minall_integer8
    module procedure minall_integer4
  end interface rcm_min

  interface rcm_mean
    module procedure meanall_real8
    module procedure meanall_real4
  end interface rcm_mean

  interface rcm_exch
    module procedure real8_2d_exchange, &
                     real8_3d_exchange, &
                     real8_4d_exchange, &
                     real4_2d_exchange, &
                     real4_3d_exchange, &
                     real4_4d_exchange
  end interface rcm_exch

  interface rcm_exch_lrbt
    module procedure real8_2d_exchange_lrbt, &
                     real8_3d_exchange_lrbt, &
                     real8_4d_exchange_lrbt, &
                     real4_2d_exchange_lrbt, &
                     real4_3d_exchange_lrbt, &
                     real4_4d_exchange_lrbt
  end interface rcm_exch_lrbt

  interface rcm_exch_lr
    module procedure real8_2d_exchange_lr, &
                     real8_3d_exchange_lr, &
                     real8_4d_exchange_lr, &
                     real4_2d_exchange_lr, &
                     real4_3d_exchange_lr, &
                     real4_4d_exchange_lr
  end interface rcm_exch_lr

  interface rcm_exch_bt
    module procedure real8_2d_exchange_bt, &
                     real8_3d_exchange_bt, &
                     real8_4d_exchange_bt, &
                     real4_2d_exchange_bt, &
                     real4_3d_exchange_bt, &
                     real4_4d_exchange_bt
  end interface rcm_exch_bt

  interface rcm_exch_lb
    module procedure real8_2d_exchange_lb, &
                     real8_3d_exchange_lb, &
                     real8_4d_exchange_lb, &
                     real4_2d_exchange_lb, &
                     real4_3d_exchange_lb, &
                     real4_4d_exchange_lb
  end interface rcm_exch_lb

  interface rcm_exch_rt
    module procedure real8_2d_exchange_rt, &
                     real8_3d_exchange_rt, &
                     real8_4d_exchange_rt, &
                     real4_2d_exchange_rt, &
                     real4_3d_exchange_rt, &
                     real4_4d_exchange_rt
  end interface rcm_exch_rt

  interface rcm_exch_bdy_lr
    module procedure real8_exchange_bdy_lr, &
                     real4_exchange_bdy_lr
  end interface rcm_exch_bdy_lr

  interface rcm_exch_bdy_bt
    module procedure real8_exchange_bdy_bt, &
                     real4_exchange_bdy_bt
  end interface rcm_exch_bdy_bt

  contains

  subroutine rcm_mpi_init(startcomm)
    implicit none
    type(mpi_comm), intent(in) :: startcomm
    if ( startcomm == MPI_COMM_WORLD ) then
      call mpi_comm_dup(startcomm,rcmpi%globalcom)
    else
      rcmpi%globalcom = startcomm
    end if
    if ( i_band == 1 ) rcmpi%period(1) = .true.
    if ( i_crm == 1 ) rcmpi%period(:) = .true.
    call mpi_comm_size(rcmpi%globalcom, rcmpi%mysize)
    call mpi_comm_rank(rcmpi%globalcom, rcmpi%myrank)
    call mpi_comm_split_type(rcmpi%globalcom, mpi_comm_type_shared, &
                             0, mpi_info_null, rcmpi%nodecom)
    call mpi_dims_create(rcmpi%mysize,2,rcmpi%pdims)
    call mpi_cart_create(rcmpi%globalcom, 2, rcmpi%pdims, rcmpi%period, &
                         .false., rcmpi%cartcom)
    call mpi_comm_rank(rcmpi%cartcom,rcmpi%cartrank)
    call mpi_cart_coords(rcmpi%cartcom,rcmpi%cartrank,2,rcmpi%pplace)
    call mpi_cart_shift(rcmpi%cartcom, 0, 1, rcmpi%west, rcmpi%east)
    call mpi_cart_shift(rcmpi%cartcom, 1, 1, rcmpi%south, rcmpi%north)

  end subroutine rcm_mpi_init

  subroutine bcast_logical(x)
    implicit none
    logical , intent(inout) :: x
    call mpi_bcast(x,1,mpi_logical,iocpu,rcmpi%globalcom)
  end subroutine bcast_logical
  subroutine bcast_int4(x)
    implicit none
    integer(ik4) , intent(inout) :: x
    call mpi_bcast(x,1,mpi_integer4,iocpu,rcmpi%globalcom)
  end subroutine bcast_int4
  subroutine bcast_int8(x)
    implicit none
    integer(rk8) , intent(inout) :: x
    call mpi_bcast(x,1,mpi_integer8,iocpu,rcmpi%globalcom)
  end subroutine bcast_int8
  subroutine bcast_real4(x)
    implicit none
    real(rk4) , intent(inout) :: x
    call mpi_bcast(x,1,mpi_real4,iocpu,rcmpi%globalcom)
  end subroutine bcast_real4
  subroutine bcast_real8(x)
    implicit none
    real(rk8) , intent(inout) :: x
    call mpi_bcast(x,1,mpi_real8,iocpu,rcmpi%globalcom)
  end subroutine bcast_real8
  subroutine bcast_arr_logical(x)
    implicit none
    logical , dimension(:) , intent(inout) :: x
    call mpi_bcast(x,size(x),mpi_logical,iocpu,rcmpi%globalcom)
  end subroutine bcast_arr_logical
  subroutine bcast_arr_character(cval,is)
    implicit none
    character(len=*) , intent(inout) :: cval
    integer(ik4) , intent(in) :: is
    call mpi_bcast(cval,is,mpi_character,iocpu,rcmpi%globalcom)
  end subroutine bcast_arr_character
  subroutine bcast_arr_text_list(cval,is)
    implicit none
    character(len=*) , intent(inout) , dimension(:) :: cval
    integer(ik4) , intent(in) :: is
    call mpi_bcast(cval,is*size(cval),mpi_character,iocpu,rcmpi%globalcom)
  end subroutine bcast_arr_text_list
  subroutine bcast_arr_int4(x)
    implicit none
    integer(ik4) , dimension(:) , intent(inout) :: x
    call mpi_bcast(x,size(x),mpi_integer4,iocpu,rcmpi%globalcom)
  end subroutine bcast_arr_int4
  subroutine bcast_arr_int8(x)
    implicit none
    integer(rk8) , dimension(:) , intent(inout) :: x
    call mpi_bcast(x,size(x),mpi_integer8,iocpu,rcmpi%globalcom)
  end subroutine bcast_arr_int8
  subroutine bcast_arr_real4(x)
    implicit none
    real(rk4) , dimension(:) , intent(inout) :: x
    call mpi_bcast(x,size(x),mpi_real4,iocpu,rcmpi%globalcom)
  end subroutine bcast_arr_real4
  subroutine bcast_arr_real8(x)
    implicit none
    real(rk8) , dimension(:) , intent(inout) :: x
    call mpi_bcast(x,size(x),mpi_real8,iocpu,rcmpi%globalcom)
  end subroutine bcast_arr_real8
  subroutine bcast_matr_real8(x)
    implicit none
    real(rk8) , dimension(:,:) , intent(inout) :: x
    call mpi_bcast(x,size(x,1)*size(x,2), &
                   mpi_real8,iocpu,rcmpi%globalcom)
  end subroutine bcast_matr_real8
  subroutine bcast_matr_real4(x)
    implicit none
    real(rk4) , dimension(:,:) , intent(inout) :: x
    call mpi_bcast(x,size(x,1)*size(x,2), &
                   mpi_real4,iocpu,rcmpi%globalcom)
  end subroutine bcast_matr_real4
  subroutine bcast_rcm_time_and_date(x)
    implicit none
    type (rcm_time_and_date) , intent(inout) :: x
    call rcm_bcast(x%calendar)
    call rcm_bcast(x%days_from_reference)
    call rcm_bcast(x%second_of_day)
  end subroutine bcast_rcm_time_and_date
  subroutine bcast_arr_rcm_time_and_date(x)
    implicit none
    type (rcm_time_and_date) , dimension(:) , intent(inout) :: x
    integer(ik4) :: n
    do n = 1 , size(x)
      call rcm_bcast(x(n))
    end do
  end subroutine bcast_arr_rcm_time_and_date

  subroutine rcm_true(l,g)
    implicit none
    logical , intent(in) :: l
    logical , intent(out) :: g
    call mpi_allreduce(l,g,1,mpi_logical,mpi_lor,rcmpi%globalcom)
  end subroutine rcm_true

#ifdef QUAD_PRECISION
  subroutine sumall_real16(l,g)
    implicit none
    real(rk16) , intent(in) :: l
    real(rk16) , intent(out) :: g
    call mpi_allreduce(l,g,1,mpi_real16,mpi_sum,rcmpi%globalcom)
  end subroutine sumall_real16
#endif
  subroutine sumall_int8(l,g)
    implicit none
    integer(ik8) , intent(in) :: l
    integer(ik8) , intent(out) :: g
    call mpi_allreduce(l,g,1,mpi_integer8,mpi_sum,rcmpi%globalcom)
  end subroutine sumall_int8
  subroutine sumall_int4(l,g)
    implicit none
    integer(ik4) , intent(in) :: l
    integer(ik4) , intent(out) :: g
    call mpi_allreduce(l,g,1,mpi_integer4,mpi_sum,rcmpi%globalcom)
  end subroutine sumall_int4
  subroutine sumall_real8(l,g)
    implicit none
    real(rk8) , intent(in) :: l
    real(rk8) , intent(out) :: g
    call mpi_allreduce(l,g,1,mpi_real8,mpi_sum,rcmpi%globalcom)
  end subroutine sumall_real8
  subroutine sumall_real4(l,g)
    implicit none
    real(rk4) , intent(in) :: l
    real(rk4) , intent(out) :: g
    call mpi_allreduce(l,g,1,mpi_real4,mpi_sum,rcmpi%globalcom)
  end subroutine sumall_real4
  subroutine sumall_int4_array(l,g)
    implicit none
    integer(ik4) , dimension(:) , intent(in) :: l
    integer(ik4) , dimension(:) , intent(out) :: g
    call mpi_allreduce(l,g,size(g),mpi_integer4, &
                       mpi_sum,rcmpi%globalcom)
  end subroutine sumall_int4_array

  subroutine maxall_real8(l,g)
    implicit none
    real(rk8) , intent(in) :: l
    real(rk8) , intent(out) :: g
    call mpi_allreduce(l,g,1,mpi_real8,mpi_max,rcmpi%globalcom)
  end subroutine maxall_real8
  subroutine maxall_real4(l,g)
    implicit none
    real(rk4) , intent(in) :: l
    real(rk4) , intent(out) :: g
    call mpi_allreduce(l,g,1,mpi_real4,mpi_max,rcmpi%globalcom)
  end subroutine maxall_real4
  subroutine maxall_integer4(l,g)
    implicit none
    integer(ik4) , intent(in) :: l
    integer(ik4) , intent(out) :: g
    call mpi_allreduce(l,g,1,mpi_integer4,mpi_max,rcmpi%globalcom)
  end subroutine maxall_integer4
  subroutine maxall_integer8(l,g)
    implicit none
    integer(ik8) , intent(in) :: l
    integer(ik8) , intent(out) :: g
    call mpi_allreduce(l,g,1,mpi_integer8,mpi_max,rcmpi%globalcom)
  end subroutine maxall_integer8

  subroutine minall_real8(l,g)
    implicit none
    real(rk8) , intent(in) :: l
    real(rk8) , intent(out) :: g
    call mpi_allreduce(l,g,1,mpi_real8,mpi_min,rcmpi%globalcom)
  end subroutine minall_real8
  subroutine minall_real4(l,g)
    implicit none
    real(rk4) , intent(in) :: l
    real(rk4) , intent(out) :: g
    call mpi_allreduce(l,g,1,mpi_real4,mpi_min,rcmpi%globalcom)
  end subroutine minall_real4
  subroutine minall_integer4(l,g)
    implicit none
    integer(ik4) , intent(in) :: l
    integer(ik4) , intent(out) :: g
    call mpi_allreduce(l,g,1,mpi_integer4,mpi_min,rcmpi%globalcom)
  end subroutine minall_integer4
  subroutine minall_integer8(l,g)
    implicit none
    integer(ik8) , intent(in) :: l
    integer(ik8) , intent(out) :: g
    call mpi_allreduce(l,g,1,mpi_integer8,mpi_min,rcmpi%globalcom)
  end subroutine minall_integer8

  subroutine meanall_real8(l,g)
    implicit none
    real(rk8) , intent(in) :: l
    real(rk8) , intent(out) :: g
    call mpi_allreduce(l,g,1,mpi_real8,mpi_sum,rcmpi%globalcom)
    g = g/real(nproc,rk8)
  end subroutine meanall_real8
  subroutine meanall_real4(l,g)
    implicit none
    real(rk4) , intent(in) :: l
    real(rk4) , intent(out) :: g
    call mpi_allreduce(l,g,1,mpi_real4,mpi_sum,rcmpi%globalcom)
    g = g/real(nproc,rk4)
  end subroutine meanall_real4

  subroutine real8_2d_exchange(ml,nex,j1,j2,i1,i2)
    implicit none
    real(rk8) , pointer , dimension(:,:) , intent(inout) :: ml
    integer(ik4) , intent(in) :: nex , j1 , j2  , i1 , i2
    integer :: nx , ny
    integer :: lb , rb , tb , bb
    integer :: ndx , ndy , tx , ty , sizex , sizey

    nx = j2-j1+1
    ny = i2-i1+1
    lb = nex
    rb = nex
    tb = 0
    bb = 0
    if ( rcmpi%west == mpi_proc_null ) lb = 1
    if ( rcmpi%east == mpi_proc_null ) rb = 1
    if ( rcmpi%north == mpi_proc_null ) tb = 1
    if ( rcmpi%south == mpi_proc_null ) bb = 1
    tx = ny+tb+bb
    ty = nx+lb+rb
    sizex = nex*tx
    sizey = nex*ty
    ndx = 2*sizex
    ndy = 2*sizey

    transmit : block

    integer, dimension(4) :: counts, displs
    real(rk8), dimension(ndx) :: sdatax
    real(rk8), dimension(ndy) :: sdatay
    real(rk8), dimension(ndx), volatile :: rdatax
    real(rk8), dimension(ndy), volatile :: rdatay
    type(mpi_request) :: mrequestx, mrequesty
    type(mpi_status) :: mstatus
    integer :: ib1 , ib2 , iex

    ib2 = 0
    do iex = 1 , nex
      ib1 = ib2 + 1
      ib2 = ib1 + tx - 1
      if ( rcmpi%west /= mpi_proc_null ) &
          sdatax(ib1:ib2) = ml(j1+(iex-1),i1-bb:i2+tb)
    end do
    do iex = 1 , nex
      ib1 = ib2 + 1
      ib2 = ib1 + tx - 1
      if ( rcmpi%east /= mpi_proc_null ) &
          sdatax(ib1:ib2) = ml(j2-(iex-1),i1-bb:i2+tb)
    end do

    counts = [ sizex, sizex, 0, 0 ]
    displs = [ 0, sizex, 2*sizex, 2*sizex ]
    call mpi_ineighbor_alltoallv(sdatax, counts, displs, mpi_real8, &
        rdatax, counts, displs, mpi_real8, rcmpi%cartcom, mrequestx)

    call mpi_wait(mrequestx,mstatus)

    ib2 = 0
    do iex = 1 , nex
      ib1 = ib2 + 1
      ib2 = ib1 + tx - 1
       if ( rcmpi%west /= mpi_proc_null ) &
           ml(j1-iex,i1-bb:i2+tb) = rdatax(ib1:ib2)
    end do
    do iex = 1 , nex
      ib1 = ib2 + 1
      ib2 = ib1 + tx - 1
      if ( rcmpi%east /= mpi_proc_null ) &
          ml(j2+iex,i1-bb:i2+tb) = rdatax(ib1:ib2)
    end do

    ib2 = 0
    do iex = 1 , nex
      ib1 = ib2 + 1
      ib2 = ib1 + ty - 1
      if ( rcmpi%south /= mpi_proc_null ) &
          sdatay(ib1:ib2) = ml(:,i1+(iex-1))
    end do
    do iex = 1 , nex
      ib1 = ib2 + 1
      ib2 = ib1 + ty - 1
      if ( rcmpi%north /= mpi_proc_null ) &
          sdatay(ib1:ib2) = ml(:,i2-(iex-1))
    end do
    counts = [ 0, 0, sizey, sizey ]
    displs = [ 0, 0, 0, sizey ]
    call mpi_ineighbor_alltoallv(sdatay, counts, displs, mpi_real8, &
        rdatay, counts, displs, mpi_real8, rcmpi%cartcom, mrequesty)

    call mpi_wait(mrequesty,mstatus)

    ib2 = 0
    do iex = 1 , nex
      ib1 = ib2 + 1
      ib2 = ib1 + ty - 1
      if ( rcmpi%south /= mpi_proc_null ) &
          ml(:,i1-iex) = rdatay(ib1:ib2)
    end do
    do iex = 1 , nex
      ib1 = ib2 + 1
      ib2 = ib1 + ty - 1
      if ( rcmpi%north /= mpi_proc_null ) &
         ml(:,i2+iex) = rdatay(ib1:ib2)
    end do

    end block transmit

  end subroutine real8_2d_exchange

  subroutine real8_3d_exchange(ml,nex,j1,j2,i1,i2,k1,k2)
    implicit none
    real(rk8) , pointer , dimension(:,:,:) , intent(inout) :: ml
    integer(ik4) , intent(in) :: nex , j1 , j2  , i1 , i2 , k1 , k2
    integer :: nx , ny , nk
    integer :: lb , rb , tb , bb
    integer :: ndx , ndy , tx , ty , sizex , sizey

    nx = j2-j1+1
    ny = i2-i1+1
    nk = k2-k1+1
    lb = nex
    rb = nex
    tb = 0
    bb = 0
    if ( rcmpi%west == mpi_proc_null ) lb = 1
    if ( rcmpi%east == mpi_proc_null ) rb = 1
    if ( rcmpi%north == mpi_proc_null ) tb = 1
    if ( rcmpi%south == mpi_proc_null ) bb = 1
    tx = ny+bb+tb
    ty = nx+lb+rb
    sizex = nex*tx*nk
    sizey = nex*ty*nk
    ndx = 2*sizex
    ndy = 2*sizey

    transmit : block

    integer, dimension(4) :: counts, displs
    real(rk8), dimension(ndx) :: sdatax
    real(rk8), dimension(ndy) :: sdatay
    real(rk8), dimension(ndx), volatile :: rdatax
    real(rk8), dimension(ndy), volatile :: rdatay
    integer :: ib1 , ib2 , iex , k
    type(mpi_request) :: mrequestx, mrequesty
    type(mpi_status) :: mstatus

    ib2 = 0
    do k = k1 , k2
      do iex = 1 , nex
        ib1 = ib2 + 1
        ib2 = ib1 + tx - 1
        if ( rcmpi%west /= mpi_proc_null ) &
            sdatax(ib1:ib2) = ml(j1+(iex-1),i1-bb:i2+tb,k)
      end do
    end do
    do k = k1 , k2
      do iex = 1 , nex
        ib1 = ib2 + 1
        ib2 = ib1 + tx - 1
        if ( rcmpi%east /= mpi_proc_null ) &
            sdatax(ib1:ib2) = ml(j2-(iex-1),i1-bb:i2+tb,k)
      end do
    end do

    counts = [ sizex, sizex, 0, 0 ]
    displs = [ 0, sizex, 2*sizex, 2*sizex ]
    call mpi_ineighbor_alltoallv(sdatax, counts, displs, mpi_real8, &
        rdatax, counts, displs, mpi_real8, rcmpi%cartcom, mrequestx)

    call mpi_wait(mrequestx,mstatus)

    ib2 = 0
    do k = k1 , k2
      do iex = 1 , nex
        ib1 = ib2 + 1
        ib2 = ib1 + tx - 1
         if ( rcmpi%west /= mpi_proc_null ) &
             ml(j1-iex,i1-bb:i2+tb,k) = rdatax(ib1:ib2)
      end do
    end do
    do k = k1 , k2
      do iex = 1 , nex
        ib1 = ib2 + 1
        ib2 = ib1 + tx - 1
        if ( rcmpi%east /= mpi_proc_null ) &
            ml(j2+iex,i1-bb:i2+tb,k) = rdatax(ib1:ib2)
      end do
    end do

    ib2 = 0
    do k = k1 , k2
      do iex = 1 , nex
        ib1 = ib2 + 1
        ib2 = ib1 + ty - 1
        if ( rcmpi%south /= mpi_proc_null ) &
            sdatay(ib1:ib2) = ml(:,i1+(iex-1),k)
      end do
    end do
    do k = k1 , k2
      do iex = 1 , nex
        ib1 = ib2 + 1
        ib2 = ib1 + ty - 1
        if ( rcmpi%north /= mpi_proc_null ) &
            sdatay(ib1:ib2) = ml(:,i2-(iex-1),k)
      end do
    end do
    counts = [ 0, 0, sizey, sizey ]
    displs = [ 0, 0, 0, sizey ]
    call mpi_ineighbor_alltoallv(sdatay, counts, displs, mpi_real8, &
        rdatay, counts, displs, mpi_real8, rcmpi%cartcom, mrequesty)

    call mpi_wait(mrequesty,mstatus)

    ib2 = 0
    do k = k1 , k2
      do iex = 1 , nex
        ib1 = ib2 + 1
        ib2 = ib1 + ty - 1
        if ( rcmpi%south /= mpi_proc_null ) &
            ml(:,i1-iex,k) = rdatay(ib1:ib2)
      end do
    end do
    do k = k1 , k2
      do iex = 1 , nex
        ib1 = ib2 + 1
        ib2 = ib1 + ty - 1
        if ( rcmpi%north /= mpi_proc_null ) &
           ml(:,i2+iex,k) = rdatay(ib1:ib2)
      end do
    end do

    end block transmit

  end subroutine real8_3d_exchange

  subroutine real8_4d_exchange(ml,nex,j1,j2,i1,i2,k1,k2,n1,n2)
    implicit none
    real(rk8) , pointer , dimension(:,:,:,:) , intent(inout) :: ml
    integer(ik4) , intent(in) :: nex , j1 , j2  , i1 , i2 , k1 , k2 , n1 , n2
    integer :: nx , ny , nk , nn
    integer :: lb , rb , tb , bb
    integer :: ndx , ndy , tx , ty , sizex , sizey

    nx = j2-j1+1
    ny = i2-i1+1
    nk = k2-k1+1
    nn = n2-n1+1
    lb = nex
    rb = nex
    tb = 0
    bb = 0
    if ( rcmpi%west == mpi_proc_null ) lb = 1
    if ( rcmpi%east == mpi_proc_null ) rb = 1
    if ( rcmpi%north == mpi_proc_null ) tb = 1
    if ( rcmpi%south == mpi_proc_null ) bb = 1
    tx = ny+bb+tb
    ty = nx+lb+rb
    sizex = nex*tx*nk*nn
    sizey = nex*ty*nk*nn
    ndx = 2*sizex
    ndy = 2*sizey

    transmit : block

    integer, dimension(4) :: counts, displs
    real(rk8), dimension(ndx) :: sdatax
    real(rk8), dimension(ndy) :: sdatay
    real(rk8), dimension(ndx), volatile :: rdatax
    real(rk8), dimension(ndy), volatile :: rdatay
    integer :: ib1 , ib2 , iex , k , n
    type(mpi_request) :: mrequestx, mrequesty
    type(mpi_status) :: mstatus

    ib2 = 0
    do n = n1 , n2
      do k = k1 , k2
        do iex = 1 , nex
          ib1 = ib2 + 1
          ib2 = ib1 + tx - 1
          if ( rcmpi%west /= mpi_proc_null ) &
              sdatax(ib1:ib2) = ml(j1+(iex-1),i1-bb:i2+tb,k,n)
        end do
      end do
    end do
    do n = n1 , n2
      do k = k1 , k2
        do iex = 1 , nex
          ib1 = ib2 + 1
          ib2 = ib1 + tx - 1
          if ( rcmpi%east /= mpi_proc_null ) &
              sdatax(ib1:ib2) = ml(j2-(iex-1),i1-bb:i2+tb,k,n)
        end do
      end do
    end do

    counts = [ sizex, sizex, 0, 0 ]
    displs = [ 0, sizex, 2*sizex, 2*sizex ]
    call mpi_ineighbor_alltoallv(sdatax, counts, displs, mpi_real8, &
        rdatax, counts, displs, mpi_real8, rcmpi%cartcom, mrequestx)

    call mpi_wait(mrequestx,mstatus)

    ib2 = 0
    do n = n1 , n2
      do k = k1 , k2
        do iex = 1 , nex
          ib1 = ib2 + 1
          ib2 = ib1 + tx - 1
           if ( rcmpi%west /= mpi_proc_null ) &
               ml(j1-iex,i1-bb:i2+tb,k,n) = rdatax(ib1:ib2)
        end do
      end do
    end do
    do n = n1 , n2
      do k = k1 , k2
        do iex = 1 , nex
          ib1 = ib2 + 1
          ib2 = ib1 + tx - 1
          if ( rcmpi%east /= mpi_proc_null ) &
              ml(j2+iex,i1-bb:i2+tb,k,n) = rdatax(ib1:ib2)
        end do
      end do
    end do

    ib2 = 0
    do n = n1 , n2
      do k = k1 , k2
        do iex = 1 , nex
          ib1 = ib2 + 1
          ib2 = ib1 + ty - 1
          if ( rcmpi%south /= mpi_proc_null ) &
              sdatay(ib1:ib2) = ml(:,i1+(iex-1),k,n)
        end do
      end do
    end do
    do n = n1 , n2
      do k = k1 , k2
        do iex = 1 , nex
          ib1 = ib2 + 1
          ib2 = ib1 + ty - 1
          if ( rcmpi%north /= mpi_proc_null ) &
              sdatay(ib1:ib2) = ml(:,i2-(iex-1),k,n)
        end do
      end do
    end do
    counts = [ 0, 0, sizey, sizey ]
    displs = [ 0, 0, 0, sizey ]
    call mpi_ineighbor_alltoallv(sdatay, counts, displs, mpi_real8, &
        rdatay, counts, displs, mpi_real8, rcmpi%cartcom, mrequesty)

    call mpi_wait(mrequesty,mstatus)

    ib2 = 0
    do n = n1 , n2
      do k = k1 , k2
        do iex = 1 , nex
          ib1 = ib2 + 1
          ib2 = ib1 + ty - 1
          if ( rcmpi%south /= mpi_proc_null ) &
              ml(:,i1-iex,k,n) = rdatay(ib1:ib2)
        end do
      end do
    end do
    do n = n1 , n2
      do k = k1 , k2
        do iex = 1 , nex
          ib1 = ib2 + 1
          ib2 = ib1 + ty - 1
          if ( rcmpi%north /= mpi_proc_null ) &
             ml(:,i2+iex,k,n) = rdatay(ib1:ib2)
        end do
      end do
    end do

    end block transmit

  end subroutine real8_4d_exchange

  subroutine real4_2d_exchange(ml,nex,j1,j2,i1,i2)
    implicit none
    real(rk4) , pointer , dimension(:,:) , intent(inout) :: ml
    integer(ik4) , intent(in) :: nex , j1 , j2  , i1 , i2
    integer :: nx , ny
    integer :: lb , rb , tb , bb
    integer :: ndx , ndy , tx , ty , sizex , sizey

    nx = j2-j1+1
    ny = i2-i1+1
    lb = nex
    rb = nex
    tb = 0
    bb = 0
    if ( rcmpi%west == mpi_proc_null ) lb = 1
    if ( rcmpi%east == mpi_proc_null ) rb = 1
    if ( rcmpi%north == mpi_proc_null ) tb = 1
    if ( rcmpi%south == mpi_proc_null ) bb = 1
    tx = ny+tb+bb
    ty = nx+lb+rb
    sizex = nex*tx
    sizey = nex*ty
    ndx = 2*sizex
    ndy = 2*sizey

    transmit : block

    integer, dimension(4) :: counts, displs
    real(rk4), dimension(ndx) :: sdatax
    real(rk4), dimension(ndy) :: sdatay
    real(rk4), dimension(ndx), volatile :: rdatax
    real(rk4), dimension(ndy), volatile :: rdatay
    type(mpi_request) :: mrequestx, mrequesty
    type(mpi_status) :: mstatus
    integer :: ib1 , ib2 , iex

    ib2 = 0
    do iex = 1 , nex
      ib1 = ib2 + 1
      ib2 = ib1 + tx - 1
      if ( rcmpi%west /= mpi_proc_null ) &
          sdatax(ib1:ib2) = ml(j1+(iex-1),i1-bb:i2+tb)
    end do
    do iex = 1 , nex
      ib1 = ib2 + 1
      ib2 = ib1 + tx - 1
      if ( rcmpi%east /= mpi_proc_null ) &
          sdatax(ib1:ib2) = ml(j2-(iex-1),i1-bb:i2+tb)
    end do

    counts = [ sizex, sizex, 0, 0 ]
    displs = [ 0, sizex, 2*sizex, 2*sizex ]
    call mpi_ineighbor_alltoallv(sdatax, counts, displs, mpi_real4, &
        rdatax, counts, displs, mpi_real4, rcmpi%cartcom, mrequestx)

    call mpi_wait(mrequestx,mstatus)

    ib2 = 0
    do iex = 1 , nex
      ib1 = ib2 + 1
      ib2 = ib1 + tx - 1
       if ( rcmpi%west /= mpi_proc_null ) &
           ml(j1-iex,i1-bb:i2+tb) = rdatax(ib1:ib2)
    end do
    do iex = 1 , nex
      ib1 = ib2 + 1
      ib2 = ib1 + tx - 1
      if ( rcmpi%east /= mpi_proc_null ) &
          ml(j2+iex,i1-bb:i2+tb) = rdatax(ib1:ib2)
    end do

    ib2 = 0
    do iex = 1 , nex
      ib1 = ib2 + 1
      ib2 = ib1 + ty - 1
      if ( rcmpi%south /= mpi_proc_null ) &
          sdatay(ib1:ib2) = ml(:,i1+(iex-1))
    end do
    do iex = 1 , nex
      ib1 = ib2 + 1
      ib2 = ib1 + ty - 1
      if ( rcmpi%north /= mpi_proc_null ) &
          sdatay(ib1:ib2) = ml(:,i2-(iex-1))
    end do
    counts = [ 0, 0, sizey, sizey ]
    displs = [ 0, 0, 0, sizey ]
    call mpi_ineighbor_alltoallv(sdatay, counts, displs, mpi_real4, &
        rdatay, counts, displs, mpi_real4, rcmpi%cartcom, mrequesty)

    call mpi_wait(mrequesty,mstatus)

    ib2 = 0
    do iex = 1 , nex
      ib1 = ib2 + 1
      ib2 = ib1 + ty - 1
      if ( rcmpi%south /= mpi_proc_null ) &
          ml(:,i1-iex) = rdatay(ib1:ib2)
    end do
    do iex = 1 , nex
      ib1 = ib2 + 1
      ib2 = ib1 + ty - 1
      if ( rcmpi%north /= mpi_proc_null ) &
         ml(:,i2+iex) = rdatay(ib1:ib2)
    end do

    end block transmit

  end subroutine real4_2d_exchange

  subroutine real4_3d_exchange(ml,nex,j1,j2,i1,i2,k1,k2)
    implicit none
    real(rk4) , pointer , dimension(:,:,:) , intent(inout) :: ml
    integer(ik4) , intent(in) :: nex , j1 , j2  , i1 , i2 , k1 , k2
    integer :: nx , ny , nk
    integer :: lb , rb , tb , bb
    integer :: ndx , ndy , tx , ty , sizex , sizey

    nx = j2-j1+1
    ny = i2-i1+1
    nk = k2-k1+1
    lb = nex
    rb = nex
    tb = 0
    bb = 0
    if ( rcmpi%west == mpi_proc_null ) lb = 1
    if ( rcmpi%east == mpi_proc_null ) rb = 1
    if ( rcmpi%north == mpi_proc_null ) tb = 1
    if ( rcmpi%south == mpi_proc_null ) bb = 1
    tx = ny+bb+tb
    ty = nx+lb+rb
    sizex = nex*tx*nk
    sizey = nex*ty*nk
    ndx = 2*sizex
    ndy = 2*sizey

    transmit : block

    integer, dimension(4) :: counts, displs
    real(rk4), dimension(ndx) :: sdatax
    real(rk4), dimension(ndy) :: sdatay
    real(rk4), dimension(ndx), volatile :: rdatax
    real(rk4), dimension(ndy), volatile :: rdatay
    integer :: ib1 , ib2 , iex , k
    type(mpi_request) :: mrequestx, mrequesty
    type(mpi_status) :: mstatus

    ib2 = 0
    do k = k1 , k2
      do iex = 1 , nex
        ib1 = ib2 + 1
        ib2 = ib1 + tx - 1
        if ( rcmpi%west /= mpi_proc_null ) &
            sdatax(ib1:ib2) = ml(j1+(iex-1),i1-bb:i2+tb,k)
      end do
    end do
    do k = k1 , k2
      do iex = 1 , nex
        ib1 = ib2 + 1
        ib2 = ib1 + tx - 1
        if ( rcmpi%east /= mpi_proc_null ) &
            sdatax(ib1:ib2) = ml(j2-(iex-1),i1-bb:i2+tb,k)
      end do
    end do

    counts = [ sizex, sizex, 0, 0 ]
    displs = [ 0, sizex, 2*sizex, 2*sizex ]
    call mpi_ineighbor_alltoallv(sdatax, counts, displs, mpi_real4, &
        rdatax, counts, displs, mpi_real4, rcmpi%cartcom, mrequestx)

    call mpi_wait(mrequestx,mstatus)

    ib2 = 0
    do k = k1 , k2
      do iex = 1 , nex
        ib1 = ib2 + 1
        ib2 = ib1 + tx - 1
         if ( rcmpi%west /= mpi_proc_null ) &
             ml(j1-iex,i1-bb:i2+tb,k) = rdatax(ib1:ib2)
      end do
    end do
    do k = k1 , k2
      do iex = 1 , nex
        ib1 = ib2 + 1
        ib2 = ib1 + tx - 1
        if ( rcmpi%east /= mpi_proc_null ) &
            ml(j2+iex,i1-bb:i2+tb,k) = rdatax(ib1:ib2)
      end do
    end do

    ib2 = 0
    do k = k1 , k2
      do iex = 1 , nex
        ib1 = ib2 + 1
        ib2 = ib1 + ty - 1
        if ( rcmpi%south /= mpi_proc_null ) &
            sdatay(ib1:ib2) = ml(:,i1+(iex-1),k)
      end do
    end do
    do k = k1 , k2
      do iex = 1 , nex
        ib1 = ib2 + 1
        ib2 = ib1 + ty - 1
        if ( rcmpi%north /= mpi_proc_null ) &
            sdatay(ib1:ib2) = ml(:,i2-(iex-1),k)
      end do
    end do
    counts = [ 0, 0, sizey, sizey ]
    displs = [ 0, 0, 0, sizey ]
    call mpi_ineighbor_alltoallv(sdatay, counts, displs, mpi_real4, &
        rdatay, counts, displs, mpi_real4, rcmpi%cartcom, mrequesty)

    call mpi_wait(mrequesty,mstatus)

    ib2 = 0
    do k = k1 , k2
      do iex = 1 , nex
        ib1 = ib2 + 1
        ib2 = ib1 + ty - 1
        if ( rcmpi%south /= mpi_proc_null ) &
            ml(:,i1-iex,k) = rdatay(ib1:ib2)
      end do
    end do
    do k = k1 , k2
      do iex = 1 , nex
        ib1 = ib2 + 1
        ib2 = ib1 + ty - 1
        if ( rcmpi%north /= mpi_proc_null ) &
           ml(:,i2+iex,k) = rdatay(ib1:ib2)
      end do
    end do

    end block transmit

  end subroutine real4_3d_exchange

  subroutine real4_4d_exchange(ml,nex,j1,j2,i1,i2,k1,k2,n1,n2)
    implicit none
    real(rk4) , pointer , dimension(:,:,:,:) , intent(inout) :: ml
    integer(ik4) , intent(in) :: nex , j1 , j2  , i1 , i2 , k1 , k2 , n1 , n2
    integer :: nx , ny , nk , nn
    integer :: lb , rb , tb , bb
    integer :: ndx , ndy , tx , ty , sizex , sizey

    nx = j2-j1+1
    ny = i2-i1+1
    nk = k2-k1+1
    nn = n2-n1+1
    lb = nex
    rb = nex
    tb = 0
    bb = 0
    if ( rcmpi%west == mpi_proc_null ) lb = 1
    if ( rcmpi%east == mpi_proc_null ) rb = 1
    if ( rcmpi%north == mpi_proc_null ) tb = 1
    if ( rcmpi%south == mpi_proc_null ) bb = 1
    tx = ny+bb+tb
    ty = nx+lb+rb
    sizex = nex*tx*nk*nn
    sizey = nex*ty*nk*nn
    ndx = 2*sizex
    ndy = 2*sizey

    transmit : block

    integer, dimension(4) :: counts, displs
    real(rk4), dimension(ndx) :: sdatax
    real(rk4), dimension(ndy) :: sdatay
    real(rk4), dimension(ndx), volatile :: rdatax
    real(rk4), dimension(ndy), volatile :: rdatay
    integer :: ib1 , ib2 , iex , k , n
    type(mpi_request) :: mrequestx, mrequesty
    type(mpi_status) :: mstatus

    ib2 = 0
    do n = n1 , n2
      do k = k1 , k2
        do iex = 1 , nex
          ib1 = ib2 + 1
          ib2 = ib1 + tx - 1
          if ( rcmpi%west /= mpi_proc_null ) &
              sdatax(ib1:ib2) = ml(j1+(iex-1),i1-bb:i2+tb,k,n)
        end do
      end do
    end do
    do n = n1 , n2
      do k = k1 , k2
        do iex = 1 , nex
          ib1 = ib2 + 1
          ib2 = ib1 + tx - 1
          if ( rcmpi%east /= mpi_proc_null ) &
              sdatax(ib1:ib2) = ml(j2-(iex-1),i1-bb:i2+tb,k,n)
        end do
      end do
    end do

    counts = [ sizex, sizex, 0, 0 ]
    displs = [ 0, sizex, 2*sizex, 2*sizex ]
    call mpi_ineighbor_alltoallv(sdatax, counts, displs, mpi_real4, &
        rdatax, counts, displs, mpi_real4, rcmpi%cartcom, mrequestx)

    call mpi_wait(mrequestx,mstatus)

    ib2 = 0
    do n = n1 , n2
      do k = k1 , k2
        do iex = 1 , nex
          ib1 = ib2 + 1
          ib2 = ib1 + tx - 1
           if ( rcmpi%west /= mpi_proc_null ) &
               ml(j1-iex,i1-bb:i2+tb,k,n) = rdatax(ib1:ib2)
        end do
      end do
    end do
    do n = n1 , n2
      do k = k1 , k2
        do iex = 1 , nex
          ib1 = ib2 + 1
          ib2 = ib1 + tx - 1
          if ( rcmpi%east /= mpi_proc_null ) &
              ml(j2+iex,i1-bb:i2+tb,k,n) = rdatax(ib1:ib2)
        end do
      end do
    end do

    ib2 = 0
    do n = n1 , n2
      do k = k1 , k2
        do iex = 1 , nex
          ib1 = ib2 + 1
          ib2 = ib1 + ty - 1
          if ( rcmpi%south /= mpi_proc_null ) &
              sdatay(ib1:ib2) = ml(:,i1+(iex-1),k,n)
        end do
      end do
    end do
    do n = n1 , n2
      do k = k1 , k2
        do iex = 1 , nex
          ib1 = ib2 + 1
          ib2 = ib1 + ty - 1
          if ( rcmpi%north /= mpi_proc_null ) &
              sdatay(ib1:ib2) = ml(:,i2-(iex-1),k,n)
        end do
      end do
    end do
    counts = [ 0, 0, sizey, sizey ]
    displs = [ 0, 0, 0, sizey ]
    call mpi_ineighbor_alltoallv(sdatay, counts, displs, mpi_real4, &
        rdatay, counts, displs, mpi_real4, rcmpi%cartcom, mrequesty)

    call mpi_wait(mrequesty,mstatus)

    ib2 = 0
    do n = n1 , n2
      do k = k1 , k2
        do iex = 1 , nex
          ib1 = ib2 + 1
          ib2 = ib1 + ty - 1
          if ( rcmpi%south /= mpi_proc_null ) &
              ml(:,i1-iex,k,n) = rdatay(ib1:ib2)
        end do
      end do
    end do
    do n = n1 , n2
      do k = k1 , k2
        do iex = 1 , nex
          ib1 = ib2 + 1
          ib2 = ib1 + ty - 1
          if ( rcmpi%north /= mpi_proc_null ) &
             ml(:,i2+iex,k,n) = rdatay(ib1:ib2)
        end do
      end do
    end do

    end block transmit

  end subroutine real4_4d_exchange

  subroutine real8_2d_exchange_lrbt(ml,nex,j1,j2,i1,i2)
    implicit none
    real(rk8) , pointer , dimension(:,:) , intent(inout) :: ml
    integer(ik4) , intent(in) :: nex , j1 , j2  , i1 , i2
    integer :: ndx , ndy , nx , ny , tx , ty , sizex , sizey

    nx = j2-j1+1
    ny = i2-i1+1
    tx = ny
    ty = nx
    sizex = nex*tx
    sizey = nex*ty
    ndx = 2*sizex
    ndy = 2*sizey

    transmit : block

    integer, dimension(4) :: counts, displs
    real(rk8), dimension(ndx+ndy) :: sdata
    real(rk8), dimension(ndx+ndy), volatile :: rdata
    type(mpi_request) :: mrequest
    type(mpi_status) :: mstatus
    integer :: ib1 , ib2 , iex

    ib2 = 0
    do iex = 1 , nex
      ib1 = ib2 + 1
      ib2 = ib1 + tx - 1
      if ( rcmpi%west /= mpi_proc_null ) &
          sdata(ib1:ib2) = ml(j1+(iex-1),i1:i2)
    end do
    do iex = 1 , nex
      ib1 = ib2 + 1
      ib2 = ib1 + tx - 1
      if ( rcmpi%east /= mpi_proc_null ) &
          sdata(ib1:ib2) = ml(j2-(iex-1),i1:i2)
    end do
    do iex = 1 , nex
      ib1 = ib2 + 1
      ib2 = ib1 + ty - 1
      if ( rcmpi%south /= mpi_proc_null ) &
          sdata(ib1:ib2) = ml(j1:j2,i1+(iex-1))
    end do
    do iex = 1 , nex
      ib1 = ib2 + 1
      ib2 = ib1 + ty - 1
      if ( rcmpi%north /= mpi_proc_null ) &
          sdata(ib1:ib2) = ml(j1:j2,i2-(iex-1))
    end do

    counts = [ sizex, sizex, sizey, sizey ]
    displs = [ 0, sizex, 2*sizex, 2*sizex+sizey ]
    call mpi_ineighbor_alltoallv(sdata, counts, displs, mpi_real8, &
        rdata, counts, displs, mpi_real8, rcmpi%cartcom, mrequest)

    call mpi_wait(mrequest,mstatus)

    ib2 = 0
    do iex = 1 , nex
      ib1 = ib2 + 1
      ib2 = ib1 + tx - 1
       if ( rcmpi%west /= mpi_proc_null ) &
           ml(j1-iex,i1:i2) = rdata(ib1:ib2)
    end do
    do iex = 1 , nex
      ib1 = ib2 + 1
      ib2 = ib1 + tx - 1
      if ( rcmpi%east /= mpi_proc_null ) &
          ml(j2+iex,i1:i2) = rdata(ib1:ib2)
    end do
    do iex = 1 , nex
      ib1 = ib2 + 1
      ib2 = ib1 + ty - 1
      if ( rcmpi%south /= mpi_proc_null ) &
          ml(j1:j2,i1-iex) = rdata(ib1:ib2)
    end do
    do iex = 1 , nex
      ib1 = ib2 + 1
      ib2 = ib1 + ty - 1
      if ( rcmpi%north /= mpi_proc_null ) &
         ml(j1:j2,i2+iex) = rdata(ib1:ib2)
    end do

    end block transmit

  end subroutine real8_2d_exchange_lrbt

  subroutine real8_3d_exchange_lrbt(ml,nex,j1,j2,i1,i2,k1,k2)
    implicit none
    real(rk8) , pointer , dimension(:,:,:) , intent(inout) :: ml
    integer(ik4) , intent(in) :: nex , j1 , j2  , i1 , i2 , k1 , k2
    integer :: ndx , ndy , nx , ny , nk , tx , ty , sizex , sizey

    nx = j2-j1+1
    ny = i2-i1+1
    nk = k2-k1+1
    tx = ny
    ty = nx
    sizex = nex*tx*nk
    sizey = nex*ty*nk
    ndx = 2*sizex
    ndy = 2*sizey

    transmit : block

    integer, dimension(4) :: counts, displs
    real(rk8), dimension(ndx+ndy) :: sdata
    real(rk8), dimension(ndx+ndy), volatile :: rdata
    type(mpi_request) :: mrequest
    type(mpi_status) :: mstatus
    integer :: ib1 , ib2 , iex , k

    ib2 = 0
    do k = k1 , k2
      do iex = 1 , nex
        ib1 = ib2 + 1
        ib2 = ib1 + tx - 1
        if ( rcmpi%west /= mpi_proc_null ) &
            sdata(ib1:ib2) = ml(j1+(iex-1),i1:i2,k)
      end do
    end do
    do k = k1 , k2
      do iex = 1 , nex
        ib1 = ib2 + 1
        ib2 = ib1 + tx - 1
        if ( rcmpi%east /= mpi_proc_null ) &
            sdata(ib1:ib2) = ml(j2-(iex-1),i1:i2,k)
      end do
    end do
    do k = k1 , k2
      do iex = 1 , nex
        ib1 = ib2 + 1
        ib2 = ib1 + ty - 1
        if ( rcmpi%south /= mpi_proc_null ) &
            sdata(ib1:ib2) = ml(j1:j2,i1+(iex-1),k)
      end do
    end do
    do k = k1 , k2
      do iex = 1 , nex
        ib1 = ib2 + 1
        ib2 = ib1 + ty - 1
        if ( rcmpi%north /= mpi_proc_null ) &
            sdata(ib1:ib2) = ml(j1:j2,i2-(iex-1),k)
      end do
    end do

    counts = [ sizex, sizex, sizey, sizey ]
    displs = [ 0, sizex, 2*sizex, 2*sizex+sizey ]
    call mpi_ineighbor_alltoallv(sdata, counts, displs, mpi_real8, &
        rdata, counts, displs, mpi_real8, rcmpi%cartcom, mrequest)

    call mpi_wait(mrequest,mstatus)

    ib2 = 0
    do k = k1 , k2
      do iex = 1 , nex
        ib1 = ib2 + 1
        ib2 = ib1 + tx - 1
         if ( rcmpi%west /= mpi_proc_null ) &
             ml(j1-iex,i1:i2,k) = rdata(ib1:ib2)
      end do
    end do
    do k = k1 , k2
      do iex = 1 , nex
        ib1 = ib2 + 1
        ib2 = ib1 + tx - 1
        if ( rcmpi%east /= mpi_proc_null ) &
            ml(j2+iex,i1:i2,k) = rdata(ib1:ib2)
      end do
    end do
    do k = k1 , k2
      do iex = 1 , nex
        ib1 = ib2 + 1
        ib2 = ib1 + ty - 1
        if ( rcmpi%south /= mpi_proc_null ) &
            ml(j1:j2,i1-iex,k) = rdata(ib1:ib2)
      end do
    end do
    do k = k1 , k2
      do iex = 1 , nex
        ib1 = ib2 + 1
        ib2 = ib1 + ty - 1
        if ( rcmpi%north /= mpi_proc_null ) &
           ml(j1:j2,i2+iex,k) = rdata(ib1:ib2)
      end do
    end do

    end block transmit

  end subroutine real8_3d_exchange_lrbt

  subroutine real8_4d_exchange_lrbt(ml,nex,j1,j2,i1,i2,k1,k2,n1,n2)
    implicit none
    real(rk8) , pointer , dimension(:,:,:,:) , intent(inout) :: ml
    integer(ik4) , intent(in) :: nex , j1 , j2  , i1 , i2 , k1 , k2 , n1 , n2
    integer :: ndx , ndy , nx , ny , nk , nn , tx , ty , sizex , sizey

    nx = j2-j1+1
    ny = i2-i1+1
    nk = k2-k1+1
    nn = n2-n1+1
    tx = ny
    ty = nx
    sizex = nex*tx*nk*nn
    sizey = nex*ty*nk*nn
    ndx = 2*sizex
    ndy = 2*sizey

    transmit : block

    integer, dimension(4) :: counts, displs
    real(rk8), dimension(ndx+ndy) :: sdata
    real(rk8), dimension(ndx+ndy), volatile :: rdata
    type(mpi_request) :: mrequest
    type(mpi_status) :: mstatus
    integer :: ib1 , ib2 , iex , k , n

    ib2 = 0
    do n = n1 , n2
      do k = k1 , k2
        do iex = 1 , nex
          ib1 = ib2 + 1
          ib2 = ib1 + tx - 1
          if ( rcmpi%west /= mpi_proc_null ) &
              sdata(ib1:ib2) = ml(j1+(iex-1),i1:i2,k,n)
        end do
      end do
    end do
    do n = n1 , n2
      do k = k1 , k2
        do iex = 1 , nex
          ib1 = ib2 + 1
          ib2 = ib1 + tx - 1
          if ( rcmpi%east /= mpi_proc_null ) &
              sdata(ib1:ib2) = ml(j2-(iex-1),i1:i2,k,n)
        end do
      end do
    end do
    do n = n1 , n2
      do k = k1 , k2
        do iex = 1 , nex
          ib1 = ib2 + 1
          ib2 = ib1 + ty - 1
          if ( rcmpi%south /= mpi_proc_null ) &
              sdata(ib1:ib2) = ml(j1:j2,i1+(iex-1),k,n)
        end do
      end do
    end do
    do n = n1 , n2
      do k = k1 , k2
        do iex = 1 , nex
          ib1 = ib2 + 1
          ib2 = ib1 + ty - 1
          if ( rcmpi%north /= mpi_proc_null ) &
              sdata(ib1:ib2) = ml(j1:j2,i2-(iex-1),k,n)
        end do
      end do
    end do

    counts = [ sizex, sizex, sizey, sizey ]
    displs = [ 0, sizex, 2*sizex, 2*sizex+sizey ]
    call mpi_ineighbor_alltoallv(sdata, counts, displs, mpi_real8, &
        rdata, counts, displs, mpi_real8, rcmpi%cartcom, mrequest)

    call mpi_wait(mrequest,mstatus)

    ib2 = 0
    do n = n1 , n2
      do k = k1 , k2
        do iex = 1 , nex
          ib1 = ib2 + 1
          ib2 = ib1 + tx - 1
           if ( rcmpi%west /= mpi_proc_null ) &
               ml(j1-iex,i1:i2,k,n) = rdata(ib1:ib2)
        end do
      end do
    end do
    do n = n1 , n2
      do k = k1 , k2
        do iex = 1 , nex
          ib1 = ib2 + 1
          ib2 = ib1 + tx - 1
          if ( rcmpi%east /= mpi_proc_null ) &
              ml(j2+iex,i1:i2,k,n) = rdata(ib1:ib2)
        end do
      end do
    end do
    do n = n1 , n2
      do k = k1 , k2
        do iex = 1 , nex
          ib1 = ib2 + 1
          ib2 = ib1 + ty - 1
          if ( rcmpi%south /= mpi_proc_null ) &
              ml(j1:j2,i1-iex,k,n) = rdata(ib1:ib2)
        end do
      end do
    end do
    do n = n1 , n2
      do k = k1 , k2
        do iex = 1 , nex
          ib1 = ib2 + 1
          ib2 = ib1 + ty - 1
          if ( rcmpi%north /= mpi_proc_null ) &
             ml(j1:j2,i2+iex,k,n) = rdata(ib1:ib2)
        end do
      end do
    end do

    end block transmit

  end subroutine real8_4d_exchange_lrbt

  subroutine real4_2d_exchange_lrbt(ml,nex,j1,j2,i1,i2)
    implicit none
    real(rk4) , pointer , dimension(:,:) , intent(inout) :: ml
    integer(ik4) , intent(in) :: nex , j1 , j2  , i1 , i2
    integer :: ndx , ndy , nx , ny , tx , ty , sizex , sizey

    nx = j2-j1+1
    ny = i2-i1+1
    tx = ny
    ty = nx
    sizex = nex*tx
    sizey = nex*ty
    ndx = 2*sizex
    ndy = 2*sizey

    transmit : block

    integer, dimension(4) :: counts, displs
    real(rk4), dimension(ndx+ndy) :: sdata
    real(rk4), dimension(ndx+ndy), volatile :: rdata
    type(mpi_request) :: mrequest
    type(mpi_status) :: mstatus
    integer :: ib1 , ib2 , iex

    ib2 = 0
    do iex = 1 , nex
      ib1 = ib2 + 1
      ib2 = ib1 + tx - 1
      if ( rcmpi%west /= mpi_proc_null ) &
          sdata(ib1:ib2) = ml(j1+(iex-1),i1:i2)
    end do
    do iex = 1 , nex
      ib1 = ib2 + 1
      ib2 = ib1 + tx - 1
      if ( rcmpi%east /= mpi_proc_null ) &
          sdata(ib1:ib2) = ml(j2-(iex-1),i1:i2)
    end do
    do iex = 1 , nex
      ib1 = ib2 + 1
      ib2 = ib1 + ty - 1
      if ( rcmpi%south /= mpi_proc_null ) &
          sdata(ib1:ib2) = ml(j1:j2,i1+(iex-1))
    end do
    do iex = 1 , nex
      ib1 = ib2 + 1
      ib2 = ib1 + ty - 1
      if ( rcmpi%north /= mpi_proc_null ) &
          sdata(ib1:ib2) = ml(j1:j2,i2-(iex-1))
    end do

    counts = [ sizex, sizex, sizey, sizey ]
    displs = [ 0, sizex, 2*sizex, 2*sizex+sizey ]
    call mpi_ineighbor_alltoallv(sdata, counts, displs, mpi_real4, &
        rdata, counts, displs, mpi_real4, rcmpi%cartcom, mrequest)

    call mpi_wait(mrequest,mstatus)

    ib2 = 0
    do iex = 1 , nex
      ib1 = ib2 + 1
      ib2 = ib1 + tx - 1
       if ( rcmpi%west /= mpi_proc_null ) &
           ml(j1-iex,i1:i2) = rdata(ib1:ib2)
    end do
    do iex = 1 , nex
      ib1 = ib2 + 1
      ib2 = ib1 + tx - 1
      if ( rcmpi%east /= mpi_proc_null ) &
          ml(j2+iex,i1:i2) = rdata(ib1:ib2)
    end do
    do iex = 1 , nex
      ib1 = ib2 + 1
      ib2 = ib1 + ty - 1
      if ( rcmpi%south /= mpi_proc_null ) &
          ml(j1:j2,i1-iex) = rdata(ib1:ib2)
    end do
    do iex = 1 , nex
      ib1 = ib2 + 1
      ib2 = ib1 + ty - 1
      if ( rcmpi%north /= mpi_proc_null ) &
         ml(j1:j2,i2+iex) = rdata(ib1:ib2)
    end do

    end block transmit

  end subroutine real4_2d_exchange_lrbt

  subroutine real4_3d_exchange_lrbt(ml,nex,j1,j2,i1,i2,k1,k2)
    implicit none
    real(rk4) , pointer , dimension(:,:,:) , intent(inout) :: ml
    integer(ik4) , intent(in) :: nex , j1 , j2  , i1 , i2 , k1 , k2
    integer :: ndx , ndy , nx , ny , nk , tx , ty , sizex , sizey

    nx = j2-j1+1
    ny = i2-i1+1
    nk = k2-k1+1
    tx = ny
    ty = nx
    sizex = nex*tx*nk
    sizey = nex*ty*nk
    ndx = 2*sizex
    ndy = 2*sizey

    transmit : block

    integer, dimension(4) :: counts, displs
    real(rk4), dimension(ndx+ndy) :: sdata
    real(rk4), dimension(ndx+ndy), volatile :: rdata
    type(mpi_request) :: mrequest
    type(mpi_status) :: mstatus
    integer :: ib1 , ib2 , iex , k

    ib2 = 0
    do k = k1 , k2
      do iex = 1 , nex
        ib1 = ib2 + 1
        ib2 = ib1 + tx - 1
        if ( rcmpi%west /= mpi_proc_null ) &
            sdata(ib1:ib2) = ml(j1+(iex-1),i1:i2,k)
      end do
    end do
    do k = k1 , k2
      do iex = 1 , nex
        ib1 = ib2 + 1
        ib2 = ib1 + tx - 1
        if ( rcmpi%east /= mpi_proc_null ) &
            sdata(ib1:ib2) = ml(j2-(iex-1),i1:i2,k)
      end do
    end do
    do k = k1 , k2
      do iex = 1 , nex
        ib1 = ib2 + 1
        ib2 = ib1 + ty - 1
        if ( rcmpi%south /= mpi_proc_null ) &
            sdata(ib1:ib2) = ml(j1:j2,i1+(iex-1),k)
      end do
    end do
    do k = k1 , k2
      do iex = 1 , nex
        ib1 = ib2 + 1
        ib2 = ib1 + ty - 1
        if ( rcmpi%north /= mpi_proc_null ) &
            sdata(ib1:ib2) = ml(j1:j2,i2-(iex-1),k)
      end do
    end do

    counts = [ sizex, sizex, sizey, sizey ]
    displs = [ 0, sizex, 2*sizex, 2*sizex+sizey ]
    call mpi_ineighbor_alltoallv(sdata, counts, displs, mpi_real4, &
        rdata, counts, displs, mpi_real4, rcmpi%cartcom, mrequest)

    call mpi_wait(mrequest,mstatus)

    ib2 = 0
    do k = k1 , k2
      do iex = 1 , nex
        ib1 = ib2 + 1
        ib2 = ib1 + tx - 1
         if ( rcmpi%west /= mpi_proc_null ) &
             ml(j1-iex,i1:i2,k) = rdata(ib1:ib2)
      end do
    end do
    do k = k1 , k2
      do iex = 1 , nex
        ib1 = ib2 + 1
        ib2 = ib1 + tx - 1
        if ( rcmpi%east /= mpi_proc_null ) &
            ml(j2+iex,i1:i2,k) = rdata(ib1:ib2)
      end do
    end do
    do k = k1 , k2
      do iex = 1 , nex
        ib1 = ib2 + 1
        ib2 = ib1 + ty - 1
        if ( rcmpi%south /= mpi_proc_null ) &
            ml(j1:j2,i1-iex,k) = rdata(ib1:ib2)
      end do
    end do
    do k = k1 , k2
      do iex = 1 , nex
        ib1 = ib2 + 1
        ib2 = ib1 + ty - 1
        if ( rcmpi%north /= mpi_proc_null ) &
           ml(j1:j2,i2+iex,k) = rdata(ib1:ib2)
      end do
    end do

    end block transmit

  end subroutine real4_3d_exchange_lrbt

  subroutine real4_4d_exchange_lrbt(ml,nex,j1,j2,i1,i2,k1,k2,n1,n2)
    implicit none
    real(rk4) , pointer , dimension(:,:,:,:) , intent(inout) :: ml
    integer(ik4) , intent(in) :: nex , j1 , j2  , i1 , i2 , k1 , k2 , n1 , n2
    integer :: ndx , ndy , nx , ny , nk , nn , tx , ty , sizex , sizey

    nx = j2-j1+1
    ny = i2-i1+1
    nk = k2-k1+1
    nn = n2-n1+1
    tx = ny
    ty = nx
    sizex = nex*tx*nk*nn
    sizey = nex*ty*nk*nn
    ndx = 2*sizex
    ndy = 2*sizey

    transmit : block

    integer, dimension(4) :: counts, displs
    real(rk4), dimension(ndx+ndy) :: sdata
    real(rk4), dimension(ndx+ndy), volatile :: rdata
    type(mpi_request) :: mrequest
    type(mpi_status) :: mstatus
    integer :: ib1 , ib2 , iex , k , n

    ib2 = 0
    do n = n1 , n2
      do k = k1 , k2
        do iex = 1 , nex
          ib1 = ib2 + 1
          ib2 = ib1 + tx - 1
          if ( rcmpi%west /= mpi_proc_null ) &
              sdata(ib1:ib2) = ml(j1+(iex-1),i1:i2,k,n)
        end do
      end do
    end do
    do n = n1 , n2
      do k = k1 , k2
        do iex = 1 , nex
          ib1 = ib2 + 1
          ib2 = ib1 + tx - 1
          if ( rcmpi%east /= mpi_proc_null ) &
              sdata(ib1:ib2) = ml(j2-(iex-1),i1:i2,k,n)
        end do
      end do
    end do
    do n = n1 , n2
      do k = k1 , k2
        do iex = 1 , nex
          ib1 = ib2 + 1
          ib2 = ib1 + ty - 1
          if ( rcmpi%south /= mpi_proc_null ) &
              sdata(ib1:ib2) = ml(j1:j2,i1+(iex-1),k,n)
        end do
      end do
    end do
    do n = n1 , n2
      do k = k1 , k2
        do iex = 1 , nex
          ib1 = ib2 + 1
          ib2 = ib1 + ty - 1
          if ( rcmpi%north /= mpi_proc_null ) &
              sdata(ib1:ib2) = ml(j1:j2,i2-(iex-1),k,n)
        end do
      end do
    end do

    counts = [ sizex, sizex, sizey, sizey ]
    displs = [ 0, sizex, 2*sizex, 2*sizex+sizey ]
    call mpi_ineighbor_alltoallv(sdata, counts, displs, mpi_real4, &
        rdata, counts, displs, mpi_real4, rcmpi%cartcom, mrequest)

    call mpi_wait(mrequest,mstatus)

    ib2 = 0
    do n = n1 , n2
      do k = k1 , k2
        do iex = 1 , nex
          ib1 = ib2 + 1
          ib2 = ib1 + tx - 1
           if ( rcmpi%west /= mpi_proc_null ) &
               ml(j1-iex,i1:i2,k,n) = rdata(ib1:ib2)
        end do
      end do
    end do
    do n = n1 , n2
      do k = k1 , k2
        do iex = 1 , nex
          ib1 = ib2 + 1
          ib2 = ib1 + tx - 1
          if ( rcmpi%east /= mpi_proc_null ) &
              ml(j2+iex,i1:i2,k,n) = rdata(ib1:ib2)
        end do
      end do
    end do
    do n = n1 , n2
      do k = k1 , k2
        do iex = 1 , nex
          ib1 = ib2 + 1
          ib2 = ib1 + ty - 1
          if ( rcmpi%south /= mpi_proc_null ) &
              ml(j1:j2,i1-iex,k,n) = rdata(ib1:ib2)
        end do
      end do
    end do
    do n = n1 , n2
      do k = k1 , k2
        do iex = 1 , nex
          ib1 = ib2 + 1
          ib2 = ib1 + ty - 1
          if ( rcmpi%north /= mpi_proc_null ) &
             ml(j1:j2,i2+iex,k,n) = rdata(ib1:ib2)
        end do
      end do
    end do

    end block transmit

  end subroutine real4_4d_exchange_lrbt

  subroutine real8_2d_exchange_lr(ml,nex,j1,j2,i1,i2)
    implicit none
    real(rk8) , pointer , dimension(:,:) , intent(inout) :: ml
    integer(ik4) , intent(in) :: nex , j1 , j2  , i1 , i2
    integer :: ndx , ny , tx , sizex

    ny = i2-i1+1
    tx = ny
    sizex = nex*tx
    ndx = 2*sizex

    transmit : block

    integer, dimension(4) :: counts, displs
    real(rk8), dimension(ndx) :: sdata
    real(rk8), dimension(ndx), volatile :: rdata
    type(mpi_request) :: mrequest
    type(mpi_status) :: mstatus
    integer :: ib1 , ib2 , iex

    ib2 = 0
    do iex = 1 , nex
      ib1 = ib2 + 1
      ib2 = ib1 + tx - 1
      if ( rcmpi%west /= mpi_proc_null ) &
          sdata(ib1:ib2) = ml(j1+(iex-1),i1:i2)
    end do
    do iex = 1 , nex
      ib1 = ib2 + 1
      ib2 = ib1 + tx - 1
      if ( rcmpi%east /= mpi_proc_null ) &
          sdata(ib1:ib2) = ml(j2-(iex-1),i1:i2)
    end do

    counts = [ sizex, sizex, 0, 0 ]
    displs = [ 0, sizex, 2*sizex, 2*sizex ]
    call mpi_ineighbor_alltoallv(sdata, counts, displs, mpi_real8, &
        rdata, counts, displs, mpi_real8, rcmpi%cartcom, mrequest)

    call mpi_wait(mrequest,mstatus)

    ib2 = 0
    do iex = 1 , nex
      ib1 = ib2 + 1
      ib2 = ib1 + tx - 1
       if ( rcmpi%west /= mpi_proc_null ) &
           ml(j1-iex,i1:i2) = rdata(ib1:ib2)
    end do
    do iex = 1 , nex
      ib1 = ib2 + 1
      ib2 = ib1 + tx - 1
      if ( rcmpi%east /= mpi_proc_null ) &
          ml(j2+iex,i1:i2) = rdata(ib1:ib2)
    end do

    end block transmit

  end subroutine real8_2d_exchange_lr

  subroutine real8_3d_exchange_lr(ml,nex,j1,j2,i1,i2,k1,k2)
    implicit none
    real(rk8) , pointer , dimension(:,:,:) , intent(inout) :: ml
    integer(ik4) , intent(in) :: nex , j1 , j2  , i1 , i2 , k1 , k2
    integer :: ndx , ny , nk , tx , sizex

    ny = i2-i1+1
    nk = k2-k1+1
    tx = ny
    sizex = nex*tx*nk
    ndx = 2*sizex

    transmit : block

    integer, dimension(4) :: counts, displs
    real(rk8), dimension(ndx) :: sdata
    real(rk8), dimension(ndx), volatile :: rdata
    type(mpi_request) :: mrequest
    type(mpi_status) :: mstatus
    integer :: ib1 , ib2 , iex , k

    ib2 = 0
    do k = k1 , k2
      do iex = 1 , nex
        ib1 = ib2 + 1
        ib2 = ib1 + tx - 1
        if ( rcmpi%west /= mpi_proc_null ) &
            sdata(ib1:ib2) = ml(j1+(iex-1),i1:i2,k)
      end do
    end do
    do k = k1 , k2
      do iex = 1 , nex
        ib1 = ib2 + 1
        ib2 = ib1 + tx - 1
        if ( rcmpi%east /= mpi_proc_null ) &
            sdata(ib1:ib2) = ml(j2-(iex-1),i1:i2,k)
      end do
    end do

    counts = [ sizex, sizex, 0, 0 ]
    displs = [ 0, sizex, 2*sizex, 2*sizex ]
    call mpi_ineighbor_alltoallv(sdata, counts, displs, mpi_real8, &
        rdata, counts, displs, mpi_real8, rcmpi%cartcom, mrequest)

    call mpi_wait(mrequest,mstatus)

    ib2 = 0
    do k = k1 , k2
      do iex = 1 , nex
        ib1 = ib2 + 1
        ib2 = ib1 + tx - 1
         if ( rcmpi%west /= mpi_proc_null ) &
             ml(j1-iex,i1:i2,k) = rdata(ib1:ib2)
      end do
    end do
    do k = k1 , k2
      do iex = 1 , nex
        ib1 = ib2 + 1
        ib2 = ib1 + tx - 1
        if ( rcmpi%east /= mpi_proc_null ) &
            ml(j2+iex,i1:i2,k) = rdata(ib1:ib2)
      end do
    end do

    end block transmit

  end subroutine real8_3d_exchange_lr

  subroutine real8_4d_exchange_lr(ml,nex,j1,j2,i1,i2,k1,k2,n1,n2)
    implicit none
    real(rk8) , pointer , dimension(:,:,:,:) , intent(inout) :: ml
    integer(ik4) , intent(in) :: nex , j1 , j2  , i1 , i2 , k1 , k2 , n1 , n2
    integer :: ndx , ny , nk , nn , tx , sizex

    ny = i2-i1+1
    nk = k2-k1+1
    nn = n2-n1+1
    tx = ny
    sizex = nex*tx*nk*nn
    ndx = 2*sizex

    transmit : block

    integer, dimension(4) :: counts, displs
    real(rk8), dimension(ndx) :: sdata
    real(rk8), dimension(ndx), volatile :: rdata
    type(mpi_request) :: mrequest
    type(mpi_status) :: mstatus
    integer :: ib1 , ib2 , iex , k , n

    ib2 = 0
    do n = n1 , n2
      do k = k1 , k2
        do iex = 1 , nex
          ib1 = ib2 + 1
          ib2 = ib1 + tx - 1
          if ( rcmpi%west /= mpi_proc_null ) &
              sdata(ib1:ib2) = ml(j1+(iex-1),i1:i2,k,n)
        end do
      end do
    end do
    do n = n1 , n2
      do k = k1 , k2
        do iex = 1 , nex
          ib1 = ib2 + 1
          ib2 = ib1 + tx - 1
          if ( rcmpi%east /= mpi_proc_null ) &
              sdata(ib1:ib2) = ml(j2-(iex-1),i1:i2,k,n)
        end do
      end do
    end do

    counts = [ sizex, sizex, 0, 0 ]
    displs = [ 0, sizex, 2*sizex, 2*sizex ]
    call mpi_ineighbor_alltoallv(sdata, counts, displs, mpi_real8, &
        rdata, counts, displs, mpi_real8, rcmpi%cartcom, mrequest)

    call mpi_wait(mrequest,mstatus)

    ib2 = 0
    do n = n1 , n2
      do k = k1 , k2
        do iex = 1 , nex
          ib1 = ib2 + 1
          ib2 = ib1 + tx - 1
           if ( rcmpi%west /= mpi_proc_null ) &
               ml(j1-iex,i1:i2,k,n) = rdata(ib1:ib2)
        end do
      end do
    end do
    do n = n1 , n2
      do k = k1 , k2
        do iex = 1 , nex
          ib1 = ib2 + 1
          ib2 = ib1 + tx - 1
          if ( rcmpi%east /= mpi_proc_null ) &
              ml(j2+iex,i1:i2,k,n) = rdata(ib1:ib2)
        end do
      end do
    end do

    end block transmit

  end subroutine real8_4d_exchange_lr

  subroutine real4_2d_exchange_lr(ml,nex,j1,j2,i1,i2)
    implicit none
    real(rk4) , pointer , dimension(:,:) , intent(inout) :: ml
    integer(ik4) , intent(in) :: nex , j1 , j2  , i1 , i2
    integer :: ndx , ny , tx , sizex

    ny = i2-i1+1
    tx = ny
    sizex = nex*tx
    ndx = 2*sizex

    transmit : block

    integer, dimension(4) :: counts, displs
    real(rk4), dimension(ndx) :: sdata
    real(rk4), dimension(ndx), volatile :: rdata
    type(mpi_request) :: mrequest
    type(mpi_status) :: mstatus
    integer :: ib1 , ib2 , iex

    ib2 = 0
    do iex = 1 , nex
      ib1 = ib2 + 1
      ib2 = ib1 + tx - 1
      if ( rcmpi%west /= mpi_proc_null ) &
          sdata(ib1:ib2) = ml(j1+(iex-1),i1:i2)
    end do
    do iex = 1 , nex
      ib1 = ib2 + 1
      ib2 = ib1 + tx - 1
      if ( rcmpi%east /= mpi_proc_null ) &
          sdata(ib1:ib2) = ml(j2-(iex-1),i1:i2)
    end do

    counts = [ sizex, sizex, 0, 0 ]
    displs = [ 0, sizex, 2*sizex, 2*sizex ]
    call mpi_ineighbor_alltoallv(sdata, counts, displs, mpi_real4, &
        rdata, counts, displs, mpi_real4, rcmpi%cartcom, mrequest)

    call mpi_wait(mrequest,mstatus)

    ib2 = 0
    do iex = 1 , nex
      ib1 = ib2 + 1
      ib2 = ib1 + tx - 1
       if ( rcmpi%west /= mpi_proc_null ) &
           ml(j1-iex,i1:i2) = rdata(ib1:ib2)
    end do
    do iex = 1 , nex
      ib1 = ib2 + 1
      ib2 = ib1 + tx - 1
      if ( rcmpi%east /= mpi_proc_null ) &
          ml(j2+iex,i1:i2) = rdata(ib1:ib2)
    end do

    end block transmit

  end subroutine real4_2d_exchange_lr

  subroutine real4_3d_exchange_lr(ml,nex,j1,j2,i1,i2,k1,k2)
    implicit none
    real(rk4) , pointer , dimension(:,:,:) , intent(inout) :: ml
    integer(ik4) , intent(in) :: nex , j1 , j2  , i1 , i2 , k1 , k2
    integer :: ndx , ny , nk , tx , sizex

    ny = i2-i1+1
    nk = k2-k1+1
    tx = ny
    sizex = nex*tx*nk
    ndx = 2*sizex

    transmit : block

    integer, dimension(4) :: counts, displs
    real(rk4), dimension(ndx) :: sdata
    real(rk4), dimension(ndx), volatile :: rdata
    type(mpi_request) :: mrequest
    type(mpi_status) :: mstatus
    integer :: ib1 , ib2 , iex , k

    ib2 = 0
    do k = k1 , k2
      do iex = 1 , nex
        ib1 = ib2 + 1
        ib2 = ib1 + tx - 1
        if ( rcmpi%west /= mpi_proc_null ) &
            sdata(ib1:ib2) = ml(j1+(iex-1),i1:i2,k)
      end do
    end do
    do k = k1 , k2
      do iex = 1 , nex
        ib1 = ib2 + 1
        ib2 = ib1 + tx - 1
        if ( rcmpi%east /= mpi_proc_null ) &
            sdata(ib1:ib2) = ml(j2-(iex-1),i1:i2,k)
      end do
    end do

    counts = [ sizex, sizex, 0, 0 ]
    displs = [ 0, sizex, 2*sizex, 2*sizex ]
    call mpi_ineighbor_alltoallv(sdata, counts, displs, mpi_real4, &
        rdata, counts, displs, mpi_real4, rcmpi%cartcom, mrequest)

    call mpi_wait(mrequest,mstatus)

    ib2 = 0
    do k = k1 , k2
      do iex = 1 , nex
        ib1 = ib2 + 1
        ib2 = ib1 + tx - 1
         if ( rcmpi%west /= mpi_proc_null ) &
             ml(j1-iex,i1:i2,k) = rdata(ib1:ib2)
      end do
    end do
    do k = k1 , k2
      do iex = 1 , nex
        ib1 = ib2 + 1
        ib2 = ib1 + tx - 1
        if ( rcmpi%east /= mpi_proc_null ) &
            ml(j2+iex,i1:i2,k) = rdata(ib1:ib2)
      end do
    end do

    end block transmit

  end subroutine real4_3d_exchange_lr

  subroutine real4_4d_exchange_lr(ml,nex,j1,j2,i1,i2,k1,k2,n1,n2)
    implicit none
    real(rk4) , pointer , dimension(:,:,:,:) , intent(inout) :: ml
    integer(ik4) , intent(in) :: nex , j1 , j2  , i1 , i2 , k1 , k2 , n1 , n2
    integer :: ndx , ny , nk , nn , tx , sizex

    ny = i2-i1+1
    nk = k2-k1+1
    nn = n2-n1+1
    tx = ny
    sizex = nex*tx*nk*nn
    ndx = 2*sizex

    transmit : block

    integer, dimension(4) :: counts, displs
    real(rk4), dimension(ndx) :: sdata
    real(rk4), dimension(ndx), volatile :: rdata
    type(mpi_request) :: mrequest
    type(mpi_status) :: mstatus
    integer :: ib1 , ib2 , iex , k , n

    ib2 = 0
    do n = n1 , n2
      do k = k1 , k2
        do iex = 1 , nex
          ib1 = ib2 + 1
          ib2 = ib1 + tx - 1
          if ( rcmpi%west /= mpi_proc_null ) &
              sdata(ib1:ib2) = ml(j1+(iex-1),i1:i2,k,n)
        end do
      end do
    end do
    do n = n1 , n2
      do k = k1 , k2
        do iex = 1 , nex
          ib1 = ib2 + 1
          ib2 = ib1 + tx - 1
          if ( rcmpi%east /= mpi_proc_null ) &
              sdata(ib1:ib2) = ml(j2-(iex-1),i1:i2,k,n)
        end do
      end do
    end do

    counts = [ sizex, sizex, 0, 0 ]
    displs = [ 0, sizex, 2*sizex, 2*sizex ]
    call mpi_ineighbor_alltoallv(sdata, counts, displs, mpi_real4, &
        rdata, counts, displs, mpi_real4, rcmpi%cartcom, mrequest)

    call mpi_wait(mrequest,mstatus)

    ib2 = 0
    do n = n1 , n2
      do k = k1 , k2
        do iex = 1 , nex
          ib1 = ib2 + 1
          ib2 = ib1 + tx - 1
           if ( rcmpi%west /= mpi_proc_null ) &
               ml(j1-iex,i1:i2,k,n) = rdata(ib1:ib2)
        end do
      end do
    end do
    do n = n1 , n2
      do k = k1 , k2
        do iex = 1 , nex
          ib1 = ib2 + 1
          ib2 = ib1 + tx - 1
          if ( rcmpi%east /= mpi_proc_null ) &
              ml(j2+iex,i1:i2,k,n) = rdata(ib1:ib2)
        end do
      end do
    end do

    end block transmit

  end subroutine real4_4d_exchange_lr

  subroutine real8_2d_exchange_bt(ml,nex,j1,j2,i1,i2)
    implicit none
    real(rk8) , pointer , dimension(:,:) , intent(inout) :: ml
    integer(ik4) , intent(in) :: nex , j1 , j2  , i1 , i2
    integer :: ndy , nx , ty , sizey

    nx = j2-j1+1
    ty = nx
    sizey = nex*ty
    ndy = 2*sizey

    transmit : block

    integer, dimension(4) :: counts, displs
    real(rk8), dimension(ndy) :: sdata
    real(rk8), dimension(ndy), volatile :: rdata
    type(mpi_request) :: mrequest
    type(mpi_status) :: mstatus
    integer :: ib1 , ib2 , iex

    ib2 = 0
    do iex = 1 , nex
      ib1 = ib2 + 1
      ib2 = ib1 + ty - 1
      if ( rcmpi%south /= mpi_proc_null ) &
          sdata(ib1:ib2) = ml(j1:j2,i1+(iex-1))
    end do
    do iex = 1 , nex
      ib1 = ib2 + 1
      ib2 = ib1 + ty - 1
      if ( rcmpi%north /= mpi_proc_null ) &
          sdata(ib1:ib2) = ml(j1:j2,i2-(iex-1))
    end do

    counts = [ 0, 0, sizey, sizey ]
    displs = [ 0, 0, 0, sizey ]
    call mpi_ineighbor_alltoallv(sdata, counts, displs, mpi_real8, &
        rdata, counts, displs, mpi_real8, rcmpi%cartcom, mrequest)

    call mpi_wait(mrequest,mstatus)

    ib2 = 0
    do iex = 1 , nex
      ib1 = ib2 + 1
      ib2 = ib1 + ty - 1
      if ( rcmpi%south /= mpi_proc_null ) &
          ml(j1:j2,i1-iex) = rdata(ib1:ib2)
    end do
    do iex = 1 , nex
      ib1 = ib2 + 1
      ib2 = ib1 + ty - 1
      if ( rcmpi%north /= mpi_proc_null ) &
         ml(j1:j2,i2+iex) = rdata(ib1:ib2)
    end do

    end block transmit

  end subroutine real8_2d_exchange_bt

  subroutine real8_3d_exchange_bt(ml,nex,j1,j2,i1,i2,k1,k2)
    implicit none
    real(rk8) , pointer , dimension(:,:,:) , intent(inout) :: ml
    integer(ik4) , intent(in) :: nex , j1 , j2  , i1 , i2 , k1 , k2
    integer :: ndy , nx , nk , ty , sizey

    nx = j2-j1+1
    nk = k2-k1+1
    ty = nx
    sizey = nex*ty*nk
    ndy = 2*sizey

    transmit : block

    integer, dimension(4) :: counts, displs
    real(rk8), dimension(ndy) :: sdata
    real(rk8), dimension(ndy), volatile :: rdata
    type(mpi_request) :: mrequest
    type(mpi_status) :: mstatus
    integer :: ib1 , ib2 , iex , k

    ib2 = 0
    do k = k1 , k2
      do iex = 1 , nex
        ib1 = ib2 + 1
        ib2 = ib1 + ty - 1
        if ( rcmpi%south /= mpi_proc_null ) &
            sdata(ib1:ib2) = ml(j1:j2,i1+(iex-1),k)
      end do
    end do
    do k = k1 , k2
      do iex = 1 , nex
        ib1 = ib2 + 1
        ib2 = ib1 + ty - 1
        if ( rcmpi%north /= mpi_proc_null ) &
            sdata(ib1:ib2) = ml(j1:j2,i2-(iex-1),k)
      end do
    end do

    counts = [ 0, 0, sizey, sizey ]
    displs = [ 0, 0, 0, sizey ]
    call mpi_ineighbor_alltoallv(sdata, counts, displs, mpi_real8, &
        rdata, counts, displs, mpi_real8, rcmpi%cartcom, mrequest)

    call mpi_wait(mrequest,mstatus)

    ib2 = 0
    do k = k1 , k2
      do iex = 1 , nex
        ib1 = ib2 + 1
        ib2 = ib1 + ty - 1
        if ( rcmpi%south /= mpi_proc_null ) &
            ml(j1:j2,i1-iex,k) = rdata(ib1:ib2)
      end do
    end do
    do k = k1 , k2
      do iex = 1 , nex
        ib1 = ib2 + 1
        ib2 = ib1 + ty - 1
        if ( rcmpi%north /= mpi_proc_null ) &
           ml(j1:j2,i2+iex,k) = rdata(ib1:ib2)
      end do
    end do

    end block transmit

  end subroutine real8_3d_exchange_bt

  subroutine real8_4d_exchange_bt(ml,nex,j1,j2,i1,i2,k1,k2,n1,n2)
    implicit none
    real(rk8) , pointer , dimension(:,:,:,:) , intent(inout) :: ml
    integer(ik4) , intent(in) :: nex , j1 , j2  , i1 , i2 , k1 , k2 , n1 , n2
    integer :: ndy , nx , nk , nn , ty , sizey

    nx = j2-j1+1
    nk = k2-k1+1
    nn = n2-n1+1
    ty = nx
    sizey = nex*ty*nk*nn
    ndy = 2*sizey

    transmit : block

    integer, dimension(4) :: counts, displs
    real(rk8), dimension(ndy) :: sdata
    real(rk8), dimension(ndy), volatile :: rdata
    type(mpi_request) :: mrequest
    type(mpi_status) :: mstatus
    integer :: ib1 , ib2 , iex , k , n

    ib2 = 0
    do n = n1 , n2
      do k = k1 , k2
        do iex = 1 , nex
          ib1 = ib2 + 1
          ib2 = ib1 + ty - 1
          if ( rcmpi%south /= mpi_proc_null ) &
              sdata(ib1:ib2) = ml(j1:j2,i1+(iex-1),k,n)
        end do
      end do
    end do
    do n = n1 , n2
      do k = k1 , k2
        do iex = 1 , nex
          ib1 = ib2 + 1
          ib2 = ib1 + ty - 1
          if ( rcmpi%north /= mpi_proc_null ) &
              sdata(ib1:ib2) = ml(j1:j2,i2-(iex-1),k,n)
        end do
      end do
    end do

    counts = [ 0, 0, sizey, sizey ]
    displs = [ 0, 0, 0, sizey ]
    call mpi_ineighbor_alltoallv(sdata, counts, displs, mpi_real8, &
        rdata, counts, displs, mpi_real8, rcmpi%cartcom, mrequest)

    call mpi_wait(mrequest,mstatus)

    ib2 = 0
    do n = n1 , n2
      do k = k1 , k2
        do iex = 1 , nex
          ib1 = ib2 + 1
          ib2 = ib1 + ty - 1
          if ( rcmpi%south /= mpi_proc_null ) &
              ml(j1:j2,i1-iex,k,n) = rdata(ib1:ib2)
        end do
      end do
    end do
    do n = n1 , n2
      do k = k1 , k2
        do iex = 1 , nex
          ib1 = ib2 + 1
          ib2 = ib1 + ty - 1
          if ( rcmpi%north /= mpi_proc_null ) &
             ml(j1:j2,i2+iex,k,n) = rdata(ib1:ib2)
        end do
      end do
    end do

    end block transmit

  end subroutine real8_4d_exchange_bt

  subroutine real4_2d_exchange_bt(ml,nex,j1,j2,i1,i2)
    implicit none
    real(rk4) , pointer , dimension(:,:) , intent(inout) :: ml
    integer(ik4) , intent(in) :: nex , j1 , j2  , i1 , i2
    integer :: ndy , nx , ty , sizey

    nx = j2-j1+1
    ty = nx
    sizey = nex*ty
    ndy = 2*sizey

    transmit : block

    integer, dimension(4) :: counts, displs
    real(rk4), dimension(ndy) :: sdata
    real(rk4), dimension(ndy), volatile :: rdata
    type(mpi_request) :: mrequest
    type(mpi_status) :: mstatus
    integer :: ib1 , ib2 , iex

    ib2 = 0
    do iex = 1 , nex
      ib1 = ib2 + 1
      ib2 = ib1 + ty - 1
      if ( rcmpi%south /= mpi_proc_null ) &
          sdata(ib1:ib2) = ml(j1:j2,i1+(iex-1))
    end do
    do iex = 1 , nex
      ib1 = ib2 + 1
      ib2 = ib1 + ty - 1
      if ( rcmpi%north /= mpi_proc_null ) &
          sdata(ib1:ib2) = ml(j1:j2,i2-(iex-1))
    end do

    counts = [ 0, 0, sizey, sizey ]
    displs = [ 0, 0, 0, sizey ]
    call mpi_ineighbor_alltoallv(sdata, counts, displs, mpi_real4, &
        rdata, counts, displs, mpi_real4, rcmpi%cartcom, mrequest)

    call mpi_wait(mrequest,mstatus)

    ib2 = 0
    do iex = 1 , nex
      ib1 = ib2 + 1
      ib2 = ib1 + ty - 1
      if ( rcmpi%south /= mpi_proc_null ) &
          ml(j1:j2,i1-iex) = rdata(ib1:ib2)
    end do
    do iex = 1 , nex
      ib1 = ib2 + 1
      ib2 = ib1 + ty - 1
      if ( rcmpi%north /= mpi_proc_null ) &
         ml(j1:j2,i2+iex) = rdata(ib1:ib2)
    end do

    end block transmit

  end subroutine real4_2d_exchange_bt

  subroutine real4_3d_exchange_bt(ml,nex,j1,j2,i1,i2,k1,k2)
    implicit none
    real(rk4) , pointer , dimension(:,:,:) , intent(inout) :: ml
    integer(ik4) , intent(in) :: nex , j1 , j2  , i1 , i2 , k1 , k2
    integer :: ndy , nx , nk , ty , sizey

    nx = j2-j1+1
    nk = k2-k1+1
    ty = nx
    sizey = nex*ty*nk
    ndy = 2*sizey

    transmit : block

    integer, dimension(4) :: counts, displs
    real(rk4), dimension(ndy) :: sdata
    real(rk4), dimension(ndy) , volatile :: rdata
    type(mpi_request) :: mrequest
    type(mpi_status) :: mstatus
    integer :: ib1 , ib2 , iex , k

    ib2 = 0
    do k = k1 , k2
      do iex = 1 , nex
        ib1 = ib2 + 1
        ib2 = ib1 + ty - 1
        if ( rcmpi%south /= mpi_proc_null ) &
            sdata(ib1:ib2) = ml(j1:j2,i1+(iex-1),k)
      end do
    end do
    do k = k1 , k2
      do iex = 1 , nex
        ib1 = ib2 + 1
        ib2 = ib1 + ty - 1
        if ( rcmpi%north /= mpi_proc_null ) &
            sdata(ib1:ib2) = ml(j1:j2,i2-(iex-1),k)
      end do
    end do

    counts = [ 0, 0, sizey, sizey ]
    displs = [ 0, 0, 0, sizey ]
    call mpi_ineighbor_alltoallv(sdata, counts, displs, mpi_real4, &
        rdata, counts, displs, mpi_real4, rcmpi%cartcom, mrequest)

    call mpi_wait(mrequest,mstatus)

    ib2 = 0
    do k = k1 , k2
      do iex = 1 , nex
        ib1 = ib2 + 1
        ib2 = ib1 + ty - 1
        if ( rcmpi%south /= mpi_proc_null ) &
            ml(j1:j2,i1-iex,k) = rdata(ib1:ib2)
      end do
    end do
    do k = k1 , k2
      do iex = 1 , nex
        ib1 = ib2 + 1
        ib2 = ib1 + ty - 1
        if ( rcmpi%north /= mpi_proc_null ) &
           ml(j1:j2,i2+iex,k) = rdata(ib1:ib2)
      end do
    end do

    end block transmit

  end subroutine real4_3d_exchange_bt

  subroutine real4_4d_exchange_bt(ml,nex,j1,j2,i1,i2,k1,k2,n1,n2)
    implicit none
    real(rk4) , pointer , dimension(:,:,:,:) , intent(inout) :: ml
    integer(ik4) , intent(in) :: nex , j1 , j2  , i1 , i2 , k1 , k2 , n1 , n2
    integer :: ndy , nx , nk , nn , ty , sizey

    nx = j2-j1+1
    nk = k2-k1+1
    nn = n2-n1+1
    ty = nx
    sizey = nex*ty*nk*nn
    ndy = 2*sizey

    transmit : block

    integer, dimension(4) :: counts, displs
    real(rk4), dimension(ndy) :: sdata
    real(rk4), dimension(ndy), volatile :: rdata
    type(mpi_request) :: mrequest
    type(mpi_status) :: mstatus
    integer :: ib1 , ib2 , iex , k , n

    ib2 = 0
    do n = n1 , n2
      do k = k1 , k2
        do iex = 1 , nex
          ib1 = ib2 + 1
          ib2 = ib1 + ty - 1
          if ( rcmpi%south /= mpi_proc_null ) &
              sdata(ib1:ib2) = ml(j1:j2,i1+(iex-1),k,n)
        end do
      end do
    end do
    do n = n1 , n2
      do k = k1 , k2
        do iex = 1 , nex
          ib1 = ib2 + 1
          ib2 = ib1 + ty - 1
          if ( rcmpi%north /= mpi_proc_null ) &
              sdata(ib1:ib2) = ml(j1:j2,i2-(iex-1),k,n)
        end do
      end do
    end do

    counts = [ 0, 0, sizey, sizey ]
    displs = [ 0, 0, 0, sizey ]
    call mpi_ineighbor_alltoallv(sdata, counts, displs, mpi_real4, &
        rdata, counts, displs, mpi_real4, rcmpi%cartcom, mrequest)

    call mpi_wait(mrequest,mstatus)

    ib2 = 0
    do n = n1 , n2
      do k = k1 , k2
        do iex = 1 , nex
          ib1 = ib2 + 1
          ib2 = ib1 + ty - 1
          if ( rcmpi%south /= mpi_proc_null ) &
              ml(j1:j2,i1-iex,k,n) = rdata(ib1:ib2)
        end do
      end do
    end do
    do n = n1 , n2
      do k = k1 , k2
        do iex = 1 , nex
          ib1 = ib2 + 1
          ib2 = ib1 + ty - 1
          if ( rcmpi%north /= mpi_proc_null ) &
             ml(j1:j2,i2+iex,k,n) = rdata(ib1:ib2)
        end do
      end do
    end do

    end block transmit

  end subroutine real4_4d_exchange_bt

  subroutine real8_2d_exchange_lb(ml,nex,j1,j2,i1,i2)
    implicit none
    real(rk8) , pointer , dimension(:,:) , intent(inout) :: ml
    integer(ik4) , intent(in) :: nex , j1 , j2  , i1 , i2
    integer :: nx , ny
    integer :: lb , bb
    integer :: ndx , ndy , tx , ty , sizex , sizey

    nx = j2-j1+1
    ny = i2-i1+1
    lb = nex
    bb = 0
    if ( rcmpi%west == mpi_proc_null ) lb = 1
    if ( rcmpi%south == mpi_proc_null ) bb = 1
    tx = ny+bb
    ty = nx+lb
    sizex = nex*tx
    sizey = nex*ty
    ndx = 2*sizex
    ndy = 2*sizey

    transmit : block

    integer, dimension(4) :: counts, displs
    real(rk8), dimension(ndx) :: sdatax
    real(rk8), dimension(ndy) :: sdatay
    real(rk8), dimension(ndx), volatile :: rdatax
    real(rk8), dimension(ndy), volatile :: rdatay
    type(mpi_request) :: mrequestx, mrequesty
    type(mpi_status) :: mstatus
    integer :: ib1 , ib2 , iex

    ib2 = sizex
    do iex = 1 , nex
      ib1 = ib2 + 1
      ib2 = ib1 + tx - 1
      if ( rcmpi%east /= mpi_proc_null ) &
          sdatax(ib1:ib2) = ml(j2-(iex-1),i1-bb:i2)
    end do

    counts = [ sizex, sizex, 0, 0 ]
    displs = [ 0, sizex, 2*sizex, 2*sizex ]
    call mpi_ineighbor_alltoallv(sdatax, counts, displs, mpi_real8, &
        rdatax, counts, displs, mpi_real8, rcmpi%cartcom, mrequestx)

    call mpi_wait(mrequestx,mstatus)

    ib2 = 0
    do iex = 1 , nex
      ib1 = ib2 + 1
      ib2 = ib1 + tx - 1
       if ( rcmpi%west /= mpi_proc_null ) &
           ml(j1-iex,i1-bb:i2) = rdatax(ib1:ib2)
    end do

    ib2 = sizey
    do iex = 1 , nex
      ib1 = ib2 + 1
      ib2 = ib1 + ty - 1
      if ( rcmpi%north /= mpi_proc_null ) &
          sdatay(ib1:ib2) = ml(:j2,i2-(iex-1))
    end do
    counts = [ 0, 0, sizey, sizey ]
    displs = [ 0, 0, 0, sizey ]
    call mpi_ineighbor_alltoallv(sdatay, counts, displs, mpi_real8, &
        rdatay, counts, displs, mpi_real8, rcmpi%cartcom, mrequesty)

    call mpi_wait(mrequesty,mstatus)

    ib2 = 0
    do iex = 1 , nex
      ib1 = ib2 + 1
      ib2 = ib1 + ty - 1
      if ( rcmpi%south /= mpi_proc_null ) &
          ml(:j2,i1-iex) = rdatay(ib1:ib2)
    end do

    end block transmit

  end subroutine real8_2d_exchange_lb

  subroutine real8_3d_exchange_lb(ml,nex,j1,j2,i1,i2,k1,k2)
    implicit none
    real(rk8) , pointer , dimension(:,:,:) , intent(inout) :: ml
    integer(ik4) , intent(in) :: nex , j1 , j2  , i1 , i2 , k1 , k2
    integer :: nx , ny , nk
    integer :: lb , bb
    integer :: ndx , ndy , tx , ty , sizex , sizey

    nx = j2-j1+1
    ny = i2-i1+1
    nk = k2-k1+1
    lb = nex
    bb = 0
    if ( rcmpi%west == mpi_proc_null ) lb = 1
    if ( rcmpi%south == mpi_proc_null ) bb = 1
    tx = ny+bb
    ty = nx+lb
    sizex = nex*tx*nk
    sizey = nex*ty*nk
    ndx = 2*sizex
    ndy = 2*sizey

    transmit : block

    integer, dimension(4) :: counts, displs
    real(rk8), dimension(ndx) :: sdatax
    real(rk8), dimension(ndy) :: sdatay
    real(rk8), dimension(ndx), volatile :: rdatax
    real(rk8), dimension(ndy), volatile :: rdatay
    type(mpi_request) :: mrequestx, mrequesty
    type(mpi_status) :: mstatus
    integer :: ib1 , ib2 , iex , k

    ib2 = sizex
    do k = k1 , k2
      do iex = 1 , nex
        ib1 = ib2 + 1
        ib2 = ib1 + tx - 1
        if ( rcmpi%east /= mpi_proc_null ) &
            sdatax(ib1:ib2) = ml(j2-(iex-1),i1-bb:i2,k)
      end do
    end do

    counts = [ sizex, sizex, 0, 0 ]
    displs = [ 0, sizex, 2*sizex, 2*sizex ]
    call mpi_ineighbor_alltoallv(sdatax, counts, displs, mpi_real8, &
        rdatax, counts, displs, mpi_real8, rcmpi%cartcom, mrequestx)

    call mpi_wait(mrequestx,mstatus)

    ib2 = 0
    do k = k1 , k2
      do iex = 1 , nex
        ib1 = ib2 + 1
        ib2 = ib1 + tx - 1
         if ( rcmpi%west /= mpi_proc_null ) &
             ml(j1-iex,i1-bb:i2,k) = rdatax(ib1:ib2)
      end do
    end do

    ib2 = sizey
    do k = k1 , k2
      do iex = 1 , nex
        ib1 = ib2 + 1
        ib2 = ib1 + ty - 1
        if ( rcmpi%north /= mpi_proc_null ) &
            sdatay(ib1:ib2) = ml(:j2,i2-(iex-1),k)
      end do
    end do
    counts = [ 0, 0, sizey, sizey ]
    displs = [ 0, 0, 0, sizey ]
    call mpi_ineighbor_alltoallv(sdatay, counts, displs, mpi_real8, &
        rdatay, counts, displs, mpi_real8, rcmpi%cartcom, mrequesty)

    call mpi_wait(mrequesty,mstatus)

    ib2 = 0
    do k = k1 , k2
      do iex = 1 , nex
        ib1 = ib2 + 1
        ib2 = ib1 + ty - 1
        if ( rcmpi%south /= mpi_proc_null ) &
            ml(:j2,i1-iex,k) = rdatay(ib1:ib2)
      end do
    end do

    end block transmit

  end subroutine real8_3d_exchange_lb

  subroutine real8_4d_exchange_lb(ml,nex,j1,j2,i1,i2,k1,k2,n1,n2)
    implicit none
    real(rk8) , pointer , dimension(:,:,:,:) , intent(inout) :: ml
    integer(ik4) , intent(in) :: nex , j1 , j2  , i1 , i2 , k1 , k2 , n1 , n2
    integer :: nx , ny , nk , nn
    integer :: lb , bb
    integer :: ndx , ndy , tx , ty , sizex , sizey

    nx = j2-j1+1
    ny = i2-i1+1
    nk = k2-k1+1
    nn = n2-n1+1
    lb = nex
    bb = 0
    if ( rcmpi%west == mpi_proc_null ) lb = 1
    if ( rcmpi%south == mpi_proc_null ) bb = 1
    tx = ny+bb
    ty = nx+lb
    sizex = nex*tx*nk
    sizey = nex*ty*nk
    ndx = 2*sizex
    ndy = 2*sizey

    transmit : block

    integer, dimension(4) :: counts, displs
    real(rk8), dimension(ndx) :: sdatax
    real(rk8), dimension(ndy) :: sdatay
    real(rk8), dimension(ndx), volatile :: rdatax
    real(rk8), dimension(ndy), volatile :: rdatay
    type(mpi_request) :: mrequestx, mrequesty
    type(mpi_status) :: mstatus
    integer :: ib1 , ib2 , iex , k , n

    ib2 = sizex
    do n = n1 , n2
      do k = k1 , k2
        do iex = 1 , nex
          ib1 = ib2 + 1
          ib2 = ib1 + tx - 1
          if ( rcmpi%east /= mpi_proc_null ) &
              sdatax(ib1:ib2) = ml(j2-(iex-1),i1-bb:i2,k,n)
        end do
      end do
    end do

    counts = [ sizex, sizex, 0, 0 ]
    displs = [ 0, sizex, 2*sizex, 2*sizex ]
    call mpi_ineighbor_alltoallv(sdatax, counts, displs, mpi_real8, &
        rdatax, counts, displs, mpi_real8, rcmpi%cartcom, mrequestx)

    call mpi_wait(mrequestx,mstatus)

    ib2 = 0
    do n = n1 , n2
      do k = k1 , k2
        do iex = 1 , nex
          ib1 = ib2 + 1
          ib2 = ib1 + tx - 1
          if ( rcmpi%west /= mpi_proc_null ) &
              ml(j1-iex,i1-bb:i2,k,n) = rdatax(ib1:ib2)
        end do
      end do
    end do

    ib2 = sizey
    do n = n1 , n2
      do k = k1 , k2
        do iex = 1 , nex
          ib1 = ib2 + 1
          ib2 = ib1 + ty - 1
          if ( rcmpi%north /= mpi_proc_null ) &
              sdatay(ib1:ib2) = ml(:j2,i2-(iex-1),k,n)
        end do
      end do
    end do
    counts = [ 0, 0, sizey, sizey ]
    displs = [ 0, 0, 0, sizey ]
    call mpi_ineighbor_alltoallv(sdatay, counts, displs, mpi_real8, &
        rdatay, counts, displs, mpi_real8, rcmpi%cartcom, mrequesty)

    call mpi_wait(mrequesty,mstatus)

    ib2 = 0
    do n = n1 , n2
      do k = k1 , k2
        do iex = 1 , nex
          ib1 = ib2 + 1
          ib2 = ib1 + ty - 1
          if ( rcmpi%south /= mpi_proc_null ) &
              ml(:j2,i1-iex,k,n) = rdatay(ib1:ib2)
        end do
      end do
    end do

    end block transmit

  end subroutine real8_4d_exchange_lb

  subroutine real4_2d_exchange_lb(ml,nex,j1,j2,i1,i2)
    implicit none
    real(rk4) , pointer , dimension(:,:) , intent(inout) :: ml
    integer(ik4) , intent(in) :: nex , j1 , j2  , i1 , i2
    integer :: nx , ny
    integer :: lb , bb
    integer :: ndx , ndy , tx , ty , sizex , sizey

    nx = j2-j1+1
    ny = i2-i1+1
    lb = nex
    bb = 0
    if ( rcmpi%west == mpi_proc_null ) lb = 1
    if ( rcmpi%south == mpi_proc_null ) bb = 1
    tx = ny+bb
    ty = nx+lb
    sizex = nex*tx
    sizey = nex*ty
    ndx = 2*sizex
    ndy = 2*sizey

    transmit : block

    integer, dimension(4) :: counts, displs
    real(rk4), dimension(ndx) :: sdatax
    real(rk4), dimension(ndy) :: sdatay
    real(rk4), dimension(ndx), volatile :: rdatax
    real(rk4), dimension(ndy), volatile :: rdatay
    type(mpi_request) :: mrequestx, mrequesty
    type(mpi_status) :: mstatus
    integer :: ib1 , ib2 , iex

    ib2 = sizex
    do iex = 1 , nex
      ib1 = ib2 + 1
      ib2 = ib1 + tx - 1
      if ( rcmpi%east /= mpi_proc_null ) &
          sdatax(ib1:ib2) = ml(j2-(iex-1),i1-bb:i2)
    end do

    counts = [ sizex, sizex, 0, 0 ]
    displs = [ 0, sizex, 2*sizex, 2*sizex ]
    call mpi_ineighbor_alltoallv(sdatax, counts, displs, mpi_real4, &
        rdatax, counts, displs, mpi_real4, rcmpi%cartcom, mrequestx)

    call mpi_wait(mrequestx,mstatus)

    ib2 = 0
    do iex = 1 , nex
      ib1 = ib2 + 1
      ib2 = ib1 + tx - 1
       if ( rcmpi%west /= mpi_proc_null ) &
           ml(j1-iex,i1-bb:i2) = rdatax(ib1:ib2)
    end do

    ib2 = sizey
    do iex = 1 , nex
      ib1 = ib2 + 1
      ib2 = ib1 + ty - 1
      if ( rcmpi%north /= mpi_proc_null ) &
          sdatay(ib1:ib2) = ml(:j2,i2-(iex-1))
    end do
    counts = [ 0, 0, sizey, sizey ]
    displs = [ 0, 0, 0, sizey ]
    call mpi_ineighbor_alltoallv(sdatay, counts, displs, mpi_real4, &
        rdatay, counts, displs, mpi_real4, rcmpi%cartcom, mrequesty)

    call mpi_wait(mrequesty,mstatus)

    ib2 = 0
    do iex = 1 , nex
      ib1 = ib2 + 1
      ib2 = ib1 + ty - 1
      if ( rcmpi%south /= mpi_proc_null ) &
          ml(:j2,i1-iex) = rdatay(ib1:ib2)
    end do

    end block transmit

  end subroutine real4_2d_exchange_lb

  subroutine real4_3d_exchange_lb(ml,nex,j1,j2,i1,i2,k1,k2)
    implicit none
    real(rk4) , pointer , dimension(:,:,:) , intent(inout) :: ml
    integer(ik4) , intent(in) :: nex , j1 , j2  , i1 , i2 , k1 , k2
    integer :: nx , ny , nk
    integer :: lb , bb
    integer :: ndx , ndy , tx , ty , sizex , sizey

    nx = j2-j1+1
    ny = i2-i1+1
    nk = k2-k1+1
    lb = nex
    bb = 0
    if ( rcmpi%west == mpi_proc_null ) lb = 1
    if ( rcmpi%south == mpi_proc_null ) bb = 1
    tx = ny+bb
    ty = nx+lb
    sizex = nex*tx*nk
    sizey = nex*ty*nk
    ndx = 2*sizex
    ndy = 2*sizey

    transmit : block

    integer, dimension(4) :: counts, displs
    real(rk4), dimension(ndx) :: sdatax
    real(rk4), dimension(ndy) :: sdatay
    real(rk4), dimension(ndx), volatile :: rdatax
    real(rk4), dimension(ndy), volatile :: rdatay
    type(mpi_request) :: mrequestx, mrequesty
    type(mpi_status) :: mstatus
    integer :: ib1 , ib2 , iex , k

    ib2 = sizex
    do k = k1 , k2
      do iex = 1 , nex
        ib1 = ib2 + 1
        ib2 = ib1 + tx - 1
        if ( rcmpi%east /= mpi_proc_null ) &
            sdatax(ib1:ib2) = ml(j2-(iex-1),i1-bb:i2,k)
      end do
    end do

    counts = [ sizex, sizex, 0, 0 ]
    displs = [ 0, sizex, 2*sizex, 2*sizex ]
    call mpi_ineighbor_alltoallv(sdatax, counts, displs, mpi_real4, &
        rdatax, counts, displs, mpi_real4, rcmpi%cartcom, mrequestx)

    call mpi_wait(mrequestx,mstatus)

    ib2 = 0
    do k = k1 , k2
      do iex = 1 , nex
        ib1 = ib2 + 1
        ib2 = ib1 + tx - 1
         if ( rcmpi%west /= mpi_proc_null ) &
             ml(j1-iex,i1-bb:i2,k) = rdatax(ib1:ib2)
      end do
    end do

    ib2 = sizey
    do k = k1 , k2
      do iex = 1 , nex
        ib1 = ib2 + 1
        ib2 = ib1 + ty - 1
        if ( rcmpi%north /= mpi_proc_null ) &
            sdatay(ib1:ib2) = ml(:j2,i2-(iex-1),k)
      end do
    end do
    counts = [ 0, 0, sizey, sizey ]
    displs = [ 0, 0, 0, sizey ]
    call mpi_ineighbor_alltoallv(sdatay, counts, displs, mpi_real4, &
        rdatay, counts, displs, mpi_real4, rcmpi%cartcom, mrequesty)

    call mpi_wait(mrequesty,mstatus)

    ib2 = 0
    do k = k1 , k2
      do iex = 1 , nex
        ib1 = ib2 + 1
        ib2 = ib1 + ty - 1
        if ( rcmpi%south /= mpi_proc_null ) &
            ml(:j2,i1-iex,k) = rdatay(ib1:ib2)
      end do
    end do

    end block transmit

  end subroutine real4_3d_exchange_lb

  subroutine real4_4d_exchange_lb(ml,nex,j1,j2,i1,i2,k1,k2,n1,n2)
    implicit none
    real(rk4) , pointer , dimension(:,:,:,:) , intent(inout) :: ml
    integer(ik4) , intent(in) :: nex , j1 , j2  , i1 , i2 , k1 , k2 , n1 , n2
    integer :: nx , ny , nk , nn
    integer :: lb , bb
    integer :: ndx , ndy , tx , ty , sizex , sizey

    nx = j2-j1+1
    ny = i2-i1+1
    nk = k2-k1+1
    nn = n2-n1+1
    lb = nex
    bb = 0
    if ( rcmpi%west == mpi_proc_null ) lb = 1
    if ( rcmpi%south == mpi_proc_null ) bb = 1
    tx = ny+bb
    ty = nx+lb
    sizex = nex*tx*nk
    sizey = nex*ty*nk
    ndx = 2*sizex
    ndy = 2*sizey

    transmit : block

    integer, dimension(4) :: counts, displs
    real(rk4), dimension(ndx) :: sdatax
    real(rk4), dimension(ndy) :: sdatay
    real(rk4), dimension(ndx), volatile :: rdatax
    real(rk4), dimension(ndy), volatile :: rdatay
    type(mpi_request) :: mrequestx, mrequesty
    type(mpi_status) :: mstatus
    integer :: ib1 , ib2 , iex , k , n

    ib2 = sizex
    do n = n1 , n2
      do k = k1 , k2
        do iex = 1 , nex
          ib1 = ib2 + 1
          ib2 = ib1 + tx - 1
          if ( rcmpi%east /= mpi_proc_null ) &
              sdatax(ib1:ib2) = ml(j2-(iex-1),i1-bb:i2,k,n)
        end do
      end do
    end do

    counts = [ sizex, sizex, 0, 0 ]
    displs = [ 0, sizex, 2*sizex, 2*sizex ]
    call mpi_ineighbor_alltoallv(sdatax, counts, displs, mpi_real4, &
        rdatax, counts, displs, mpi_real4, rcmpi%cartcom, mrequestx)

    call mpi_wait(mrequestx,mstatus)

    ib2 = 0
    do n = n1 , n2
      do k = k1 , k2
        do iex = 1 , nex
          ib1 = ib2 + 1
          ib2 = ib1 + tx - 1
          if ( rcmpi%west /= mpi_proc_null ) &
              ml(j1-iex,i1-bb:i2,k,n) = rdatax(ib1:ib2)
        end do
      end do
    end do

    ib2 = sizey
    do n = n1 , n2
      do k = k1 , k2
        do iex = 1 , nex
          ib1 = ib2 + 1
          ib2 = ib1 + ty - 1
          if ( rcmpi%north /= mpi_proc_null ) &
              sdatay(ib1:ib2) = ml(:j2,i2-(iex-1),k,n)
        end do
      end do
    end do
    counts = [ 0, 0, sizey, sizey ]
    displs = [ 0, 0, 0, sizey ]
    call mpi_ineighbor_alltoallv(sdatay, counts, displs, mpi_real4, &
        rdatay, counts, displs, mpi_real4, rcmpi%cartcom, mrequesty)

    call mpi_wait(mrequesty,mstatus)

    ib2 = 0
    do n = n1 , n2
      do k = k1 , k2
        do iex = 1 , nex
          ib1 = ib2 + 1
          ib2 = ib1 + ty - 1
          if ( rcmpi%south /= mpi_proc_null ) &
              ml(:j2,i1-iex,k,n) = rdatay(ib1:ib2)
        end do
      end do
    end do

    end block transmit

  end subroutine real4_4d_exchange_lb

  subroutine real8_2d_exchange_rt(ml,nex,j1,j2,i1,i2)
    implicit none
    real(rk8) , pointer , dimension(:,:) , intent(inout) :: ml
    integer(ik4) , intent(in) :: nex , j1 , j2  , i1 , i2
    integer :: nx , ny
    integer :: rb , tb
    integer :: ndx , ndy , tx , ty , sizex , sizey

    nx = j2-j1+1
    ny = i2-i1+1
    rb = nex
    tb = 0
    if ( rcmpi%east == mpi_proc_null ) rb = 1
    if ( rcmpi%north == mpi_proc_null ) tb = 1
    tx = ny+tb
    ty = nx+rb
    sizex = nex*tx
    sizey = nex*ty
    ndx = 2*sizex
    ndy = 2*sizey

    transmit : block

    integer, dimension(4) :: counts, displs
    real(rk8), dimension(ndx) :: sdatax
    real(rk8), dimension(ndy) :: sdatay
    real(rk8), dimension(ndx), volatile :: rdatax
    real(rk8), dimension(ndy), volatile :: rdatay
    type(mpi_request) :: mrequestx, mrequesty
    type(mpi_status) :: mstatus
    integer :: ib1 , ib2 , iex

    ib2 = 0
    do iex = 1 , nex
      ib1 = ib2 + 1
      ib2 = ib1 + tx - 1
      if ( rcmpi%west /= mpi_proc_null ) &
          sdatax(ib1:ib2) = ml(j1+(iex-1),i1:i2+tb)
    end do

    counts = [ sizex, sizex, 0, 0 ]
    displs = [ 0, sizex, 2*sizex, 2*sizex ]
    call mpi_ineighbor_alltoallv(sdatax, counts, displs, mpi_real8, &
        rdatax, counts, displs, mpi_real8, rcmpi%cartcom, mrequestx)

    call mpi_wait(mrequestx,mstatus)

    ib2 = sizex
    do iex = 1 , nex
      ib1 = ib2 + 1
      ib2 = ib1 + tx - 1
      if ( rcmpi%east /= mpi_proc_null ) &
          ml(j2+iex,i1:i2+tb) = rdatax(ib1:ib2)
    end do

    ib2 = 0
    do iex = 1 , nex
      ib1 = ib2 + 1
      ib2 = ib1 + ty - 1
      if ( rcmpi%south /= mpi_proc_null ) &
          sdatay(ib1:ib2) = ml(j1:,i1+(iex-1))
    end do
    counts = [ 0, 0, sizey, sizey ]
    displs = [ 0, 0, 0, sizey ]
    call mpi_ineighbor_alltoallv(sdatay, counts, displs, mpi_real8, &
        rdatay, counts, displs, mpi_real8, rcmpi%cartcom, mrequesty)

    call mpi_wait(mrequesty,mstatus)

    ib2 = sizey
    do iex = 1 , nex
      ib1 = ib2 + 1
      ib2 = ib1 + ty - 1
      if ( rcmpi%north /= mpi_proc_null ) &
         ml(j1:,i2+iex) = rdatay(ib1:ib2)
    end do

    end block transmit

  end subroutine real8_2d_exchange_rt

  subroutine real8_3d_exchange_rt(ml,nex,j1,j2,i1,i2,k1,k2)
    implicit none
    real(rk8) , pointer , dimension(:,:,:) , intent(inout) :: ml
    integer(ik4) , intent(in) :: nex , j1 , j2  , i1 , i2 , k1 , k2
    integer :: nx , ny , nk
    integer :: rb , tb
    integer :: ndx , ndy , tx , ty , sizex , sizey

    nx = j2-j1+1
    ny = i2-i1+1
    nk = k2-k1+1
    rb = nex
    tb = 0
    if ( rcmpi%east == mpi_proc_null ) rb = 1
    if ( rcmpi%north == mpi_proc_null ) tb = 1
    tx = ny+tb
    ty = nx+rb
    sizex = nex*tx*nk
    sizey = nex*ty*nk
    ndx = 2*sizex
    ndy = 2*sizey

    transmit : block

    integer, dimension(4) :: counts, displs
    real(rk8), dimension(ndx) :: sdatax
    real(rk8), dimension(ndy) :: sdatay
    real(rk8), dimension(ndx), volatile :: rdatax
    real(rk8), dimension(ndy), volatile :: rdatay
    type(mpi_request) :: mrequestx, mrequesty
    type(mpi_status) :: mstatus
    integer :: ib1 , ib2 , iex , k

    ib2 = 0
    do k = k1 , k2
      do iex = 1 , nex
        ib1 = ib2 + 1
        ib2 = ib1 + tx - 1
        if ( rcmpi%west /= mpi_proc_null ) &
            sdatax(ib1:ib2) = ml(j1+(iex-1),i1:i2+tb,k)
      end do
    end do

    counts = [ sizex, sizex, 0, 0 ]
    displs = [ 0, sizex, 2*sizex, 2*sizex ]
    call mpi_ineighbor_alltoallv(sdatax, counts, displs, mpi_real8, &
        rdatax, counts, displs, mpi_real8, rcmpi%cartcom, mrequestx)

    call mpi_wait(mrequestx,mstatus)

    ib2 = sizex
    do k = k1 , k2
      do iex = 1 , nex
        ib1 = ib2 + 1
        ib2 = ib1 + tx - 1
        if ( rcmpi%east /= mpi_proc_null ) &
            ml(j2+iex,i1:i2+tb,k) = rdatax(ib1:ib2)
      end do
    end do

    ib2 = 0
    do k = k1 , k2
      do iex = 1 , nex
        ib1 = ib2 + 1
        ib2 = ib1 + ty - 1
        if ( rcmpi%south /= mpi_proc_null ) &
            sdatay(ib1:ib2) = ml(j1:,i1+(iex-1),k)
      end do
    end do
    counts = [ 0, 0, sizey, sizey ]
    displs = [ 0, 0, 0, sizey ]
    call mpi_ineighbor_alltoallv(sdatay, counts, displs, mpi_real8, &
        rdatay, counts, displs, mpi_real8, rcmpi%cartcom, mrequesty)

    call mpi_wait(mrequesty,mstatus)

    ib2 = sizey
    do k = k1 , k2
      do iex = 1 , nex
        ib1 = ib2 + 1
        ib2 = ib1 + ty - 1
        if ( rcmpi%north /= mpi_proc_null ) &
           ml(j1:,i2+iex,k) = rdatay(ib1:ib2)
      end do
    end do

    end block transmit

  end subroutine real8_3d_exchange_rt

  subroutine real8_4d_exchange_rt(ml,nex,j1,j2,i1,i2,k1,k2,n1,n2)
    implicit none
    real(rk8) , pointer , dimension(:,:,:,:) , intent(inout) :: ml
    integer(ik4) , intent(in) :: nex , j1 , j2  , i1 , i2 , k1 , k2 , n1 , n2
    integer :: nx , ny , nk , nn
    integer :: rb , tb
    integer :: ndx , ndy , tx , ty , sizex , sizey

    nx = j2-j1+1
    ny = i2-i1+1
    nk = k2-k1+1
    nn = n2-n1+1
    rb = nex
    tb = 0
    if ( rcmpi%east == mpi_proc_null ) rb = 1
    if ( rcmpi%north == mpi_proc_null ) tb = 1
    tx = ny+tb
    ty = nx+rb
    sizex = nex*tx*nk*nn
    sizey = nex*ty*nk*nn
    ndx = 2*sizex
    ndy = 2*sizey

    transmit : block

    integer, dimension(4) :: counts, displs
    real(rk8), dimension(ndx) :: sdatax
    real(rk8), dimension(ndy) :: sdatay
    real(rk8), dimension(ndx), volatile :: rdatax
    real(rk8), dimension(ndy), volatile :: rdatay
    type(mpi_request) :: mrequestx, mrequesty
    type(mpi_status) :: mstatus
    integer :: ib1 , ib2 , iex , k , n

    ib2 = 0
    do n = n1 , n2
      do k = k1 , k2
        do iex = 1 , nex
          ib1 = ib2 + 1
          ib2 = ib1 + tx - 1
          if ( rcmpi%west /= mpi_proc_null ) &
              sdatax(ib1:ib2) = ml(j1+(iex-1),i1:i2+tb,k,n)
        end do
      end do
    end do

    counts = [ sizex, sizex, 0, 0 ]
    displs = [ 0, sizex, 2*sizex, 2*sizex ]
    call mpi_ineighbor_alltoallv(sdatax, counts, displs, mpi_real8, &
        rdatax, counts, displs, mpi_real8, rcmpi%cartcom, mrequestx)

    call mpi_wait(mrequestx,mstatus)

    ib2 = sizex
    do n = n1 , n2
      do k = k1 , k2
        do iex = 1 , nex
          ib1 = ib2 + 1
          ib2 = ib1 + tx - 1
          if ( rcmpi%east /= mpi_proc_null ) &
              ml(j2+iex,i1:i2+tb,k,n) = rdatax(ib1:ib2)
        end do
      end do
    end do

    ib2 = 0
    do n = n1 , n2
      do k = k1 , k2
        do iex = 1 , nex
          ib1 = ib2 + 1
          ib2 = ib1 + ty - 1
          if ( rcmpi%south /= mpi_proc_null ) &
              sdatay(ib1:ib2) = ml(j1:,i1+(iex-1),k,n)
        end do
      end do
    end do
    counts = [ 0, 0, sizey, sizey ]
    displs = [ 0, 0, 0, sizey ]
    call mpi_ineighbor_alltoallv(sdatay, counts, displs, mpi_real8, &
        rdatay, counts, displs, mpi_real8, rcmpi%cartcom, mrequesty)

    call mpi_wait(mrequesty,mstatus)

    ib2 = sizey
    do n = n1 , n2
      do k = k1 , k2
        do iex = 1 , nex
          ib1 = ib2 + 1
          ib2 = ib1 + ty - 1
          if ( rcmpi%north /= mpi_proc_null ) &
             ml(j1:,i2+iex,k,n) = rdatay(ib1:ib2)
        end do
      end do
    end do

    end block transmit

  end subroutine real8_4d_exchange_rt

  subroutine real4_2d_exchange_rt(ml,nex,j1,j2,i1,i2)
    implicit none
    real(rk4) , pointer , dimension(:,:) , intent(inout) :: ml
    integer(ik4) , intent(in) :: nex , j1 , j2  , i1 , i2
    integer :: nx , ny
    integer :: rb , tb
    integer :: ndx , ndy , tx , ty , sizex , sizey

    nx = j2-j1+1
    ny = i2-i1+1
    rb = nex
    tb = 0
    if ( rcmpi%east == mpi_proc_null ) rb = 1
    if ( rcmpi%north == mpi_proc_null ) tb = 1
    tx = ny+tb
    ty = nx+rb
    sizex = nex*tx
    sizey = nex*ty
    ndx = 2*sizex
    ndy = 2*sizey

    transmit : block

    integer, dimension(4) :: counts, displs
    real(rk4), dimension(ndx) :: sdatax
    real(rk4), dimension(ndy) :: sdatay
    real(rk4), dimension(ndx), volatile :: rdatax
    real(rk4), dimension(ndy), volatile :: rdatay
    type(mpi_request) :: mrequestx, mrequesty
    type(mpi_status) :: mstatus
    integer :: ib1 , ib2 , iex

    ib2 = 0
    do iex = 1 , nex
      ib1 = ib2 + 1
      ib2 = ib1 + tx - 1
      if ( rcmpi%west /= mpi_proc_null ) &
          sdatax(ib1:ib2) = ml(j1+(iex-1),i1:i2+tb)
    end do

    counts = [ sizex, sizex, 0, 0 ]
    displs = [ 0, sizex, 2*sizex, 2*sizex ]
    call mpi_ineighbor_alltoallv(sdatax, counts, displs, mpi_real4, &
        rdatax, counts, displs, mpi_real4, rcmpi%cartcom, mrequestx)

    call mpi_wait(mrequestx,mstatus)

    ib2 = sizex
    do iex = 1 , nex
      ib1 = ib2 + 1
      ib2 = ib1 + tx - 1
      if ( rcmpi%east /= mpi_proc_null ) &
          ml(j2+iex,i1:i2+tb) = rdatax(ib1:ib2)
    end do

    ib2 = 0
    do iex = 1 , nex
      ib1 = ib2 + 1
      ib2 = ib1 + ty - 1
      if ( rcmpi%south /= mpi_proc_null ) &
          sdatay(ib1:ib2) = ml(j1:,i1+(iex-1))
    end do
    counts = [ 0, 0, sizey, sizey ]
    displs = [ 0, 0, 0, sizey ]
    call mpi_ineighbor_alltoallv(sdatay, counts, displs, mpi_real4, &
        rdatay, counts, displs, mpi_real4, rcmpi%cartcom, mrequesty)

    call mpi_wait(mrequesty,mstatus)

    ib2 = sizey
    do iex = 1 , nex
      ib1 = ib2 + 1
      ib2 = ib1 + ty - 1
      if ( rcmpi%north /= mpi_proc_null ) &
         ml(j1:,i2+iex) = rdatay(ib1:ib2)
    end do

    end block transmit

  end subroutine real4_2d_exchange_rt

  subroutine real4_3d_exchange_rt(ml,nex,j1,j2,i1,i2,k1,k2)
    implicit none
    real(rk4) , pointer , dimension(:,:,:) , intent(inout) :: ml
    integer(ik4) , intent(in) :: nex , j1 , j2  , i1 , i2 , k1 , k2
    integer :: nx , ny , nk
    integer :: rb , tb
    integer :: ndx , ndy , tx , ty , sizex , sizey

    nx = j2-j1+1
    ny = i2-i1+1
    nk = k2-k1+1
    rb = nex
    tb = 0
    if ( rcmpi%east == mpi_proc_null ) rb = 1
    if ( rcmpi%north == mpi_proc_null ) tb = 1
    tx = ny+tb
    ty = nx+rb
    sizex = nex*tx*nk
    sizey = nex*ty*nk
    ndx = 2*sizex
    ndy = 2*sizey

    transmit : block

    integer, dimension(4) :: counts, displs
    real(rk4), dimension(ndx) :: sdatax
    real(rk4), dimension(ndy) :: sdatay
    real(rk4), dimension(ndx), volatile :: rdatax
    real(rk4), dimension(ndy), volatile :: rdatay
    type(mpi_request) :: mrequestx, mrequesty
    type(mpi_status) :: mstatus
    integer :: ib1 , ib2 , iex , k

    ib2 = 0
    do k = k1 , k2
      do iex = 1 , nex
        ib1 = ib2 + 1
        ib2 = ib1 + tx - 1
        if ( rcmpi%west /= mpi_proc_null ) &
            sdatax(ib1:ib2) = ml(j1+(iex-1),i1:i2+tb,k)
      end do
    end do

    counts = [ sizex, sizex, 0, 0 ]
    displs = [ 0, sizex, 2*sizex, 2*sizex ]
    call mpi_ineighbor_alltoallv(sdatax, counts, displs, mpi_real4, &
        rdatax, counts, displs, mpi_real4, rcmpi%cartcom, mrequestx)

    call mpi_wait(mrequestx,mstatus)

    ib2 = sizex
    do k = k1 , k2
      do iex = 1 , nex
        ib1 = ib2 + 1
        ib2 = ib1 + tx - 1
        if ( rcmpi%east /= mpi_proc_null ) &
            ml(j2+iex,i1:i2+tb,k) = rdatax(ib1:ib2)
      end do
    end do

    ib2 = 0
    do k = k1 , k2
      do iex = 1 , nex
        ib1 = ib2 + 1
        ib2 = ib1 + ty - 1
        if ( rcmpi%south /= mpi_proc_null ) &
            sdatay(ib1:ib2) = ml(j1:,i1+(iex-1),k)
      end do
    end do
    counts = [ 0, 0, sizey, sizey ]
    displs = [ 0, 0, 0, sizey ]
    call mpi_ineighbor_alltoallv(sdatay, counts, displs, mpi_real4, &
        rdatay, counts, displs, mpi_real4, rcmpi%cartcom, mrequesty)

    call mpi_wait(mrequesty,mstatus)

    ib2 = sizey
    do k = k1 , k2
      do iex = 1 , nex
        ib1 = ib2 + 1
        ib2 = ib1 + ty - 1
        if ( rcmpi%north /= mpi_proc_null ) &
           ml(j1:,i2+iex,k) = rdatay(ib1:ib2)
      end do
    end do

    end block transmit

  end subroutine real4_3d_exchange_rt

  subroutine real4_4d_exchange_rt(ml,nex,j1,j2,i1,i2,k1,k2,n1,n2)
    implicit none
    real(rk4) , pointer , dimension(:,:,:,:) , intent(inout) :: ml
    integer(ik4) , intent(in) :: nex , j1 , j2  , i1 , i2 , k1 , k2 , n1 , n2
    integer :: nx , ny , nk , nn
    integer :: rb , tb
    integer :: ndx , ndy , tx , ty , sizex , sizey

    nx = j2-j1+1
    ny = i2-i1+1
    nk = k2-k1+1
    nn = n2-n1+1
    rb = nex
    tb = 0
    if ( rcmpi%east == mpi_proc_null ) rb = 1
    if ( rcmpi%north == mpi_proc_null ) tb = 1
    tx = ny+tb
    ty = nx+rb
    sizex = nex*tx*nk*nn
    sizey = nex*ty*nk*nn
    ndx = 2*sizex
    ndy = 2*sizey

    transmit : block

    integer, dimension(4) :: counts, displs
    real(rk4), dimension(ndx) :: sdatax
    real(rk4), dimension(ndy) :: sdatay
    real(rk4), dimension(ndx), volatile :: rdatax
    real(rk4), dimension(ndy), volatile :: rdatay
    type(mpi_request) :: mrequestx, mrequesty
    type(mpi_status) :: mstatus
    integer :: ib1 , ib2 , iex , k , n

    ib2 = 0
    do n = n1 , n2
      do k = k1 , k2
        do iex = 1 , nex
          ib1 = ib2 + 1
          ib2 = ib1 + tx - 1
          if ( rcmpi%west /= mpi_proc_null ) &
              sdatax(ib1:ib2) = ml(j1+(iex-1),i1:i2+tb,k,n)
        end do
      end do
    end do

    counts = [ sizex, sizex, 0, 0 ]
    displs = [ 0, sizex, 2*sizex, 2*sizex ]
    call mpi_ineighbor_alltoallv(sdatax, counts, displs, mpi_real4, &
        rdatax, counts, displs, mpi_real4, rcmpi%cartcom, mrequestx)

    call mpi_wait(mrequestx,mstatus)

    ib2 = sizex
    do n = n1 , n2
      do k = k1 , k2
        do iex = 1 , nex
          ib1 = ib2 + 1
          ib2 = ib1 + tx - 1
          if ( rcmpi%east /= mpi_proc_null ) &
              ml(j2+iex,i1:i2+tb,k,n) = rdatax(ib1:ib2)
        end do
      end do
    end do

    ib2 = 0
    do n = n1 , n2
      do k = k1 , k2
        do iex = 1 , nex
          ib1 = ib2 + 1
          ib2 = ib1 + ty - 1
          if ( rcmpi%south /= mpi_proc_null ) &
              sdatay(ib1:ib2) = ml(j1:,i1+(iex-1),k,n)
        end do
      end do
    end do
    counts = [ 0, 0, sizey, sizey ]
    displs = [ 0, 0, 0, sizey ]
    call mpi_ineighbor_alltoallv(sdatay, counts, displs, mpi_real4, &
        rdatay, counts, displs, mpi_real4, rcmpi%cartcom, mrequesty)

    call mpi_wait(mrequesty,mstatus)

    ib2 = sizey
    do n = n1 , n2
      do k = k1 , k2
        do iex = 1 , nex
          ib1 = ib2 + 1
          ib2 = ib1 + ty - 1
          if ( rcmpi%north /= mpi_proc_null ) &
             ml(j1:,i2+iex,k,n) = rdatay(ib1:ib2)
        end do
      end do
    end do

    end block transmit

  end subroutine real4_4d_exchange_rt

  subroutine real8_exchange_bdy_lr(ml,j1,j2,k1,k2)
    implicit none
    real(rk8) , pointer , dimension(:,:) , intent(inout) :: ml
    integer(ik4) , intent(in) :: j1 , j2 , k1 , k2
    integer :: ndx , nk , tx , sizex

    nk = k2-k1+1
    tx = nk
    sizex = tx
    ndx = 2*sizex

    transmit : block

    integer, dimension(4) :: counts, displs
    real(rk8), dimension(ndx) :: sdata
    real(rk8), dimension(ndx), volatile :: rdata
    type(mpi_request) :: mrequest
    type(mpi_status) :: mstatus
    integer :: ib1 , ib2

    ib1 = 1
    ib2 = ib1 + tx - 1
    if ( rcmpi%west /= mpi_proc_null ) sdata(ib1:ib2) = ml(j1,:)
    ib1 = ib2 + 1
    ib2 = ib1 + tx - 1
    if ( rcmpi%east /= mpi_proc_null ) sdata(ib1:ib2) = ml(j2,:)

    counts = [ sizex, sizex, 0, 0 ]
    displs = [ 0, sizex, 2*sizex, 2*sizex ]
    call mpi_ineighbor_alltoallv(sdata, counts, displs, mpi_real8, &
        rdata, counts, displs, mpi_real8, rcmpi%cartcom, mrequest)

    call mpi_wait(mrequest,mstatus)

    ib1 = 1
    ib2 = ib1 + tx - 1
    if ( rcmpi%west /= mpi_proc_null ) ml(j1-1,:) = rdata(ib1:ib2)
    ib1 = ib2 + 1
    ib2 = ib1 + tx - 1
    if ( rcmpi%east /= mpi_proc_null ) ml(j2+1,:) = rdata(ib1:ib2)

    end block transmit

  end subroutine real8_exchange_bdy_lr

  subroutine real4_exchange_bdy_lr(ml,j1,j2,k1,k2)
    implicit none
    real(rk4) , pointer , dimension(:,:) , intent(inout) :: ml
    integer(ik4) , intent(in) :: j1 , j2 , k1 , k2
    integer :: ndx , nk , tx , sizex

    nk = k2-k1+1
    tx = nk
    sizex = tx
    ndx = 2*sizex

    transmit : block

    integer, dimension(4) :: counts, displs
    real(rk4), dimension(ndx) :: sdata
    real(rk4), dimension(ndx), volatile :: rdata
    type(mpi_request) :: mrequest
    type(mpi_status) :: mstatus
    integer :: ib1 , ib2

    ib1 = 1
    ib2 = ib1 + tx - 1
    if ( rcmpi%west /= mpi_proc_null ) sdata(ib1:ib2) = ml(j1,:)
    ib1 = ib2 + 1
    ib2 = ib1 + tx - 1
    if ( rcmpi%east /= mpi_proc_null ) sdata(ib1:ib2) = ml(j2,:)

    counts = [ sizex, sizex, 0, 0 ]
    displs = [ 0, sizex, 2*sizex, 2*sizex ]
    call mpi_ineighbor_alltoallv(sdata, counts, displs, mpi_real4, &
        rdata, counts, displs, mpi_real4, rcmpi%cartcom, mrequest)

    call mpi_wait(mrequest,mstatus)

    ib1 = 1
    ib2 = ib1 + tx - 1
    if ( rcmpi%west /= mpi_proc_null ) ml(j1-1,:) = rdata(ib1:ib2)
    ib1 = ib2 + 1
    ib2 = ib1 + tx - 1
    if ( rcmpi%east /= mpi_proc_null ) ml(j2+1,:) = rdata(ib1:ib2)

    end block transmit

  end subroutine real4_exchange_bdy_lr

  subroutine real8_exchange_bdy_bt(ml,i1,i2,k1,k2)
    implicit none
    real(rk8) , pointer , dimension(:,:) , intent(inout) :: ml
    integer(ik4) , intent(in) :: i1 , i2 , k1 , k2
    integer :: ndy , nk , ty , sizey

    nk = k2-k1+1
    ty = nk
    sizey = ty
    ndy = 2*sizey

    transmit : block

    integer, dimension(4) :: counts, displs
    real(rk8), dimension(ndy) :: sdata
    real(rk8), dimension(ndy), volatile :: rdata
    type(mpi_request) :: mrequest
    type(mpi_status) :: mstatus
    integer :: ib1 , ib2

    ib2 = 0
    ib1 = ib2 + 1
    ib2 = ib1 + ty - 1
    if ( rcmpi%south /= mpi_proc_null ) sdata(ib1:ib2) = ml(i1,:)
    ib1 = ib2 + 1
    ib2 = ib1 + ty - 1
    if ( rcmpi%north /= mpi_proc_null ) sdata(ib1:ib2) = ml(i2,:)

    counts = [ 0, 0, sizey, sizey ]
    displs = [ 0, 0, 0, sizey ]
    call mpi_ineighbor_alltoallv(sdata, counts, displs, mpi_real8, &
        rdata, counts, displs, mpi_real8, rcmpi%cartcom, mrequest)

    call mpi_wait(mrequest,mstatus)

    ib2 = 0
    ib1 = ib2 + 1
    ib2 = ib1 + ty - 1
    if ( rcmpi%south /= mpi_proc_null ) ml(i1-1,:) = rdata(ib1:ib2)
    ib1 = ib2 + 1
    ib2 = ib1 + ty - 1
    if ( rcmpi%north /= mpi_proc_null ) ml(i2+1,:) = rdata(ib1:ib2)

    end block transmit

  end subroutine real8_exchange_bdy_bt

  subroutine real4_exchange_bdy_bt(ml,i1,i2,k1,k2)
    implicit none
    real(rk4) , pointer , dimension(:,:) , intent(inout) :: ml
    integer(ik4) , intent(in) :: i1 , i2 , k1 , k2
    integer :: ndy , nk , ty , sizey

    nk = k2-k1+1
    ty = nk
    sizey = ty
    ndy = 2*sizey

    transmit : block

    integer, dimension(4) :: counts, displs
    real(rk4), dimension(ndy) :: sdata
    real(rk4), dimension(ndy), volatile :: rdata
    type(mpi_request) :: mrequest
    type(mpi_status) :: mstatus
    integer :: ib1 , ib2

    ib2 = 0
    ib1 = ib2 + 1
    ib2 = ib1 + ty - 1
    if ( rcmpi%south /= mpi_proc_null ) sdata(ib1:ib2) = ml(i1,:)
    ib1 = ib2 + 1
    ib2 = ib1 + ty - 1
    if ( rcmpi%north /= mpi_proc_null ) sdata(ib1:ib2) = ml(i2,:)

    counts = [ 0, 0, sizey, sizey ]
    displs = [ 0, 0, 0, sizey ]
    call mpi_ineighbor_alltoallv(sdata, counts, displs, mpi_real4, &
        rdata, counts, displs, mpi_real4, rcmpi%cartcom, mrequest)

    call mpi_wait(mrequest,mstatus)

    ib2 = 0
    ib1 = ib2 + 1
    ib2 = ib1 + ty - 1
    if ( rcmpi%south /= mpi_proc_null ) ml(i1-1,:) = rdata(ib1:ib2)
    ib1 = ib2 + 1
    ib2 = ib1 + ty - 1
    if ( rcmpi%north /= mpi_proc_null ) ml(i2+1,:) = rdata(ib1:ib2)

    end block transmit

  end subroutine real4_exchange_bdy_bt

end module mod_mpi_regcm

<<<<<<< HEAD
=======
#else

module mod_mpi_regcm
  implicit none
  private
end module mod_mpi_regcm

>>>>>>> 8527a575
#endif

! vim: tabstop=8 expandtab shiftwidth=2 softtabstop=2<|MERGE_RESOLUTION|>--- conflicted
+++ resolved
@@ -3874,8 +3874,6 @@
 
 end module mod_mpi_regcm
 
-<<<<<<< HEAD
-=======
 #else
 
 module mod_mpi_regcm
@@ -3883,7 +3881,6 @@
   private
 end module mod_mpi_regcm
 
->>>>>>> 8527a575
 #endif
 
 ! vim: tabstop=8 expandtab shiftwidth=2 softtabstop=2