--- conflicted
+++ resolved
@@ -30,6 +30,8 @@
   use mod_pbl_holtbl , only : holtbl , allocate_mod_pbl_holtbl
   use mod_pbl_uwtcm , only : allocate_tcm_state
   use mod_pbl_uwtcm , only : uwtcm , init_mod_pbl_uwtcm , uwtkemin
+  use mod_pbl_gfs , only : init_pbl_gfs , pbl_gfs
+  use mod_pbl_myj , only : init_myjpbl , myjpbl , myjtkemin
   use mod_runparams , only : ibltyp , pc_physic
   use mod_runparams , only : iqc , iqv , dt , rdt , ichem , hsigma , dsigma
 
@@ -66,6 +68,11 @@
       call allocate_tcm_state(uwstate)
       tkemin = uwtkemin
       call init_mod_pbl_uwtcm
+    else if ( ibltyp == 3 ) then
+      call init_pbl_gfs
+    else if ( ibltyp == 4 ) then
+      tkemin = myjtkemin
+      call init_myjpbl
     end if
     if ( ibltyp > 1 ) then
       if ( idynamic == 3 ) then
@@ -130,6 +137,12 @@
       else
         call assignpnt(atm2%tke,m2p%tkests)
       end if
+    else if ( ibltyp == 4 ) then
+      call assignpnt(atms%tkepbl,m2p%tkests)
+      call assignpnt(sfs%uz0,m2p%uz0)
+      call assignpnt(sfs%vz0,m2p%vz0)
+      call assignpnt(sfs%thz0,m2p%thz0)
+      call assignpnt(sfs%qz0,m2p%qz0)
     end if
     call assignpnt(drydepv,m2p%drydepv)
     call assignpnt(chifxuw,m2p%chifxuw)
@@ -143,6 +156,8 @@
       call assignpnt(mo_atm%qxten,p2m%qxten)
       if ( ibltyp == 2 ) then
         call assignpnt(mo_atm%tketen,p2m%tketen)
+      else if ( ibltyp == 4 ) then
+        call assignpnt(atms%tkepbl,p2m%tkepbl)
       end if
       call assignpnt(mo_atm%chiten,p2m%chiten)
     else
@@ -152,6 +167,8 @@
       call assignpnt(aten%qx,p2m%qxten,pc_physic)
       if ( ibltyp == 2 ) then
         call assignpnt(aten%tke,p2m%tketen,pc_physic)
+      else if ( ibltyp == 4 ) then
+        call assignpnt(atms%tkepbl,p2m%tkepbl)
       end if
       call assignpnt(aten%chi,p2m%chiten,pc_physic)
     end if
@@ -180,9 +197,6 @@
           call tenxtouvten(utenx,vtenx,utend,vtend)
           do concurrent ( j = jci1:jci2 , i = idi1:idi2 , k = 1:kz )
             p2m%vten(j,i,k) = p2m%vten(j,i,k)+vtend(j,i,k)
-<<<<<<< HEAD
-          end do
-=======
           end do
           do concurrent ( j = jdi1:jdi2 , i = ici1:ici2 , k = 1:kz )
             p2m%uten(j,i,k) = p2m%uten(j,i,k)+utend(j,i,k)
@@ -226,7 +240,6 @@
           do concurrent ( j = jci1:jci2 , i = idi1:idi2 , k = 1:kz )
             p2m%vten(j,i,k) = p2m%vten(j,i,k)+vtend(j,i,k)
           end do
->>>>>>> 8527a575
           do concurrent ( j = jdi1:jdi2 , i = ici1:ici2 , k = 1:kz )
             p2m%uten(j,i,k) = p2m%uten(j,i,k)+utend(j,i,k)
           end do
